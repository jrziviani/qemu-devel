--- conflicted
+++ resolved
@@ -792,10 +792,7 @@
 		return VM_FAULT_OOM;
 	if (!(flags & FAULT_FLAG_WRITE) &&
 			transparent_hugepage_use_zero_page()) {
-<<<<<<< HEAD
-=======
 		spinlock_t *ptl;
->>>>>>> d8ec26d7
 		pgtable_t pgtable;
 		struct page *zero_page;
 		bool set;
@@ -808,17 +805,10 @@
 			count_vm_event(THP_FAULT_FALLBACK);
 			return VM_FAULT_FALLBACK;
 		}
-<<<<<<< HEAD
-		spin_lock(&mm->page_table_lock);
-		set = set_huge_zero_page(pgtable, mm, vma, haddr, pmd,
-				zero_page);
-		spin_unlock(&mm->page_table_lock);
-=======
 		ptl = pmd_lock(mm, pmd);
 		set = set_huge_zero_page(pgtable, mm, vma, haddr, pmd,
 				zero_page);
 		spin_unlock(ptl);
->>>>>>> d8ec26d7
 		if (!set) {
 			pte_free(mm, pgtable);
 			put_huge_zero_page();
@@ -1164,11 +1154,7 @@
 		new_page = NULL;
 
 	if (unlikely(!new_page)) {
-<<<<<<< HEAD
-		if (is_huge_zero_pmd(orig_pmd)) {
-=======
 		if (!page) {
->>>>>>> d8ec26d7
 			ret = do_huge_pmd_wp_zero_page_fallback(mm, vma,
 					address, pmd, orig_pmd, haddr);
 		} else {
@@ -1195,11 +1181,7 @@
 
 	count_vm_event(THP_FAULT_ALLOC);
 
-<<<<<<< HEAD
-	if (is_huge_zero_pmd(orig_pmd))
-=======
 	if (!page)
->>>>>>> d8ec26d7
 		clear_huge_page(new_page, haddr, HPAGE_PMD_NR);
 	else
 		copy_user_huge_page(new_page, page, haddr, vma, HPAGE_PMD_NR);
@@ -1304,24 +1286,15 @@
 int do_huge_pmd_numa_page(struct mm_struct *mm, struct vm_area_struct *vma,
 				unsigned long addr, pmd_t pmd, pmd_t *pmdp)
 {
-<<<<<<< HEAD
-=======
 	spinlock_t *ptl;
->>>>>>> d8ec26d7
 	struct anon_vma *anon_vma = NULL;
 	struct page *page;
 	unsigned long haddr = addr & HPAGE_PMD_MASK;
 	int page_nid = -1, this_nid = numa_node_id();
-<<<<<<< HEAD
-	int target_nid;
-	bool page_locked;
-	bool migrated = false;
-=======
 	int target_nid, last_cpupid = -1;
 	bool page_locked;
 	bool migrated = false;
 	int flags = 0;
->>>>>>> d8ec26d7
 
 	ptl = pmd_lock(mm, pmdp);
 	if (unlikely(!pmd_same(pmd, *pmdp)))
@@ -1339,17 +1312,11 @@
 	}
 
 	page = pmd_page(pmd);
-<<<<<<< HEAD
-	page_nid = page_to_nid(page);
-	count_vm_numa_event(NUMA_HINT_FAULTS);
-	if (page_nid == this_nid)
-=======
 	BUG_ON(is_huge_zero_page(page));
 	page_nid = page_to_nid(page);
 	last_cpupid = page_cpupid_last(page);
 	count_vm_numa_event(NUMA_HINT_FAULTS);
 	if (page_nid == this_nid) {
->>>>>>> d8ec26d7
 		count_vm_numa_event(NUMA_HINT_FAULTS_LOCAL);
 		flags |= TNF_FAULT_LOCAL;
 	}
@@ -1372,40 +1339,22 @@
 		/* If the page was locked, there are no parallel migrations */
 		if (page_locked)
 			goto clear_pmdnuma;
-<<<<<<< HEAD
-
-		/*
-		 * Otherwise wait for potential migrations and retry. We do
-		 * relock and check_same as the page may no longer be mapped.
-		 * As the fault is being retried, do not account for it.
-		 */
-		spin_unlock(&mm->page_table_lock);
-=======
 	}
 
 	/* Migration could have started since the pmd_trans_migrating check */
 	if (!page_locked) {
 		spin_unlock(ptl);
->>>>>>> d8ec26d7
 		wait_on_page_locked(page);
 		page_nid = -1;
 		goto out;
 	}
 
-<<<<<<< HEAD
-	/* Page is misplaced, serialise migrations and parallel THP splits */
-	get_page(page);
-	spin_unlock(&mm->page_table_lock);
-	if (!page_locked)
-		lock_page(page);
-=======
 	/*
 	 * Page is misplaced. Page lock serialises migrations. Acquire anon_vma
 	 * to serialises splits
 	 */
 	get_page(page);
 	spin_unlock(ptl);
->>>>>>> d8ec26d7
 	anon_vma = page_lock_anon_vma_read(page);
 
 	/* Confirm the PMD did not change while page_table_lock was released */
@@ -1417,8 +1366,6 @@
 		goto out_unlock;
 	}
 
-<<<<<<< HEAD
-=======
 	/* Bail if we fail to protect against THP splits for any reason */
 	if (unlikely(!anon_vma)) {
 		put_page(page);
@@ -1426,18 +1373,10 @@
 		goto clear_pmdnuma;
 	}
 
->>>>>>> d8ec26d7
 	/*
 	 * Migrate the THP to the requested node, returns with page unlocked
 	 * and pmd_numa cleared.
 	 */
-<<<<<<< HEAD
-	spin_unlock(&mm->page_table_lock);
-	migrated = migrate_misplaced_transhuge_page(mm, vma,
-				pmdp, pmd, addr, page, target_nid);
-	if (migrated)
-		page_nid = target_nid;
-=======
 	spin_unlock(ptl);
 	migrated = migrate_misplaced_transhuge_page(mm, vma,
 				pmdp, pmd, addr, page, target_nid);
@@ -1445,7 +1384,6 @@
 		flags |= TNF_MIGRATED;
 		page_nid = target_nid;
 	}
->>>>>>> d8ec26d7
 
 	goto out;
 clear_pmdnuma:
@@ -1456,22 +1394,14 @@
 	update_mmu_cache_pmd(vma, addr, pmdp);
 	unlock_page(page);
 out_unlock:
-<<<<<<< HEAD
-	spin_unlock(&mm->page_table_lock);
-=======
 	spin_unlock(ptl);
->>>>>>> d8ec26d7
 
 out:
 	if (anon_vma)
 		page_unlock_anon_vma_read(anon_vma);
 
 	if (page_nid != -1)
-<<<<<<< HEAD
-		task_numa_fault(page_nid, HPAGE_PMD_NR, migrated);
-=======
 		task_numa_fault(last_cpupid, page_nid, HPAGE_PMD_NR, flags);
->>>>>>> d8ec26d7
 
 	return 0;
 }
