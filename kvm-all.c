/*
 * QEMU KVM support
 *
 * Copyright IBM, Corp. 2008
 *           Red Hat, Inc. 2008
 *
 * Authors:
 *  Anthony Liguori   <aliguori@us.ibm.com>
 *  Glauber Costa     <gcosta@redhat.com>
 *
 * This work is licensed under the terms of the GNU GPL, version 2 or later.
 * See the COPYING file in the top-level directory.
 *
 */

#include <sys/types.h>
#include <sys/ioctl.h>
#include <sys/mman.h>
#include <stdarg.h>

#include <linux/kvm.h>

#include "qemu-common.h"
#include "qemu-barrier.h"
#include "sysemu.h"
#include "hw/hw.h"
#include "gdbstub.h"
#include "kvm.h"
#include "bswap.h"

/* KVM uses PAGE_SIZE in it's definition of COALESCED_MMIO_MAX */
#define PAGE_SIZE TARGET_PAGE_SIZE

//#define DEBUG_KVM

#ifdef DEBUG_KVM
#define DPRINTF(fmt, ...) \
    do { fprintf(stderr, fmt, ## __VA_ARGS__); } while (0)
#else
#define DPRINTF(fmt, ...) \
    do { } while (0)
#endif

#ifdef KVM_UPSTREAM

typedef struct KVMSlot
{
    target_phys_addr_t start_addr;
    ram_addr_t memory_size;
    ram_addr_t phys_offset;
    int slot;
    int flags;
} KVMSlot;

typedef struct kvm_dirty_log KVMDirtyLog;

struct KVMState
{
    KVMSlot slots[32];
    int fd;
    int vmfd;
    int coalesced_mmio;
#ifdef KVM_CAP_COALESCED_MMIO
    struct kvm_coalesced_mmio_ring *coalesced_mmio_ring;
#endif
    int broken_set_mem_region;
    int migration_log;
    int vcpu_events;
    int robust_singlestep;
    int debugregs;
#ifdef KVM_CAP_SET_GUEST_DEBUG
    struct kvm_sw_breakpoint_head kvm_sw_breakpoints;
#endif
    int irqchip_in_kernel;
    int pit_in_kernel;
};

static KVMState *kvm_state;

#endif

static KVMSlot *kvm_alloc_slot(KVMState *s)
{
    int i;

    for (i = 0; i < ARRAY_SIZE(s->slots); i++) {
        /* KVM private memory slots */
        if (i >= 8 && i < 12)
            continue;
        if (s->slots[i].memory_size == 0)
            return &s->slots[i];
    }

    fprintf(stderr, "%s: no free slot available\n", __func__);
    abort();
}

static KVMSlot *kvm_lookup_matching_slot(KVMState *s,
                                         target_phys_addr_t start_addr,
                                         target_phys_addr_t end_addr)
{
    int i;

    for (i = 0; i < ARRAY_SIZE(s->slots); i++) {
        KVMSlot *mem = &s->slots[i];

        if (start_addr == mem->start_addr &&
            end_addr == mem->start_addr + mem->memory_size) {
            return mem;
        }
    }

    return NULL;
}

/*
 * Find overlapping slot with lowest start address
 */
static KVMSlot *kvm_lookup_overlapping_slot(KVMState *s,
                                            target_phys_addr_t start_addr,
                                            target_phys_addr_t end_addr)
{
    KVMSlot *found = NULL;
    int i;

    for (i = 0; i < ARRAY_SIZE(s->slots); i++) {
        KVMSlot *mem = &s->slots[i];

        if (mem->memory_size == 0 ||
            (found && found->start_addr < mem->start_addr)) {
            continue;
        }

        if (end_addr > mem->start_addr &&
            start_addr < mem->start_addr + mem->memory_size) {
            found = mem;
        }
    }

    return found;
}

static int kvm_set_user_memory_region(KVMState *s, KVMSlot *slot)
{
    struct kvm_userspace_memory_region mem;

    mem.slot = slot->slot;
    mem.guest_phys_addr = slot->start_addr;
    mem.memory_size = slot->memory_size;
    mem.userspace_addr = (unsigned long)qemu_get_ram_ptr(slot->phys_offset);
    mem.flags = slot->flags;
    if (s->migration_log) {
        mem.flags |= KVM_MEM_LOG_DIRTY_PAGES;
    }
    return kvm_vm_ioctl(s, KVM_SET_USER_MEMORY_REGION, &mem);
}

#ifdef KVM_UPSTREAM
static void kvm_reset_vcpu(void *opaque)
{
    CPUState *env = opaque;

    kvm_arch_reset_vcpu(env);
}
#endif

int kvm_irqchip_in_kernel(void)
{
    return kvm_state->irqchip_in_kernel;
}

int kvm_pit_in_kernel(void)
{
    return kvm_state->pit_in_kernel;
}


#ifdef KVM_UPSTREAM
int kvm_init_vcpu(CPUState *env)
{
    KVMState *s = kvm_state;
    long mmap_size;
    int ret;

    DPRINTF("kvm_init_vcpu\n");

    ret = kvm_vm_ioctl(s, KVM_CREATE_VCPU, env->cpu_index);
    if (ret < 0) {
        DPRINTF("kvm_create_vcpu failed\n");
        goto err;
    }

    env->kvm_fd = ret;
    env->kvm_state = s;

    mmap_size = kvm_ioctl(s, KVM_GET_VCPU_MMAP_SIZE, 0);
    if (mmap_size < 0) {
        DPRINTF("KVM_GET_VCPU_MMAP_SIZE failed\n");
        goto err;
    }

    env->kvm_run = mmap(NULL, mmap_size, PROT_READ | PROT_WRITE, MAP_SHARED,
                        env->kvm_fd, 0);
    if (env->kvm_run == MAP_FAILED) {
        ret = -errno;
        DPRINTF("mmap'ing vcpu state failed\n");
        goto err;
    }

#ifdef KVM_CAP_COALESCED_MMIO
    if (s->coalesced_mmio && !s->coalesced_mmio_ring)
        s->coalesced_mmio_ring = (void *) env->kvm_run +
		s->coalesced_mmio * PAGE_SIZE;
#endif

    ret = kvm_arch_init_vcpu(env);
    if (ret == 0) {
        qemu_register_reset(kvm_reset_vcpu, env);
        kvm_arch_reset_vcpu(env);
    }
err:
    return ret;
}
#endif

/*
 * dirty pages logging control
 */
static int kvm_dirty_pages_log_change(target_phys_addr_t phys_addr,
                                      ram_addr_t size, int flags, int mask)
{
    KVMState *s = kvm_state;
    KVMSlot *mem = kvm_lookup_matching_slot(s, phys_addr, phys_addr + size);
    int old_flags;

    if (mem == NULL)  {
            fprintf(stderr, "BUG: %s: invalid parameters " TARGET_FMT_plx "-"
                    TARGET_FMT_plx "\n", __func__, phys_addr,
                    (target_phys_addr_t)(phys_addr + size - 1));
            return -EINVAL;
    }

    old_flags = mem->flags;

    flags = (mem->flags & ~mask) | flags;
    mem->flags = flags;

    /* If nothing changed effectively, no need to issue ioctl */
    if (s->migration_log) {
        flags |= KVM_MEM_LOG_DIRTY_PAGES;
    }
    if (flags == old_flags) {
            return 0;
    }

    return kvm_set_user_memory_region(s, mem);
}

int kvm_log_start(target_phys_addr_t phys_addr, ram_addr_t size)
{
        return kvm_dirty_pages_log_change(phys_addr, size,
                                          KVM_MEM_LOG_DIRTY_PAGES,
                                          KVM_MEM_LOG_DIRTY_PAGES);
}

int kvm_log_stop(target_phys_addr_t phys_addr, ram_addr_t size)
{
        return kvm_dirty_pages_log_change(phys_addr, size,
                                          0,
                                          KVM_MEM_LOG_DIRTY_PAGES);
}

static int kvm_set_migration_log(int enable)
{
    KVMState *s = kvm_state;
    KVMSlot *mem;
    int i, err;

    s->migration_log = enable;

    for (i = 0; i < ARRAY_SIZE(s->slots); i++) {
        mem = &s->slots[i];

        if (!!(mem->flags & KVM_MEM_LOG_DIRTY_PAGES) == enable) {
            continue;
        }
        err = kvm_set_user_memory_region(s, mem);
        if (err) {
            return err;
        }
    }
    return 0;
}

/* get kvm's dirty pages bitmap and update qemu's */
static int kvm_get_dirty_pages_log_range(unsigned long start_addr,
                                         unsigned long *bitmap,
                                         unsigned long offset,
                                         unsigned long mem_size)
{
    unsigned int i, j;
    unsigned long page_number, addr, addr1, c;
    ram_addr_t ram_addr;
    unsigned int len = ((mem_size / TARGET_PAGE_SIZE) + HOST_LONG_BITS - 1) /
        HOST_LONG_BITS;

    /*
     * bitmap-traveling is faster than memory-traveling (for addr...)
     * especially when most of the memory is not dirty.
     */
    for (i = 0; i < len; i++) {
        if (bitmap[i] != 0) {
            c = leul_to_cpu(bitmap[i]);
            do {
                j = ffsl(c) - 1;
                c &= ~(1ul << j);
                page_number = i * HOST_LONG_BITS + j;
                addr1 = page_number * TARGET_PAGE_SIZE;
                addr = offset + addr1;
                ram_addr = cpu_get_physical_page_desc(addr);
                cpu_physical_memory_set_dirty(ram_addr);
            } while (c != 0);
        }
    }
    return 0;
}

#define ALIGN(x, y)  (((x)+(y)-1) & ~((y)-1))

/**
 * kvm_physical_sync_dirty_bitmap - Grab dirty bitmap from kernel space
 * This function updates qemu's dirty bitmap using cpu_physical_memory_set_dirty().
 * This means all bits are set to dirty.
 *
 * @start_add: start of logged region.
 * @end_addr: end of logged region.
 */
static int kvm_physical_sync_dirty_bitmap(target_phys_addr_t start_addr,
					  target_phys_addr_t end_addr)
{
    KVMState *s = kvm_state;
    unsigned long size, allocated_size = 0;
    KVMDirtyLog d;
    KVMSlot *mem;
    int ret = 0;

    d.dirty_bitmap = NULL;
    while (start_addr < end_addr) {
        mem = kvm_lookup_overlapping_slot(s, start_addr, end_addr);
        if (mem == NULL) {
            break;
        }

        size = ALIGN(((mem->memory_size) >> TARGET_PAGE_BITS), HOST_LONG_BITS) / 8;
        if (!d.dirty_bitmap) {
            d.dirty_bitmap = qemu_malloc(size);
        } else if (size > allocated_size) {
            d.dirty_bitmap = qemu_realloc(d.dirty_bitmap, size);
        }
        allocated_size = size;
        memset(d.dirty_bitmap, 0, allocated_size);

        d.slot = mem->slot;

        if (kvm_vm_ioctl(s, KVM_GET_DIRTY_LOG, &d) == -1) {
            DPRINTF("ioctl failed %d\n", errno);
            ret = -1;
            break;
        }

        kvm_get_dirty_pages_log_range(mem->start_addr, d.dirty_bitmap,
                                      mem->start_addr, mem->memory_size);
        start_addr = mem->start_addr + mem->memory_size;
    }
    qemu_free(d.dirty_bitmap);

    return ret;
}

int kvm_coalesce_mmio_region(target_phys_addr_t start, ram_addr_t size)
{
    int ret = -ENOSYS;
#ifdef KVM_CAP_COALESCED_MMIO
    KVMState *s = kvm_state;

    if (s->coalesced_mmio) {
        struct kvm_coalesced_mmio_zone zone;

        zone.addr = start;
        zone.size = size;

        ret = kvm_vm_ioctl(s, KVM_REGISTER_COALESCED_MMIO, &zone);
    }
#endif

    return ret;
}

int kvm_uncoalesce_mmio_region(target_phys_addr_t start, ram_addr_t size)
{
    int ret = -ENOSYS;
#ifdef KVM_CAP_COALESCED_MMIO
    KVMState *s = kvm_state;

    if (s->coalesced_mmio) {
        struct kvm_coalesced_mmio_zone zone;

        zone.addr = start;
        zone.size = size;

        ret = kvm_vm_ioctl(s, KVM_UNREGISTER_COALESCED_MMIO, &zone);
    }
#endif

    return ret;
}

int kvm_check_extension(KVMState *s, unsigned int extension)
{
    int ret;

    ret = kvm_ioctl(s, KVM_CHECK_EXTENSION, extension);
    if (ret < 0) {
        ret = 0;
    }

    return ret;
}

static void kvm_set_phys_mem(target_phys_addr_t start_addr,
			     ram_addr_t size,
			     ram_addr_t phys_offset)
{
    KVMState *s = kvm_state;
    ram_addr_t flags = phys_offset & ~TARGET_PAGE_MASK;
    KVMSlot *mem, old;
    int err;

    if (start_addr & ~TARGET_PAGE_MASK) {
        if (flags >= IO_MEM_UNASSIGNED) {
            if (!kvm_lookup_overlapping_slot(s, start_addr,
                                             start_addr + size)) {
                return;
            }
            fprintf(stderr, "Unaligned split of a KVM memory slot\n");
        } else {
            fprintf(stderr, "Only page-aligned memory slots supported\n");
        }
        abort();
    }

    /* KVM does not support read-only slots */
    phys_offset &= ~IO_MEM_ROM;

    while (1) {
        mem = kvm_lookup_overlapping_slot(s, start_addr, start_addr + size);
        if (!mem) {
            break;
        }

        if (flags < IO_MEM_UNASSIGNED && start_addr >= mem->start_addr &&
            (start_addr + size <= mem->start_addr + mem->memory_size) &&
            (phys_offset - start_addr == mem->phys_offset - mem->start_addr)) {
            /* The new slot fits into the existing one and comes with
             * identical parameters - nothing to be done. */
            return;
        }

        old = *mem;

        /* unregister the overlapping slot */
        mem->memory_size = 0;
        err = kvm_set_user_memory_region(s, mem);
        if (err) {
            fprintf(stderr, "%s: error unregistering overlapping slot: %s\n",
                    __func__, strerror(-err));
            abort();
        }

        /* Workaround for older KVM versions: we can't join slots, even not by
         * unregistering the previous ones and then registering the larger
         * slot. We have to maintain the existing fragmentation. Sigh.
         *
         * This workaround assumes that the new slot starts at the same
         * address as the first existing one. If not or if some overlapping
         * slot comes around later, we will fail (not seen in practice so far)
         * - and actually require a recent KVM version. */
        if (s->broken_set_mem_region &&
            old.start_addr == start_addr && old.memory_size < size &&
            flags < IO_MEM_UNASSIGNED) {
            mem = kvm_alloc_slot(s);
            mem->memory_size = old.memory_size;
            mem->start_addr = old.start_addr;
            mem->phys_offset = old.phys_offset;
            mem->flags = 0;

            err = kvm_set_user_memory_region(s, mem);
            if (err) {
                fprintf(stderr, "%s: error updating slot: %s\n", __func__,
                        strerror(-err));
                abort();
            }

            start_addr += old.memory_size;
            phys_offset += old.memory_size;
            size -= old.memory_size;
            continue;
        }

        /* register prefix slot */
        if (old.start_addr < start_addr) {
            mem = kvm_alloc_slot(s);
            mem->memory_size = start_addr - old.start_addr;
            mem->start_addr = old.start_addr;
            mem->phys_offset = old.phys_offset;
            mem->flags = 0;

            err = kvm_set_user_memory_region(s, mem);
            if (err) {
                fprintf(stderr, "%s: error registering prefix slot: %s\n",
                        __func__, strerror(-err));
                abort();
            }
        }

        /* register suffix slot */
        if (old.start_addr + old.memory_size > start_addr + size) {
            ram_addr_t size_delta;

            mem = kvm_alloc_slot(s);
            mem->start_addr = start_addr + size;
            size_delta = mem->start_addr - old.start_addr;
            mem->memory_size = old.memory_size - size_delta;
            mem->phys_offset = old.phys_offset + size_delta;
            mem->flags = 0;

            err = kvm_set_user_memory_region(s, mem);
            if (err) {
                fprintf(stderr, "%s: error registering suffix slot: %s\n",
                        __func__, strerror(-err));
                abort();
            }
        }
    }

    /* in case the KVM bug workaround already "consumed" the new slot */
    if (!size)
        return;

    /* KVM does not need to know about this memory */
    if (flags >= IO_MEM_UNASSIGNED)
        return;

    mem = kvm_alloc_slot(s);
    mem->memory_size = size;
    mem->start_addr = start_addr;
    mem->phys_offset = phys_offset;
    mem->flags = 0;

    err = kvm_set_user_memory_region(s, mem);
    if (err) {
        fprintf(stderr, "%s: error registering slot: %s\n", __func__,
                strerror(-err));
        abort();
    }
}

static void kvm_client_set_memory(struct CPUPhysMemoryClient *client,
				  target_phys_addr_t start_addr,
				  ram_addr_t size,
				  ram_addr_t phys_offset)
{
	kvm_set_phys_mem(start_addr, size, phys_offset);
}

static int kvm_client_sync_dirty_bitmap(struct CPUPhysMemoryClient *client,
					target_phys_addr_t start_addr,
					target_phys_addr_t end_addr)
{
	return kvm_physical_sync_dirty_bitmap(start_addr, end_addr);
}

static int kvm_client_migration_log(struct CPUPhysMemoryClient *client,
				    int enable)
{
	return kvm_set_migration_log(enable);
}

static CPUPhysMemoryClient kvm_cpu_phys_memory_client = {
	.set_memory = kvm_client_set_memory,
	.sync_dirty_bitmap = kvm_client_sync_dirty_bitmap,
	.migration_log = kvm_client_migration_log,
};


void kvm_cpu_register_phys_memory_client(void)
{
    cpu_register_phys_memory_client(&kvm_cpu_phys_memory_client);
}

#ifdef KVM_UPSTREAM

int kvm_init(int smp_cpus)
{
    static const char upgrade_note[] =
        "Please upgrade to at least kernel 2.6.29 or recent kvm-kmod\n"
        "(see http://sourceforge.net/projects/kvm).\n";
    KVMState *s;
    int ret;
    int i;

    if (smp_cpus > 1) {
        fprintf(stderr, "No SMP KVM support, use '-smp 1'\n");
        return -EINVAL;
    }

    s = qemu_mallocz(sizeof(KVMState));

#ifdef KVM_CAP_SET_GUEST_DEBUG
    QTAILQ_INIT(&s->kvm_sw_breakpoints);
#endif
    for (i = 0; i < ARRAY_SIZE(s->slots); i++)
        s->slots[i].slot = i;

    s->vmfd = -1;
    s->fd = qemu_open("/dev/kvm", O_RDWR);
    if (s->fd == -1) {
        fprintf(stderr, "Could not access KVM kernel module: %m\n");
        ret = -errno;
        goto err;
    }

    ret = kvm_ioctl(s, KVM_GET_API_VERSION, 0);
    if (ret < KVM_API_VERSION) {
        if (ret > 0)
            ret = -EINVAL;
        fprintf(stderr, "kvm version too old\n");
        goto err;
    }

    if (ret > KVM_API_VERSION) {
        ret = -EINVAL;
        fprintf(stderr, "kvm version not supported\n");
        goto err;
    }

    s->vmfd = kvm_ioctl(s, KVM_CREATE_VM, 0);
    if (s->vmfd < 0) {
#ifdef TARGET_S390X
        fprintf(stderr, "Please add the 'switch_amode' kernel parameter to "
                        "your host kernel command line\n");
#endif
        goto err;
    }

    /* initially, KVM allocated its own memory and we had to jump through
     * hooks to make phys_ram_base point to this.  Modern versions of KVM
     * just use a user allocated buffer so we can use regular pages
     * unmodified.  Make sure we have a sufficiently modern version of KVM.
     */
    if (!kvm_check_extension(s, KVM_CAP_USER_MEMORY)) {
        ret = -EINVAL;
        fprintf(stderr, "kvm does not support KVM_CAP_USER_MEMORY\n%s",
                upgrade_note);
        goto err;
    }

    /* There was a nasty bug in < kvm-80 that prevents memory slots from being
     * destroyed properly.  Since we rely on this capability, refuse to work
     * with any kernel without this capability. */
    if (!kvm_check_extension(s, KVM_CAP_DESTROY_MEMORY_REGION_WORKS)) {
        ret = -EINVAL;

        fprintf(stderr,
                "KVM kernel module broken (DESTROY_MEMORY_REGION).\n%s",
                upgrade_note);
        goto err;
    }

    s->coalesced_mmio = 0;
#ifdef KVM_CAP_COALESCED_MMIO
    s->coalesced_mmio = kvm_check_extension(s, KVM_CAP_COALESCED_MMIO);
    s->coalesced_mmio_ring = NULL;
#endif

    s->broken_set_mem_region = 1;
#ifdef KVM_CAP_JOIN_MEMORY_REGIONS_WORKS
    ret = kvm_ioctl(s, KVM_CHECK_EXTENSION, KVM_CAP_JOIN_MEMORY_REGIONS_WORKS);
    if (ret > 0) {
        s->broken_set_mem_region = 0;
    }
#endif

    s->vcpu_events = 0;
#ifdef KVM_CAP_VCPU_EVENTS
    s->vcpu_events = kvm_check_extension(s, KVM_CAP_VCPU_EVENTS);
#endif

    s->robust_singlestep = 0;
#ifdef KVM_CAP_X86_ROBUST_SINGLESTEP
    s->robust_singlestep =
        kvm_check_extension(s, KVM_CAP_X86_ROBUST_SINGLESTEP);
#endif

    s->debugregs = 0;
#ifdef KVM_CAP_DEBUGREGS
    s->debugregs = kvm_check_extension(s, KVM_CAP_DEBUGREGS);
#endif

    ret = kvm_arch_init(s, smp_cpus);
    if (ret < 0)
        goto err;

    kvm_state = s;
    cpu_register_phys_memory_client(&kvm_cpu_phys_memory_client);

    return 0;

err:
    if (s) {
        if (s->vmfd != -1)
            close(s->vmfd);
        if (s->fd != -1)
            close(s->fd);
    }
    qemu_free(s);

    return ret;
}
#endif

static int kvm_handle_io(uint16_t port, void *data, int direction, int size,
                         uint32_t count)
{
    int i;
    uint8_t *ptr = data;

    for (i = 0; i < count; i++) {
        if (direction == KVM_EXIT_IO_IN) {
            switch (size) {
            case 1:
                stb_p(ptr, cpu_inb(port));
                break;
            case 2:
                stw_p(ptr, cpu_inw(port));
                break;
            case 4:
                stl_p(ptr, cpu_inl(port));
                break;
            }
        } else {
            switch (size) {
            case 1:
                cpu_outb(port, ldub_p(ptr));
                break;
            case 2:
                cpu_outw(port, lduw_p(ptr));
                break;
            case 4:
                cpu_outl(port, ldl_p(ptr));
                break;
            }
        }

        ptr += size;
    }

    return 1;
}

#ifdef KVM_CAP_INTERNAL_ERROR_DATA
static void kvm_handle_internal_error(CPUState *env, struct kvm_run *run)
{

    if (kvm_check_extension(kvm_state, KVM_CAP_INTERNAL_ERROR_DATA)) {
        int i;

        fprintf(stderr, "KVM internal error. Suberror: %d\n",
                run->internal.suberror);

        for (i = 0; i < run->internal.ndata; ++i) {
            fprintf(stderr, "extra data[%d]: %"PRIx64"\n",
                    i, (uint64_t)run->internal.data[i]);
        }
    }
    cpu_dump_state(env, stderr, fprintf, 0);
    if (run->internal.suberror == KVM_INTERNAL_ERROR_EMULATION) {
        fprintf(stderr, "emulation failure\n");
    }
    /* FIXME: Should trigger a qmp message to let management know
     * something went wrong.
     */
    vm_stop(0);
}
#endif

void kvm_flush_coalesced_mmio_buffer(void)
{
#ifdef KVM_CAP_COALESCED_MMIO
    KVMState *s = kvm_state;
    if (s->coalesced_mmio_ring) {
        struct kvm_coalesced_mmio_ring *ring = s->coalesced_mmio_ring;
        while (ring->first != ring->last) {
            struct kvm_coalesced_mmio *ent;

            ent = &ring->coalesced_mmio[ring->first];

            cpu_physical_memory_write(ent->phys_addr, ent->data, ent->len);
            smp_wmb();
            ring->first = (ring->first + 1) % KVM_COALESCED_MMIO_MAX;
        }
    }
#endif
}

<<<<<<< HEAD
#ifdef KVM_UPSTREAM

void kvm_cpu_synchronize_state(CPUState *env)
=======
static void do_kvm_cpu_synchronize_state(void *_env)
>>>>>>> 2705d56a
{
    CPUState *env = _env;

    if (!env->kvm_vcpu_dirty) {
        kvm_arch_get_registers(env);
        env->kvm_vcpu_dirty = 1;
    }
}

void kvm_cpu_synchronize_state(CPUState *env)
{
    if (!env->kvm_vcpu_dirty)
        run_on_cpu(env, do_kvm_cpu_synchronize_state, env);
}

void kvm_cpu_synchronize_post_reset(CPUState *env)
{
    kvm_arch_put_registers(env, KVM_PUT_RESET_STATE);
    env->kvm_vcpu_dirty = 0;
}

void kvm_cpu_synchronize_post_init(CPUState *env)
{
    kvm_arch_put_registers(env, KVM_PUT_FULL_STATE);
    env->kvm_vcpu_dirty = 0;
}

int kvm_cpu_exec(CPUState *env)
{
    struct kvm_run *run = env->kvm_run;
    int ret;

    DPRINTF("kvm_cpu_exec()\n");

    do {
#ifndef CONFIG_IOTHREAD
        if (env->exit_request) {
            DPRINTF("interrupt exit requested\n");
            ret = 0;
            break;
        }
#endif

        if (env->kvm_vcpu_dirty) {
            kvm_arch_put_registers(env, KVM_PUT_RUNTIME_STATE);
            env->kvm_vcpu_dirty = 0;
        }

        kvm_arch_pre_run(env, run);
        cpu_single_env = NULL;
        qemu_mutex_unlock_iothread();
        ret = kvm_vcpu_ioctl(env, KVM_RUN, 0);
        qemu_mutex_lock_iothread();
        cpu_single_env = env;
        kvm_arch_post_run(env, run);

        if (ret == -EINTR || ret == -EAGAIN) {
            cpu_exit(env);
            DPRINTF("io window exit\n");
            ret = 0;
            break;
        }

        if (ret < 0) {
            DPRINTF("kvm run failed %s\n", strerror(-ret));
            abort();
        }

        kvm_flush_coalesced_mmio_buffer();

        ret = 0; /* exit loop */
        switch (run->exit_reason) {
        case KVM_EXIT_IO:
            DPRINTF("handle_io\n");
            ret = kvm_handle_io(run->io.port,
                                (uint8_t *)run + run->io.data_offset,
                                run->io.direction,
                                run->io.size,
                                run->io.count);
            break;
        case KVM_EXIT_MMIO:
            DPRINTF("handle_mmio\n");
            cpu_physical_memory_rw(run->mmio.phys_addr,
                                   run->mmio.data,
                                   run->mmio.len,
                                   run->mmio.is_write);
            ret = 1;
            break;
        case KVM_EXIT_IRQ_WINDOW_OPEN:
            DPRINTF("irq_window_open\n");
            break;
        case KVM_EXIT_SHUTDOWN:
            DPRINTF("shutdown\n");
            qemu_system_reset_request();
            ret = 1;
            break;
        case KVM_EXIT_UNKNOWN:
            DPRINTF("kvm_exit_unknown\n");
            break;
        case KVM_EXIT_FAIL_ENTRY:
            DPRINTF("kvm_exit_fail_entry\n");
            break;
        case KVM_EXIT_EXCEPTION:
            DPRINTF("kvm_exit_exception\n");
            break;
#ifdef KVM_CAP_INTERNAL_ERROR_DATA
        case KVM_EXIT_INTERNAL_ERROR:
            kvm_handle_internal_error(env, run);
            break;
#endif
        case KVM_EXIT_DEBUG:
            DPRINTF("kvm_exit_debug\n");
#ifdef KVM_CAP_SET_GUEST_DEBUG
            if (kvm_arch_debug(&run->debug.arch)) {
                gdb_set_stop_cpu(env);
                vm_stop(EXCP_DEBUG);
                env->exception_index = EXCP_DEBUG;
                return 0;
            }
            /* re-enter, this exception was guest-internal */
            ret = 1;
#endif /* KVM_CAP_SET_GUEST_DEBUG */
            break;
        default:
            DPRINTF("kvm_arch_handle_exit\n");
            ret = kvm_arch_handle_exit(env, run);
            break;
        }
    } while (ret > 0);

    if (env->exit_request) {
        env->exit_request = 0;
        env->exception_index = EXCP_INTERRUPT;
    }

    return ret;
}

#endif
int kvm_ioctl(KVMState *s, int type, ...)
{
    int ret;
    void *arg;
    va_list ap;

    va_start(ap, type);
    arg = va_arg(ap, void *);
    va_end(ap);

    ret = ioctl(s->fd, type, arg);
    if (ret == -1)
        ret = -errno;

    return ret;
}

int kvm_vm_ioctl(KVMState *s, int type, ...)
{
    int ret;
    void *arg;
    va_list ap;

    va_start(ap, type);
    arg = va_arg(ap, void *);
    va_end(ap);

    ret = ioctl(s->vmfd, type, arg);
    if (ret == -1)
        ret = -errno;

    return ret;
}

int kvm_vcpu_ioctl(CPUState *env, int type, ...)
{
    int ret;
    void *arg;
    va_list ap;

    va_start(ap, type);
    arg = va_arg(ap, void *);
    va_end(ap);

    ret = ioctl(env->kvm_fd, type, arg);
    if (ret == -1)
        ret = -errno;

    return ret;
}

int kvm_has_sync_mmu(void)
{
#ifdef KVM_CAP_SYNC_MMU
    KVMState *s = kvm_state;

    return kvm_check_extension(s, KVM_CAP_SYNC_MMU);
#else
    return 0;
#endif
}

int kvm_has_vcpu_events(void)
{
    return kvm_state->vcpu_events;
}

int kvm_has_robust_singlestep(void)
{
    return kvm_state->robust_singlestep;
}

int kvm_has_debugregs(void)
{
    return kvm_state->debugregs;
}

void kvm_setup_guest_memory(void *start, size_t size)
{
    if (!kvm_has_sync_mmu()) {
#ifdef MADV_DONTFORK
        int ret = madvise(start, size, MADV_DONTFORK);

        if (ret) {
            perror("madvice");
            exit(1);
        }
#else
        fprintf(stderr,
                "Need MADV_DONTFORK in absence of synchronous KVM MMU\n");
        exit(1);
#endif
    }
}

#ifdef KVM_CAP_SET_GUEST_DEBUG

#ifdef KVM_UPSTREAM
static void on_vcpu(CPUState *env, void (*func)(void *data), void *data)
{
#ifdef CONFIG_IOTHREAD
    if (env != cpu_single_env) {
        abort();
    }
#endif
    func(data);
}
#else /* !KVM_UPSTREAM */
static void on_vcpu(CPUState *env, void (*func)(void *data), void *data);
#endif /* !KVM_UPSTREAM */

struct kvm_sw_breakpoint *kvm_find_sw_breakpoint(CPUState *env,
                                                 target_ulong pc)
{
    struct kvm_sw_breakpoint *bp;

    QTAILQ_FOREACH(bp, &env->kvm_state->kvm_sw_breakpoints, entry) {
        if (bp->pc == pc)
            return bp;
    }
    return NULL;
}

int kvm_sw_breakpoints_active(CPUState *env)
{
    return !QTAILQ_EMPTY(&env->kvm_state->kvm_sw_breakpoints);
}

struct kvm_set_guest_debug_data {
    struct kvm_guest_debug dbg;
    CPUState *env;
    int err;
};

static void kvm_invoke_set_guest_debug(void *data)
{
    struct kvm_set_guest_debug_data *dbg_data = data;
    CPUState *env = dbg_data->env;

    dbg_data->err = kvm_vcpu_ioctl(env, KVM_SET_GUEST_DEBUG, &dbg_data->dbg);
}

int kvm_update_guest_debug(CPUState *env, unsigned long reinject_trap)
{
    struct kvm_set_guest_debug_data data;

    data.dbg.control = reinject_trap;

    if (env->singlestep_enabled) {
        data.dbg.control |= KVM_GUESTDBG_ENABLE | KVM_GUESTDBG_SINGLESTEP;
    }
    kvm_arch_update_guest_debug(env, &data.dbg);
    data.env = env;

    on_vcpu(env, kvm_invoke_set_guest_debug, &data);
    return data.err;
}

int kvm_insert_breakpoint(CPUState *current_env, target_ulong addr,
                          target_ulong len, int type)
{
    struct kvm_sw_breakpoint *bp;
    CPUState *env;
    int err;

    if (type == GDB_BREAKPOINT_SW) {
        bp = kvm_find_sw_breakpoint(current_env, addr);
        if (bp) {
            bp->use_count++;
            return 0;
        }

        bp = qemu_malloc(sizeof(struct kvm_sw_breakpoint));
        if (!bp)
            return -ENOMEM;

        bp->pc = addr;
        bp->use_count = 1;
        err = kvm_arch_insert_sw_breakpoint(current_env, bp);
        if (err) {
            free(bp);
            return err;
        }

        QTAILQ_INSERT_HEAD(&current_env->kvm_state->kvm_sw_breakpoints,
                          bp, entry);
    } else {
        err = kvm_arch_insert_hw_breakpoint(addr, len, type);
        if (err)
            return err;
    }

    for (env = first_cpu; env != NULL; env = env->next_cpu) {
        err = kvm_update_guest_debug(env, 0);
        if (err)
            return err;
    }
    return 0;
}

int kvm_remove_breakpoint(CPUState *current_env, target_ulong addr,
                          target_ulong len, int type)
{
    struct kvm_sw_breakpoint *bp;
    CPUState *env;
    int err;

    if (type == GDB_BREAKPOINT_SW) {
        bp = kvm_find_sw_breakpoint(current_env, addr);
        if (!bp)
            return -ENOENT;

        if (bp->use_count > 1) {
            bp->use_count--;
            return 0;
        }

        err = kvm_arch_remove_sw_breakpoint(current_env, bp);
        if (err)
            return err;

        QTAILQ_REMOVE(&current_env->kvm_state->kvm_sw_breakpoints, bp, entry);
        qemu_free(bp);
    } else {
        err = kvm_arch_remove_hw_breakpoint(addr, len, type);
        if (err)
            return err;
    }

    for (env = first_cpu; env != NULL; env = env->next_cpu) {
        err = kvm_update_guest_debug(env, 0);
        if (err)
            return err;
    }
    return 0;
}

void kvm_remove_all_breakpoints(CPUState *current_env)
{
    struct kvm_sw_breakpoint *bp, *next;
    KVMState *s = current_env->kvm_state;
    CPUState *env;

    QTAILQ_FOREACH_SAFE(bp, &s->kvm_sw_breakpoints, entry, next) {
        if (kvm_arch_remove_sw_breakpoint(current_env, bp) != 0) {
            /* Try harder to find a CPU that currently sees the breakpoint. */
            for (env = first_cpu; env != NULL; env = env->next_cpu) {
                if (kvm_arch_remove_sw_breakpoint(env, bp) == 0)
                    break;
            }
        }
    }
    kvm_arch_remove_all_hw_breakpoints();

    for (env = first_cpu; env != NULL; env = env->next_cpu)
        kvm_update_guest_debug(env, 0);
}

#else /* !KVM_CAP_SET_GUEST_DEBUG */

int kvm_update_guest_debug(CPUState *env, unsigned long reinject_trap)
{
    return -EINVAL;
}

int kvm_insert_breakpoint(CPUState *current_env, target_ulong addr,
                          target_ulong len, int type)
{
    return -EINVAL;
}

int kvm_remove_breakpoint(CPUState *current_env, target_ulong addr,
                          target_ulong len, int type)
{
    return -EINVAL;
}

void kvm_remove_all_breakpoints(CPUState *current_env)
{
}
#endif /* !KVM_CAP_SET_GUEST_DEBUG */

int kvm_set_signal_mask(CPUState *env, const sigset_t *sigset)
{
    struct kvm_signal_mask *sigmask;
    int r;

    if (!sigset)
        return kvm_vcpu_ioctl(env, KVM_SET_SIGNAL_MASK, NULL);

    sigmask = qemu_malloc(sizeof(*sigmask) + sizeof(*sigset));

    sigmask->len = 8;
    memcpy(sigmask->sigset, sigset, sizeof(*sigset));
    r = kvm_vcpu_ioctl(env, KVM_SET_SIGNAL_MASK, sigmask);
    free(sigmask);

    return r;
}

int kvm_set_ioeventfd_pio_word(int fd, uint16_t addr, uint16_t val, bool assign)
{
#ifdef KVM_IOEVENTFD
    struct kvm_ioeventfd kick = {
        .datamatch = val,
        .addr = addr,
        .len = 2,
        .flags = KVM_IOEVENTFD_FLAG_DATAMATCH | KVM_IOEVENTFD_FLAG_PIO,
        .fd = fd,
    };
    int r;
    if (!kvm_enabled())
        return -ENOSYS;
    if (!assign)
        kick.flags |= KVM_IOEVENTFD_FLAG_DEASSIGN;
    r = kvm_vm_ioctl(kvm_state, KVM_IOEVENTFD, &kick);
    if (r < 0)
        return r;
    return 0;
#else
    return -ENOSYS;
#endif
}

#if defined(KVM_IRQFD)
int kvm_set_irqfd(int gsi, int fd, bool assigned)
{
    struct kvm_irqfd irqfd = {
        .fd = fd,
        .gsi = gsi,
        .flags = assigned ? 0 : KVM_IRQFD_FLAG_DEASSIGN,
    };
    int r;
    if (!kvm_enabled() || !kvm_irqchip_in_kernel())
        return -ENOSYS;

    r = kvm_vm_ioctl(kvm_state, KVM_IRQFD, &irqfd);
    if (r < 0)
        return r;
    return 0;
}
#endif

#undef PAGE_SIZE
#include "qemu-kvm.c"<|MERGE_RESOLUTION|>--- conflicted
+++ resolved
@@ -813,13 +813,9 @@
 #endif
 }
 
-<<<<<<< HEAD
 #ifdef KVM_UPSTREAM
 
-void kvm_cpu_synchronize_state(CPUState *env)
-=======
 static void do_kvm_cpu_synchronize_state(void *_env)
->>>>>>> 2705d56a
 {
     CPUState *env = _env;
 
