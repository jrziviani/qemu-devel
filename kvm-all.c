/*
 * QEMU KVM support
 *
 * Copyright IBM, Corp. 2008
 *           Red Hat, Inc. 2008
 *
 * Authors:
 *  Anthony Liguori   <aliguori@us.ibm.com>
 *  Glauber Costa     <gcosta@redhat.com>
 *
 * This work is licensed under the terms of the GNU GPL, version 2 or later.
 * See the COPYING file in the top-level directory.
 *
 */

#include <sys/types.h>
#include <sys/ioctl.h>
#include <sys/mman.h>
#include <stdarg.h>

#include <linux/kvm.h>

#include "qemu-common.h"
#include "qemu-barrier.h"
#include "sysemu.h"
#include "hw/hw.h"
#include "hw/msi.h"
#include "gdbstub.h"
#include "kvm.h"
#include "bswap.h"
#include "memory.h"
#include "exec-memory.h"

/* This check must be after config-host.h is included */
#ifdef CONFIG_EVENTFD
#include <sys/eventfd.h>
#endif

/* KVM uses PAGE_SIZE in its definition of COALESCED_MMIO_MAX */
#define PAGE_SIZE TARGET_PAGE_SIZE

//#define DEBUG_KVM

#ifdef DEBUG_KVM
#define DPRINTF(fmt, ...) \
    do { fprintf(stderr, fmt, ## __VA_ARGS__); } while (0)
#else
#define DPRINTF(fmt, ...) \
    do { } while (0)
#endif

#define KVM_MSI_HASHTAB_SIZE    256

typedef struct KVMSlot
{
    target_phys_addr_t start_addr;
    ram_addr_t memory_size;
    void *ram;
    int slot;
    int flags;
} KVMSlot;

typedef struct kvm_dirty_log KVMDirtyLog;

typedef struct KVMMSIRoute {
    struct kvm_irq_routing_entry kroute;
    QTAILQ_ENTRY(KVMMSIRoute) entry;
} KVMMSIRoute;

struct KVMState
{
    KVMSlot slots[32];
    int fd;
    int vmfd;
    int coalesced_mmio;
    struct kvm_coalesced_mmio_ring *coalesced_mmio_ring;
    bool coalesced_flush_in_progress;
    int broken_set_mem_region;
    int migration_log;
    int vcpu_events;
    int robust_singlestep;
    int debugregs;
#ifdef KVM_CAP_SET_GUEST_DEBUG
    struct kvm_sw_breakpoint_head kvm_sw_breakpoints;
#endif
    int pit_state2;
    int xsave, xcrs;
    int many_ioeventfds;
    int intx_set_mask;
    /* The man page (and posix) say ioctl numbers are signed int, but
     * they're not.  Linux, glibc and *BSD all treat ioctl numbers as
     * unsigned, and treating them as signed here can break things */
    unsigned irqchip_inject_ioctl;
#ifdef KVM_CAP_IRQ_ROUTING
    struct kvm_irq_routing *irq_routes;
    int nr_allocated_irq_routes;
    uint32_t *used_gsi_bitmap;
    unsigned int gsi_count;
    QTAILQ_HEAD(msi_hashtab, KVMMSIRoute) msi_hashtab[KVM_MSI_HASHTAB_SIZE];
    bool direct_msi;
#endif
};

KVMState *kvm_state;
bool kvm_kernel_irqchip;

static const KVMCapabilityInfo kvm_required_capabilites[] = {
    KVM_CAP_INFO(USER_MEMORY),
    KVM_CAP_INFO(DESTROY_MEMORY_REGION_WORKS),
    KVM_CAP_LAST_INFO
};

static KVMSlot *kvm_alloc_slot(KVMState *s)
{
    int i;

    for (i = 0; i < ARRAY_SIZE(s->slots); i++) {
        if (s->slots[i].memory_size == 0) {
            return &s->slots[i];
        }
    }

    fprintf(stderr, "%s: no free slot available\n", __func__);
    abort();
}

static KVMSlot *kvm_lookup_matching_slot(KVMState *s,
                                         target_phys_addr_t start_addr,
                                         target_phys_addr_t end_addr)
{
    int i;

    for (i = 0; i < ARRAY_SIZE(s->slots); i++) {
        KVMSlot *mem = &s->slots[i];

        if (start_addr == mem->start_addr &&
            end_addr == mem->start_addr + mem->memory_size) {
            return mem;
        }
    }

    return NULL;
}

/*
 * Find overlapping slot with lowest start address
 */
static KVMSlot *kvm_lookup_overlapping_slot(KVMState *s,
                                            target_phys_addr_t start_addr,
                                            target_phys_addr_t end_addr)
{
    KVMSlot *found = NULL;
    int i;

    for (i = 0; i < ARRAY_SIZE(s->slots); i++) {
        KVMSlot *mem = &s->slots[i];

        if (mem->memory_size == 0 ||
            (found && found->start_addr < mem->start_addr)) {
            continue;
        }

        if (end_addr > mem->start_addr &&
            start_addr < mem->start_addr + mem->memory_size) {
            found = mem;
        }
    }

    return found;
}

int kvm_physical_memory_addr_from_host(KVMState *s, void *ram,
                                       target_phys_addr_t *phys_addr)
{
    int i;

    for (i = 0; i < ARRAY_SIZE(s->slots); i++) {
        KVMSlot *mem = &s->slots[i];

        if (ram >= mem->ram && ram < mem->ram + mem->memory_size) {
            *phys_addr = mem->start_addr + (ram - mem->ram);
            return 1;
        }
    }

    return 0;
}

static int kvm_set_user_memory_region(KVMState *s, KVMSlot *slot)
{
    struct kvm_userspace_memory_region mem;

    mem.slot = slot->slot;
    mem.guest_phys_addr = slot->start_addr;
    mem.memory_size = slot->memory_size;
    mem.userspace_addr = (unsigned long)slot->ram;
    mem.flags = slot->flags;
    if (s->migration_log) {
        mem.flags |= KVM_MEM_LOG_DIRTY_PAGES;
    }
    return kvm_vm_ioctl(s, KVM_SET_USER_MEMORY_REGION, &mem);
}

static void kvm_reset_vcpu(void *opaque)
{
    CPUArchState *env = opaque;

    kvm_arch_reset_vcpu(env);
}

int kvm_init_vcpu(CPUArchState *env)
{
    KVMState *s = kvm_state;
    long mmap_size;
    int ret;

    DPRINTF("kvm_init_vcpu\n");

    ret = kvm_vm_ioctl(s, KVM_CREATE_VCPU, env->cpu_index);
    if (ret < 0) {
        DPRINTF("kvm_create_vcpu failed\n");
        goto err;
    }

    env->kvm_fd = ret;
    env->kvm_state = s;
    env->kvm_vcpu_dirty = 1;

    mmap_size = kvm_ioctl(s, KVM_GET_VCPU_MMAP_SIZE, 0);
    if (mmap_size < 0) {
        ret = mmap_size;
        DPRINTF("KVM_GET_VCPU_MMAP_SIZE failed\n");
        goto err;
    }

    env->kvm_run = mmap(NULL, mmap_size, PROT_READ | PROT_WRITE, MAP_SHARED,
                        env->kvm_fd, 0);
    if (env->kvm_run == MAP_FAILED) {
        ret = -errno;
        DPRINTF("mmap'ing vcpu state failed\n");
        goto err;
    }

    if (s->coalesced_mmio && !s->coalesced_mmio_ring) {
        s->coalesced_mmio_ring =
            (void *)env->kvm_run + s->coalesced_mmio * PAGE_SIZE;
    }

    ret = kvm_arch_init_vcpu(env);
    if (ret == 0) {
        qemu_register_reset(kvm_reset_vcpu, env);
        kvm_arch_reset_vcpu(env);
    }
err:
    return ret;
}

/*
 * dirty pages logging control
 */

static int kvm_mem_flags(KVMState *s, bool log_dirty)
{
    return log_dirty ? KVM_MEM_LOG_DIRTY_PAGES : 0;
}

static int kvm_slot_dirty_pages_log_change(KVMSlot *mem, bool log_dirty)
{
    KVMState *s = kvm_state;
    int flags, mask = KVM_MEM_LOG_DIRTY_PAGES;
    int old_flags;

    old_flags = mem->flags;

    flags = (mem->flags & ~mask) | kvm_mem_flags(s, log_dirty);
    mem->flags = flags;

    /* If nothing changed effectively, no need to issue ioctl */
    if (s->migration_log) {
        flags |= KVM_MEM_LOG_DIRTY_PAGES;
    }

    if (flags == old_flags) {
        return 0;
    }

    return kvm_set_user_memory_region(s, mem);
}

static int kvm_dirty_pages_log_change(target_phys_addr_t phys_addr,
                                      ram_addr_t size, bool log_dirty)
{
    KVMState *s = kvm_state;
    KVMSlot *mem = kvm_lookup_matching_slot(s, phys_addr, phys_addr + size);

    if (mem == NULL)  {
        fprintf(stderr, "BUG: %s: invalid parameters " TARGET_FMT_plx "-"
                TARGET_FMT_plx "\n", __func__, phys_addr,
                (target_phys_addr_t)(phys_addr + size - 1));
        return -EINVAL;
    }
    return kvm_slot_dirty_pages_log_change(mem, log_dirty);
}

static void kvm_log_start(MemoryListener *listener,
                          MemoryRegionSection *section)
{
    int r;

    r = kvm_dirty_pages_log_change(section->offset_within_address_space,
                                   section->size, true);
    if (r < 0) {
        abort();
    }
}

static void kvm_log_stop(MemoryListener *listener,
                          MemoryRegionSection *section)
{
    int r;

    r = kvm_dirty_pages_log_change(section->offset_within_address_space,
                                   section->size, false);
    if (r < 0) {
        abort();
    }
}

static int kvm_set_migration_log(int enable)
{
    KVMState *s = kvm_state;
    KVMSlot *mem;
    int i, err;

    s->migration_log = enable;

    for (i = 0; i < ARRAY_SIZE(s->slots); i++) {
        mem = &s->slots[i];

        if (!mem->memory_size) {
            continue;
        }
        if (!!(mem->flags & KVM_MEM_LOG_DIRTY_PAGES) == enable) {
            continue;
        }
        err = kvm_set_user_memory_region(s, mem);
        if (err) {
            return err;
        }
    }
    return 0;
}

/* get kvm's dirty pages bitmap and update qemu's */
static int kvm_get_dirty_pages_log_range(MemoryRegionSection *section,
                                         unsigned long *bitmap)
{
    unsigned int i, j;
    unsigned long page_number, c;
    target_phys_addr_t addr, addr1;
    unsigned int len = ((section->size / TARGET_PAGE_SIZE) + HOST_LONG_BITS - 1) / HOST_LONG_BITS;
    unsigned long hpratio = getpagesize() / TARGET_PAGE_SIZE;

    /*
     * bitmap-traveling is faster than memory-traveling (for addr...)
     * especially when most of the memory is not dirty.
     */
    for (i = 0; i < len; i++) {
        if (bitmap[i] != 0) {
            c = leul_to_cpu(bitmap[i]);
            do {
                j = ffsl(c) - 1;
                c &= ~(1ul << j);
                page_number = (i * HOST_LONG_BITS + j) * hpratio;
                addr1 = page_number * TARGET_PAGE_SIZE;
                addr = section->offset_within_region + addr1;
                memory_region_set_dirty(section->mr, addr,
                                        TARGET_PAGE_SIZE * hpratio);
            } while (c != 0);
        }
    }
    return 0;
}

#define ALIGN(x, y)  (((x)+(y)-1) & ~((y)-1))

/**
 * kvm_physical_sync_dirty_bitmap - Grab dirty bitmap from kernel space
 * This function updates qemu's dirty bitmap using
 * memory_region_set_dirty().  This means all bits are set
 * to dirty.
 *
 * @start_add: start of logged region.
 * @end_addr: end of logged region.
 */
static int kvm_physical_sync_dirty_bitmap(MemoryRegionSection *section)
{
    KVMState *s = kvm_state;
    unsigned long size, allocated_size = 0;
    KVMDirtyLog d;
    KVMSlot *mem;
    int ret = 0;
    target_phys_addr_t start_addr = section->offset_within_address_space;
    target_phys_addr_t end_addr = start_addr + section->size;

    d.dirty_bitmap = NULL;
    while (start_addr < end_addr) {
        mem = kvm_lookup_overlapping_slot(s, start_addr, end_addr);
        if (mem == NULL) {
            break;
        }

        /* XXX bad kernel interface alert
         * For dirty bitmap, kernel allocates array of size aligned to
         * bits-per-long.  But for case when the kernel is 64bits and
         * the userspace is 32bits, userspace can't align to the same
         * bits-per-long, since sizeof(long) is different between kernel
         * and user space.  This way, userspace will provide buffer which
         * may be 4 bytes less than the kernel will use, resulting in
         * userspace memory corruption (which is not detectable by valgrind
         * too, in most cases).
         * So for now, let's align to 64 instead of HOST_LONG_BITS here, in
         * a hope that sizeof(long) wont become >8 any time soon.
         */
        size = ALIGN(((mem->memory_size) >> TARGET_PAGE_BITS),
                     /*HOST_LONG_BITS*/ 64) / 8;
        if (!d.dirty_bitmap) {
            d.dirty_bitmap = g_malloc(size);
        } else if (size > allocated_size) {
            d.dirty_bitmap = g_realloc(d.dirty_bitmap, size);
        }
        allocated_size = size;
        memset(d.dirty_bitmap, 0, allocated_size);

        d.slot = mem->slot;

        if (kvm_vm_ioctl(s, KVM_GET_DIRTY_LOG, &d) == -1) {
            DPRINTF("ioctl failed %d\n", errno);
            ret = -1;
            break;
        }

        kvm_get_dirty_pages_log_range(section, d.dirty_bitmap);
        start_addr = mem->start_addr + mem->memory_size;
    }
    g_free(d.dirty_bitmap);

    return ret;
}

int kvm_coalesce_mmio_region(target_phys_addr_t start, ram_addr_t size)
{
    int ret = -ENOSYS;
    KVMState *s = kvm_state;

    if (s->coalesced_mmio) {
        struct kvm_coalesced_mmio_zone zone;

        zone.addr = start;
        zone.size = size;
        zone.pad = 0;

        ret = kvm_vm_ioctl(s, KVM_REGISTER_COALESCED_MMIO, &zone);
    }

    return ret;
}

int kvm_uncoalesce_mmio_region(target_phys_addr_t start, ram_addr_t size)
{
    int ret = -ENOSYS;
    KVMState *s = kvm_state;

    if (s->coalesced_mmio) {
        struct kvm_coalesced_mmio_zone zone;

        zone.addr = start;
        zone.size = size;
        zone.pad = 0;

        ret = kvm_vm_ioctl(s, KVM_UNREGISTER_COALESCED_MMIO, &zone);
    }

    return ret;
}

int kvm_check_extension(KVMState *s, unsigned int extension)
{
    int ret;

    ret = kvm_ioctl(s, KVM_CHECK_EXTENSION, extension);
    if (ret < 0) {
        ret = 0;
    }

    return ret;
}

static int kvm_check_many_ioeventfds(void)
{
    /* Userspace can use ioeventfd for io notification.  This requires a host
     * that supports eventfd(2) and an I/O thread; since eventfd does not
     * support SIGIO it cannot interrupt the vcpu.
     *
     * Older kernels have a 6 device limit on the KVM io bus.  Find out so we
     * can avoid creating too many ioeventfds.
     */
#if defined(CONFIG_EVENTFD)
    int ioeventfds[7];
    int i, ret = 0;
    for (i = 0; i < ARRAY_SIZE(ioeventfds); i++) {
        ioeventfds[i] = eventfd(0, EFD_CLOEXEC);
        if (ioeventfds[i] < 0) {
            break;
        }
        ret = kvm_set_ioeventfd_pio_word(ioeventfds[i], 0, i, true);
        if (ret < 0) {
            close(ioeventfds[i]);
            break;
        }
    }

    /* Decide whether many devices are supported or not */
    ret = i == ARRAY_SIZE(ioeventfds);

    while (i-- > 0) {
        kvm_set_ioeventfd_pio_word(ioeventfds[i], 0, i, false);
        close(ioeventfds[i]);
    }
    return ret;
#else
    return 0;
#endif
}

static const KVMCapabilityInfo *
kvm_check_extension_list(KVMState *s, const KVMCapabilityInfo *list)
{
    while (list->name) {
        if (!kvm_check_extension(s, list->value)) {
            return list;
        }
        list++;
    }
    return NULL;
}

static void kvm_set_phys_mem(MemoryRegionSection *section, bool add)
{
    KVMState *s = kvm_state;
    KVMSlot *mem, old;
    int err;
    MemoryRegion *mr = section->mr;
    bool log_dirty = memory_region_is_logging(mr);
    target_phys_addr_t start_addr = section->offset_within_address_space;
    ram_addr_t size = section->size;
    void *ram = NULL;
    unsigned delta;

    /* kvm works in page size chunks, but the function may be called
       with sub-page size and unaligned start address. */
    delta = TARGET_PAGE_ALIGN(size) - size;
    if (delta > size) {
        return;
    }
    start_addr += delta;
    size -= delta;
    size &= TARGET_PAGE_MASK;
    if (!size || (start_addr & ~TARGET_PAGE_MASK)) {
        return;
    }

    if (!memory_region_is_ram(mr)) {
        return;
    }

    ram = memory_region_get_ram_ptr(mr) + section->offset_within_region + delta;

    while (1) {
        mem = kvm_lookup_overlapping_slot(s, start_addr, start_addr + size);
        if (!mem) {
            break;
        }

        if (add && start_addr >= mem->start_addr &&
            (start_addr + size <= mem->start_addr + mem->memory_size) &&
            (ram - start_addr == mem->ram - mem->start_addr)) {
            /* The new slot fits into the existing one and comes with
             * identical parameters - update flags and done. */
            kvm_slot_dirty_pages_log_change(mem, log_dirty);
            return;
        }

        old = *mem;

        if (mem->flags & KVM_MEM_LOG_DIRTY_PAGES) {
            kvm_physical_sync_dirty_bitmap(section);
        }

        /* unregister the overlapping slot */
        mem->memory_size = 0;
        err = kvm_set_user_memory_region(s, mem);
        if (err) {
            fprintf(stderr, "%s: error unregistering overlapping slot: %s\n",
                    __func__, strerror(-err));
            abort();
        }

        /* Workaround for older KVM versions: we can't join slots, even not by
         * unregistering the previous ones and then registering the larger
         * slot. We have to maintain the existing fragmentation. Sigh.
         *
         * This workaround assumes that the new slot starts at the same
         * address as the first existing one. If not or if some overlapping
         * slot comes around later, we will fail (not seen in practice so far)
         * - and actually require a recent KVM version. */
        if (s->broken_set_mem_region &&
            old.start_addr == start_addr && old.memory_size < size && add) {
            mem = kvm_alloc_slot(s);
            mem->memory_size = old.memory_size;
            mem->start_addr = old.start_addr;
            mem->ram = old.ram;
            mem->flags = kvm_mem_flags(s, log_dirty);

            err = kvm_set_user_memory_region(s, mem);
            if (err) {
                fprintf(stderr, "%s: error updating slot: %s\n", __func__,
                        strerror(-err));
                abort();
            }

            start_addr += old.memory_size;
            ram += old.memory_size;
            size -= old.memory_size;
            continue;
        }

        /* register prefix slot */
        if (old.start_addr < start_addr) {
            mem = kvm_alloc_slot(s);
            mem->memory_size = start_addr - old.start_addr;
            mem->start_addr = old.start_addr;
            mem->ram = old.ram;
            mem->flags =  kvm_mem_flags(s, log_dirty);

            err = kvm_set_user_memory_region(s, mem);
            if (err) {
                fprintf(stderr, "%s: error registering prefix slot: %s\n",
                        __func__, strerror(-err));
#ifdef TARGET_PPC
                fprintf(stderr, "%s: This is probably because your kernel's " \
                                "PAGE_SIZE is too big. Please try to use 4k " \
                                "PAGE_SIZE!\n", __func__);
#endif
                abort();
            }
        }

        /* register suffix slot */
        if (old.start_addr + old.memory_size > start_addr + size) {
            ram_addr_t size_delta;

            mem = kvm_alloc_slot(s);
            mem->start_addr = start_addr + size;
            size_delta = mem->start_addr - old.start_addr;
            mem->memory_size = old.memory_size - size_delta;
            mem->ram = old.ram + size_delta;
            mem->flags = kvm_mem_flags(s, log_dirty);

            err = kvm_set_user_memory_region(s, mem);
            if (err) {
                fprintf(stderr, "%s: error registering suffix slot: %s\n",
                        __func__, strerror(-err));
                abort();
            }
        }
    }

    /* in case the KVM bug workaround already "consumed" the new slot */
    if (!size) {
        return;
    }
    if (!add) {
        return;
    }
    mem = kvm_alloc_slot(s);
    mem->memory_size = size;
    mem->start_addr = start_addr;
    mem->ram = ram;
    mem->flags = kvm_mem_flags(s, log_dirty);

    err = kvm_set_user_memory_region(s, mem);
    if (err) {
        fprintf(stderr, "%s: error registering slot: %s\n", __func__,
                strerror(-err));
        abort();
    }
}

static void kvm_begin(MemoryListener *listener)
{
}

static void kvm_commit(MemoryListener *listener)
{
}

static void kvm_region_add(MemoryListener *listener,
                           MemoryRegionSection *section)
{
    kvm_set_phys_mem(section, true);
}

static void kvm_region_del(MemoryListener *listener,
                           MemoryRegionSection *section)
{
    kvm_set_phys_mem(section, false);
}

static void kvm_region_nop(MemoryListener *listener,
                           MemoryRegionSection *section)
{
}

static void kvm_log_sync(MemoryListener *listener,
                         MemoryRegionSection *section)
{
    int r;

    r = kvm_physical_sync_dirty_bitmap(section);
    if (r < 0) {
        abort();
    }
}

static void kvm_log_global_start(struct MemoryListener *listener)
{
    int r;

    r = kvm_set_migration_log(1);
    assert(r >= 0);
}

static void kvm_log_global_stop(struct MemoryListener *listener)
{
    int r;

    r = kvm_set_migration_log(0);
    assert(r >= 0);
}

static void kvm_mem_ioeventfd_add(MemoryRegionSection *section,
                                  bool match_data, uint64_t data, int fd)
{
    int r;

    assert(match_data && section->size <= 8);

    r = kvm_set_ioeventfd_mmio(fd, section->offset_within_address_space,
                               data, true, section->size);
    if (r < 0) {
        abort();
    }
}

static void kvm_mem_ioeventfd_del(MemoryRegionSection *section,
                                  bool match_data, uint64_t data, int fd)
{
    int r;

    r = kvm_set_ioeventfd_mmio(fd, section->offset_within_address_space,
                               data, false, section->size);
    if (r < 0) {
        abort();
    }
}

static void kvm_io_ioeventfd_add(MemoryRegionSection *section,
                                 bool match_data, uint64_t data, int fd)
{
    int r;

    assert(match_data && section->size == 2);

    r = kvm_set_ioeventfd_pio_word(fd, section->offset_within_address_space,
                                   data, true);
    if (r < 0) {
        abort();
    }
}

static void kvm_io_ioeventfd_del(MemoryRegionSection *section,
                                 bool match_data, uint64_t data, int fd)

{
    int r;

    r = kvm_set_ioeventfd_pio_word(fd, section->offset_within_address_space,
                                   data, false);
    if (r < 0) {
        abort();
    }
}

static void kvm_eventfd_add(MemoryListener *listener,
                            MemoryRegionSection *section,
                            bool match_data, uint64_t data, int fd)
{
    if (section->address_space == get_system_memory()) {
        kvm_mem_ioeventfd_add(section, match_data, data, fd);
    } else {
        kvm_io_ioeventfd_add(section, match_data, data, fd);
    }
}

static void kvm_eventfd_del(MemoryListener *listener,
                            MemoryRegionSection *section,
                            bool match_data, uint64_t data, int fd)
{
    if (section->address_space == get_system_memory()) {
        kvm_mem_ioeventfd_del(section, match_data, data, fd);
    } else {
        kvm_io_ioeventfd_del(section, match_data, data, fd);
    }
}

static MemoryListener kvm_memory_listener = {
    .begin = kvm_begin,
    .commit = kvm_commit,
    .region_add = kvm_region_add,
    .region_del = kvm_region_del,
    .region_nop = kvm_region_nop,
    .log_start = kvm_log_start,
    .log_stop = kvm_log_stop,
    .log_sync = kvm_log_sync,
    .log_global_start = kvm_log_global_start,
    .log_global_stop = kvm_log_global_stop,
    .eventfd_add = kvm_eventfd_add,
    .eventfd_del = kvm_eventfd_del,
    .priority = 10,
};

static void kvm_handle_interrupt(CPUArchState *env, int mask)
{
    env->interrupt_request |= mask;

    if (!qemu_cpu_is_self(env)) {
        qemu_cpu_kick(env);
    }
}

int kvm_irqchip_set_irq(KVMState *s, int irq, int level)
{
    struct kvm_irq_level event;
    int ret;

    assert(kvm_irqchip_in_kernel());

    event.level = level;
    event.irq = irq;
    ret = kvm_vm_ioctl(s, s->irqchip_inject_ioctl, &event);
    if (ret < 0) {
        perror("kvm_set_irqchip_line");
        abort();
    }

    return (s->irqchip_inject_ioctl == KVM_IRQ_LINE) ? 1 : event.status;
}

#ifdef KVM_CAP_IRQ_ROUTING
static void set_gsi(KVMState *s, unsigned int gsi)
{
    s->used_gsi_bitmap[gsi / 32] |= 1U << (gsi % 32);
}

static void clear_gsi(KVMState *s, unsigned int gsi)
{
    s->used_gsi_bitmap[gsi / 32] &= ~(1U << (gsi % 32));
}

static void kvm_init_irq_routing(KVMState *s)
{
    int gsi_count, i;

    gsi_count = kvm_check_extension(s, KVM_CAP_IRQ_ROUTING);
    if (gsi_count > 0) {
        unsigned int gsi_bits, i;

        /* Round up so we can search ints using ffs */
        gsi_bits = ALIGN(gsi_count, 32);
        s->used_gsi_bitmap = g_malloc0(gsi_bits / 8);
        s->gsi_count = gsi_count;

        /* Mark any over-allocated bits as already in use */
        for (i = gsi_count; i < gsi_bits; i++) {
            set_gsi(s, i);
        }
    }

    s->irq_routes = g_malloc0(sizeof(*s->irq_routes));
    s->nr_allocated_irq_routes = 0;

    if (!s->direct_msi) {
        for (i = 0; i < KVM_MSI_HASHTAB_SIZE; i++) {
            QTAILQ_INIT(&s->msi_hashtab[i]);
        }
    }

    kvm_arch_init_irq_routing(s);
}

void kvm_add_routing_entry(KVMState *s,
                           struct kvm_irq_routing_entry *entry)
{
    struct kvm_irq_routing_entry *new;
    int n, size;

    if (s->irq_routes->nr == s->nr_allocated_irq_routes) {
        n = s->nr_allocated_irq_routes * 2;
        if (n < 64) {
            n = 64;
        }
        size = sizeof(struct kvm_irq_routing);
        size += n * sizeof(*new);
        s->irq_routes = g_realloc(s->irq_routes, size);
        s->nr_allocated_irq_routes = n;
    }
    n = s->irq_routes->nr++;
    new = &s->irq_routes->entries[n];
    memset(new, 0, sizeof(*new));
    new->gsi = entry->gsi;
    new->type = entry->type;
    new->flags = entry->flags;
    new->u = entry->u;

    set_gsi(s, entry->gsi);
}

void kvm_irqchip_add_route(KVMState *s, int irq, int irqchip, int pin)
{
    struct kvm_irq_routing_entry e;

    assert(pin < s->gsi_count);

    e.gsi = irq;
    e.type = KVM_IRQ_ROUTING_IRQCHIP;
    e.flags = 0;
    e.u.irqchip.irqchip = irqchip;
    e.u.irqchip.pin = pin;
    kvm_add_routing_entry(s, &e);
}

int kvm_irqchip_commit_routes(KVMState *s)
{
    s->irq_routes->flags = 0;
    return kvm_vm_ioctl(s, KVM_SET_GSI_ROUTING, s->irq_routes);
}

static void kvm_irqchip_release_virq(KVMState *s, int virq)
{
    struct kvm_irq_routing_entry *e;
    int i;

    for (i = 0; i < s->irq_routes->nr; i++) {
        e = &s->irq_routes->entries[i];
        if (e->gsi == virq) {
            s->irq_routes->nr--;
            *e = s->irq_routes->entries[s->irq_routes->nr];
        }
    }
    clear_gsi(s, virq);
}

static unsigned int kvm_hash_msi(uint32_t data)
{
    /* This is optimized for IA32 MSI layout. However, no other arch shall
     * repeat the mistake of not providing a direct MSI injection API. */
    return data & 0xff;
}

static void kvm_flush_dynamic_msi_routes(KVMState *s)
{
    KVMMSIRoute *route, *next;
    unsigned int hash;

    for (hash = 0; hash < KVM_MSI_HASHTAB_SIZE; hash++) {
        QTAILQ_FOREACH_SAFE(route, &s->msi_hashtab[hash], entry, next) {
            kvm_irqchip_release_virq(s, route->kroute.gsi);
            QTAILQ_REMOVE(&s->msi_hashtab[hash], route, entry);
            g_free(route);
        }
    }
}

static int kvm_irqchip_get_virq(KVMState *s)
{
    uint32_t *word = s->used_gsi_bitmap;
    int max_words = ALIGN(s->gsi_count, 32) / 32;
    int i, bit;
    bool retry = true;

again:
    /* Return the lowest unused GSI in the bitmap */
    for (i = 0; i < max_words; i++) {
        bit = ffs(~word[i]);
        if (!bit) {
            continue;
        }

        return bit - 1 + i * 32;
    }
    if (!s->direct_msi && retry) {
        retry = false;
        kvm_flush_dynamic_msi_routes(s);
        goto again;
    }
    return -ENOSPC;

}

static KVMMSIRoute *kvm_lookup_msi_route(KVMState *s, MSIMessage msg)
{
    unsigned int hash = kvm_hash_msi(msg.data);
    KVMMSIRoute *route;

    QTAILQ_FOREACH(route, &s->msi_hashtab[hash], entry) {
        if (route->kroute.u.msi.address_lo == (uint32_t)msg.address &&
            route->kroute.u.msi.address_hi == (msg.address >> 32) &&
            route->kroute.u.msi.data == msg.data) {
            return route;
        }
    }
    return NULL;
}

int kvm_irqchip_send_msi(KVMState *s, MSIMessage msg)
{
    struct kvm_msi msi;
    KVMMSIRoute *route;

    if (s->direct_msi) {
        msi.address_lo = (uint32_t)msg.address;
        msi.address_hi = msg.address >> 32;
        msi.data = msg.data;
        msi.flags = 0;
        memset(msi.pad, 0, sizeof(msi.pad));

        return kvm_vm_ioctl(s, KVM_SIGNAL_MSI, &msi);
    }

    route = kvm_lookup_msi_route(s, msg);
    if (!route) {
        int virq, ret;

        virq = kvm_irqchip_get_virq(s);
        if (virq < 0) {
            return virq;
        }

        route = g_malloc(sizeof(KVMMSIRoute));
        route->kroute.gsi = virq;
        route->kroute.type = KVM_IRQ_ROUTING_MSI;
        route->kroute.flags = 0;
        route->kroute.u.msi.address_lo = (uint32_t)msg.address;
        route->kroute.u.msi.address_hi = msg.address >> 32;
        route->kroute.u.msi.data = msg.data;

        kvm_add_routing_entry(s, &route->kroute);

        QTAILQ_INSERT_TAIL(&s->msi_hashtab[kvm_hash_msi(msg.data)], route,
                           entry);

        ret = kvm_irqchip_commit_routes(s);
        if (ret < 0) {
            return ret;
        }
    }

    assert(route->kroute.type == KVM_IRQ_ROUTING_MSI);

    return kvm_irqchip_set_irq(s, route->kroute.gsi, 1);
}

#else /* !KVM_CAP_IRQ_ROUTING */

static void kvm_init_irq_routing(KVMState *s)
{
}

int kvm_irqchip_commit_routes(KVMState *s)
{
    return -ENOSYS;
}

int kvm_irqchip_send_msi(KVMState *s, MSIMessage msg)
{
    abort();
}
#endif /* !KVM_CAP_IRQ_ROUTING */

static int kvm_irqchip_create(KVMState *s)
{
    QemuOptsList *list = qemu_find_opts("machine");
    int ret;

    if (QTAILQ_EMPTY(&list->head) ||
        !qemu_opt_get_bool(QTAILQ_FIRST(&list->head),
                           "kernel_irqchip", false) ||
        !kvm_check_extension(s, KVM_CAP_IRQCHIP)) {
        return 0;
    }

    ret = kvm_vm_ioctl(s, KVM_CREATE_IRQCHIP);
    if (ret < 0) {
        fprintf(stderr, "Create kernel irqchip failed\n");
        return ret;
    }

    s->irqchip_inject_ioctl = KVM_IRQ_LINE;
    if (kvm_check_extension(s, KVM_CAP_IRQ_INJECT_STATUS)) {
        s->irqchip_inject_ioctl = KVM_IRQ_LINE_STATUS;
    }
    kvm_kernel_irqchip = true;

    kvm_init_irq_routing(s);

    return 0;
}

int kvm_init(void)
{
    static const char upgrade_note[] =
        "Please upgrade to at least kernel 2.6.29 or recent kvm-kmod\n"
        "(see http://sourceforge.net/projects/kvm).\n";
    KVMState *s;
    const KVMCapabilityInfo *missing_cap;
    int ret;
    int i;

    s = g_malloc0(sizeof(KVMState));

    /*
     * On systems where the kernel can support different base page
     * sizes, host page size may be different from TARGET_PAGE_SIZE,
     * even with KVM.  TARGET_PAGE_SIZE is assumed to be the minimum
     * page size for the system though.
     */
    assert(TARGET_PAGE_SIZE <= getpagesize());

#ifdef KVM_CAP_SET_GUEST_DEBUG
    QTAILQ_INIT(&s->kvm_sw_breakpoints);
#endif
    for (i = 0; i < ARRAY_SIZE(s->slots); i++) {
        s->slots[i].slot = i;
    }
    s->vmfd = -1;
    s->fd = qemu_open("/dev/kvm", O_RDWR);
    if (s->fd == -1) {
        fprintf(stderr, "Could not access KVM kernel module: %m\n");
        ret = -errno;
        goto err;
    }

    ret = kvm_ioctl(s, KVM_GET_API_VERSION, 0);
    if (ret < KVM_API_VERSION) {
        if (ret > 0) {
            ret = -EINVAL;
        }
        fprintf(stderr, "kvm version too old\n");
        goto err;
    }

    if (ret > KVM_API_VERSION) {
        ret = -EINVAL;
        fprintf(stderr, "kvm version not supported\n");
        goto err;
    }

    s->vmfd = kvm_ioctl(s, KVM_CREATE_VM, 0);
    if (s->vmfd < 0) {
#ifdef TARGET_S390X
        fprintf(stderr, "Please add the 'switch_amode' kernel parameter to "
                        "your host kernel command line\n");
#endif
        ret = s->vmfd;
        goto err;
    }

    missing_cap = kvm_check_extension_list(s, kvm_required_capabilites);
    if (!missing_cap) {
        missing_cap =
            kvm_check_extension_list(s, kvm_arch_required_capabilities);
    }
    if (missing_cap) {
        ret = -EINVAL;
        fprintf(stderr, "kvm does not support %s\n%s",
                missing_cap->name, upgrade_note);
        goto err;
    }

    s->coalesced_mmio = kvm_check_extension(s, KVM_CAP_COALESCED_MMIO);

    s->broken_set_mem_region = 1;
    ret = kvm_check_extension(s, KVM_CAP_JOIN_MEMORY_REGIONS_WORKS);
    if (ret > 0) {
        s->broken_set_mem_region = 0;
    }

#ifdef KVM_CAP_VCPU_EVENTS
    s->vcpu_events = kvm_check_extension(s, KVM_CAP_VCPU_EVENTS);
#endif

    s->robust_singlestep =
        kvm_check_extension(s, KVM_CAP_X86_ROBUST_SINGLESTEP);

#ifdef KVM_CAP_DEBUGREGS
    s->debugregs = kvm_check_extension(s, KVM_CAP_DEBUGREGS);
#endif

#ifdef KVM_CAP_XSAVE
    s->xsave = kvm_check_extension(s, KVM_CAP_XSAVE);
#endif

#ifdef KVM_CAP_XCRS
    s->xcrs = kvm_check_extension(s, KVM_CAP_XCRS);
#endif

#ifdef KVM_CAP_PIT_STATE2
    s->pit_state2 = kvm_check_extension(s, KVM_CAP_PIT_STATE2);
#endif

<<<<<<< HEAD
    s->intx_set_mask = kvm_check_extension(s, KVM_CAP_PCI_2_3);
=======
    s->direct_msi = (kvm_check_extension(s, KVM_CAP_SIGNAL_MSI) > 0);
>>>>>>> 4a3adebb

    ret = kvm_arch_init(s);
    if (ret < 0) {
        goto err;
    }

    ret = kvm_irqchip_create(s);
    if (ret < 0) {
        goto err;
    }

    kvm_state = s;
    memory_listener_register(&kvm_memory_listener, NULL);

    s->many_ioeventfds = kvm_check_many_ioeventfds();

    cpu_interrupt_handler = kvm_handle_interrupt;

    return 0;

err:
    if (s) {
        if (s->vmfd >= 0) {
            close(s->vmfd);
        }
        if (s->fd != -1) {
            close(s->fd);
        }
    }
    g_free(s);

    return ret;
}

static void kvm_handle_io(uint16_t port, void *data, int direction, int size,
                          uint32_t count)
{
    int i;
    uint8_t *ptr = data;

    for (i = 0; i < count; i++) {
        if (direction == KVM_EXIT_IO_IN) {
            switch (size) {
            case 1:
                stb_p(ptr, cpu_inb(port));
                break;
            case 2:
                stw_p(ptr, cpu_inw(port));
                break;
            case 4:
                stl_p(ptr, cpu_inl(port));
                break;
            }
        } else {
            switch (size) {
            case 1:
                cpu_outb(port, ldub_p(ptr));
                break;
            case 2:
                cpu_outw(port, lduw_p(ptr));
                break;
            case 4:
                cpu_outl(port, ldl_p(ptr));
                break;
            }
        }

        ptr += size;
    }
}

static int kvm_handle_internal_error(CPUArchState *env, struct kvm_run *run)
{
    fprintf(stderr, "KVM internal error.");
    if (kvm_check_extension(kvm_state, KVM_CAP_INTERNAL_ERROR_DATA)) {
        int i;

        fprintf(stderr, " Suberror: %d\n", run->internal.suberror);
        for (i = 0; i < run->internal.ndata; ++i) {
            fprintf(stderr, "extra data[%d]: %"PRIx64"\n",
                    i, (uint64_t)run->internal.data[i]);
        }
    } else {
        fprintf(stderr, "\n");
    }
    if (run->internal.suberror == KVM_INTERNAL_ERROR_EMULATION) {
        fprintf(stderr, "emulation failure\n");
        if (!kvm_arch_stop_on_emulation_error(env)) {
            cpu_dump_state(env, stderr, fprintf, CPU_DUMP_CODE);
            return EXCP_INTERRUPT;
        }
    }
    /* FIXME: Should trigger a qmp message to let management know
     * something went wrong.
     */
    return -1;
}

void kvm_flush_coalesced_mmio_buffer(void)
{
    KVMState *s = kvm_state;

    if (s->coalesced_flush_in_progress) {
        return;
    }

    s->coalesced_flush_in_progress = true;

    if (s->coalesced_mmio_ring) {
        struct kvm_coalesced_mmio_ring *ring = s->coalesced_mmio_ring;
        while (ring->first != ring->last) {
            struct kvm_coalesced_mmio *ent;

            ent = &ring->coalesced_mmio[ring->first];

            cpu_physical_memory_write(ent->phys_addr, ent->data, ent->len);
            smp_wmb();
            ring->first = (ring->first + 1) % KVM_COALESCED_MMIO_MAX;
        }
    }

    s->coalesced_flush_in_progress = false;
}

static void do_kvm_cpu_synchronize_state(void *_env)
{
    CPUArchState *env = _env;

    if (!env->kvm_vcpu_dirty) {
        kvm_arch_get_registers(env);
        env->kvm_vcpu_dirty = 1;
    }
}

void kvm_cpu_synchronize_state(CPUArchState *env)
{
    if (!env->kvm_vcpu_dirty) {
        run_on_cpu(env, do_kvm_cpu_synchronize_state, env);
    }
}

void kvm_cpu_synchronize_post_reset(CPUArchState *env)
{
    kvm_arch_put_registers(env, KVM_PUT_RESET_STATE);
    env->kvm_vcpu_dirty = 0;
}

void kvm_cpu_synchronize_post_init(CPUArchState *env)
{
    kvm_arch_put_registers(env, KVM_PUT_FULL_STATE);
    env->kvm_vcpu_dirty = 0;
}

int kvm_cpu_exec(CPUArchState *env)
{
    struct kvm_run *run = env->kvm_run;
    int ret, run_ret;

    DPRINTF("kvm_cpu_exec()\n");

    if (kvm_arch_process_async_events(env)) {
        env->exit_request = 0;
        return EXCP_HLT;
    }

    do {
        if (env->kvm_vcpu_dirty) {
            kvm_arch_put_registers(env, KVM_PUT_RUNTIME_STATE);
            env->kvm_vcpu_dirty = 0;
        }

        kvm_arch_pre_run(env, run);
        if (env->exit_request) {
            DPRINTF("interrupt exit requested\n");
            /*
             * KVM requires us to reenter the kernel after IO exits to complete
             * instruction emulation. This self-signal will ensure that we
             * leave ASAP again.
             */
            qemu_cpu_kick_self();
        }
        qemu_mutex_unlock_iothread();

        run_ret = kvm_vcpu_ioctl(env, KVM_RUN, 0);

        qemu_mutex_lock_iothread();
        kvm_arch_post_run(env, run);

        kvm_flush_coalesced_mmio_buffer();

        if (run_ret < 0) {
            if (run_ret == -EINTR || run_ret == -EAGAIN) {
                DPRINTF("io window exit\n");
                ret = EXCP_INTERRUPT;
                break;
            }
            fprintf(stderr, "error: kvm run failed %s\n",
                    strerror(-run_ret));
            abort();
        }

        switch (run->exit_reason) {
        case KVM_EXIT_IO:
            DPRINTF("handle_io\n");
            kvm_handle_io(run->io.port,
                          (uint8_t *)run + run->io.data_offset,
                          run->io.direction,
                          run->io.size,
                          run->io.count);
            ret = 0;
            break;
        case KVM_EXIT_MMIO:
            DPRINTF("handle_mmio\n");
            cpu_physical_memory_rw(run->mmio.phys_addr,
                                   run->mmio.data,
                                   run->mmio.len,
                                   run->mmio.is_write);
            ret = 0;
            break;
        case KVM_EXIT_IRQ_WINDOW_OPEN:
            DPRINTF("irq_window_open\n");
            ret = EXCP_INTERRUPT;
            break;
        case KVM_EXIT_SHUTDOWN:
            DPRINTF("shutdown\n");
            qemu_system_reset_request();
            ret = EXCP_INTERRUPT;
            break;
        case KVM_EXIT_UNKNOWN:
            fprintf(stderr, "KVM: unknown exit, hardware reason %" PRIx64 "\n",
                    (uint64_t)run->hw.hardware_exit_reason);
            ret = -1;
            break;
        case KVM_EXIT_INTERNAL_ERROR:
            ret = kvm_handle_internal_error(env, run);
            break;
        default:
            DPRINTF("kvm_arch_handle_exit\n");
            ret = kvm_arch_handle_exit(env, run);
            break;
        }
    } while (ret == 0);

    if (ret < 0) {
        cpu_dump_state(env, stderr, fprintf, CPU_DUMP_CODE);
        vm_stop(RUN_STATE_INTERNAL_ERROR);
    }

    env->exit_request = 0;
    return ret;
}

int kvm_ioctl(KVMState *s, int type, ...)
{
    int ret;
    void *arg;
    va_list ap;

    va_start(ap, type);
    arg = va_arg(ap, void *);
    va_end(ap);

    ret = ioctl(s->fd, type, arg);
    if (ret == -1) {
        ret = -errno;
    }
    return ret;
}

int kvm_vm_ioctl(KVMState *s, int type, ...)
{
    int ret;
    void *arg;
    va_list ap;

    va_start(ap, type);
    arg = va_arg(ap, void *);
    va_end(ap);

    ret = ioctl(s->vmfd, type, arg);
    if (ret == -1) {
        ret = -errno;
    }
    return ret;
}

int kvm_vcpu_ioctl(CPUArchState *env, int type, ...)
{
    int ret;
    void *arg;
    va_list ap;

    va_start(ap, type);
    arg = va_arg(ap, void *);
    va_end(ap);

    ret = ioctl(env->kvm_fd, type, arg);
    if (ret == -1) {
        ret = -errno;
    }
    return ret;
}

int kvm_has_sync_mmu(void)
{
    return kvm_check_extension(kvm_state, KVM_CAP_SYNC_MMU);
}

int kvm_has_vcpu_events(void)
{
    return kvm_state->vcpu_events;
}

int kvm_has_robust_singlestep(void)
{
    return kvm_state->robust_singlestep;
}

int kvm_has_debugregs(void)
{
    return kvm_state->debugregs;
}

int kvm_has_xsave(void)
{
    return kvm_state->xsave;
}

int kvm_has_xcrs(void)
{
    return kvm_state->xcrs;
}

int kvm_has_pit_state2(void)
{
    return kvm_state->pit_state2;
}

int kvm_has_many_ioeventfds(void)
{
    if (!kvm_enabled()) {
        return 0;
    }
    return kvm_state->many_ioeventfds;
}

int kvm_has_gsi_routing(void)
{
#ifdef KVM_CAP_IRQ_ROUTING
    return kvm_check_extension(kvm_state, KVM_CAP_IRQ_ROUTING);
#else
    return false;
#endif
}

int kvm_has_intx_set_mask(void)
{
    return kvm_state->intx_set_mask;
}

int kvm_allows_irq0_override(void)
{
    return !kvm_irqchip_in_kernel() || kvm_has_gsi_routing();
}

void kvm_setup_guest_memory(void *start, size_t size)
{
    if (!kvm_has_sync_mmu()) {
        int ret = qemu_madvise(start, size, QEMU_MADV_DONTFORK);

        if (ret) {
            perror("qemu_madvise");
            fprintf(stderr,
                    "Need MADV_DONTFORK in absence of synchronous KVM MMU\n");
            exit(1);
        }
    }
}

#ifdef KVM_CAP_SET_GUEST_DEBUG
struct kvm_sw_breakpoint *kvm_find_sw_breakpoint(CPUArchState *env,
                                                 target_ulong pc)
{
    struct kvm_sw_breakpoint *bp;

    QTAILQ_FOREACH(bp, &env->kvm_state->kvm_sw_breakpoints, entry) {
        if (bp->pc == pc) {
            return bp;
        }
    }
    return NULL;
}

int kvm_sw_breakpoints_active(CPUArchState *env)
{
    return !QTAILQ_EMPTY(&env->kvm_state->kvm_sw_breakpoints);
}

struct kvm_set_guest_debug_data {
    struct kvm_guest_debug dbg;
    CPUArchState *env;
    int err;
};

static void kvm_invoke_set_guest_debug(void *data)
{
    struct kvm_set_guest_debug_data *dbg_data = data;
    CPUArchState *env = dbg_data->env;

    dbg_data->err = kvm_vcpu_ioctl(env, KVM_SET_GUEST_DEBUG, &dbg_data->dbg);
}

int kvm_update_guest_debug(CPUArchState *env, unsigned long reinject_trap)
{
    struct kvm_set_guest_debug_data data;

    data.dbg.control = reinject_trap;

    if (env->singlestep_enabled) {
        data.dbg.control |= KVM_GUESTDBG_ENABLE | KVM_GUESTDBG_SINGLESTEP;
    }
    kvm_arch_update_guest_debug(env, &data.dbg);
    data.env = env;

    run_on_cpu(env, kvm_invoke_set_guest_debug, &data);
    return data.err;
}

int kvm_insert_breakpoint(CPUArchState *current_env, target_ulong addr,
                          target_ulong len, int type)
{
    struct kvm_sw_breakpoint *bp;
    CPUArchState *env;
    int err;

    if (type == GDB_BREAKPOINT_SW) {
        bp = kvm_find_sw_breakpoint(current_env, addr);
        if (bp) {
            bp->use_count++;
            return 0;
        }

        bp = g_malloc(sizeof(struct kvm_sw_breakpoint));
        if (!bp) {
            return -ENOMEM;
        }

        bp->pc = addr;
        bp->use_count = 1;
        err = kvm_arch_insert_sw_breakpoint(current_env, bp);
        if (err) {
            g_free(bp);
            return err;
        }

        QTAILQ_INSERT_HEAD(&current_env->kvm_state->kvm_sw_breakpoints,
                          bp, entry);
    } else {
        err = kvm_arch_insert_hw_breakpoint(addr, len, type);
        if (err) {
            return err;
        }
    }

    for (env = first_cpu; env != NULL; env = env->next_cpu) {
        err = kvm_update_guest_debug(env, 0);
        if (err) {
            return err;
        }
    }
    return 0;
}

int kvm_remove_breakpoint(CPUArchState *current_env, target_ulong addr,
                          target_ulong len, int type)
{
    struct kvm_sw_breakpoint *bp;
    CPUArchState *env;
    int err;

    if (type == GDB_BREAKPOINT_SW) {
        bp = kvm_find_sw_breakpoint(current_env, addr);
        if (!bp) {
            return -ENOENT;
        }

        if (bp->use_count > 1) {
            bp->use_count--;
            return 0;
        }

        err = kvm_arch_remove_sw_breakpoint(current_env, bp);
        if (err) {
            return err;
        }

        QTAILQ_REMOVE(&current_env->kvm_state->kvm_sw_breakpoints, bp, entry);
        g_free(bp);
    } else {
        err = kvm_arch_remove_hw_breakpoint(addr, len, type);
        if (err) {
            return err;
        }
    }

    for (env = first_cpu; env != NULL; env = env->next_cpu) {
        err = kvm_update_guest_debug(env, 0);
        if (err) {
            return err;
        }
    }
    return 0;
}

void kvm_remove_all_breakpoints(CPUArchState *current_env)
{
    struct kvm_sw_breakpoint *bp, *next;
    KVMState *s = current_env->kvm_state;
    CPUArchState *env;

    QTAILQ_FOREACH_SAFE(bp, &s->kvm_sw_breakpoints, entry, next) {
        if (kvm_arch_remove_sw_breakpoint(current_env, bp) != 0) {
            /* Try harder to find a CPU that currently sees the breakpoint. */
            for (env = first_cpu; env != NULL; env = env->next_cpu) {
                if (kvm_arch_remove_sw_breakpoint(env, bp) == 0) {
                    break;
                }
            }
        }
    }
    kvm_arch_remove_all_hw_breakpoints();

    for (env = first_cpu; env != NULL; env = env->next_cpu) {
        kvm_update_guest_debug(env, 0);
    }
}

#else /* !KVM_CAP_SET_GUEST_DEBUG */

int kvm_update_guest_debug(CPUArchState *env, unsigned long reinject_trap)
{
    return -EINVAL;
}

int kvm_insert_breakpoint(CPUArchState *current_env, target_ulong addr,
                          target_ulong len, int type)
{
    return -EINVAL;
}

int kvm_remove_breakpoint(CPUArchState *current_env, target_ulong addr,
                          target_ulong len, int type)
{
    return -EINVAL;
}

void kvm_remove_all_breakpoints(CPUArchState *current_env)
{
}
#endif /* !KVM_CAP_SET_GUEST_DEBUG */

int kvm_set_signal_mask(CPUArchState *env, const sigset_t *sigset)
{
    struct kvm_signal_mask *sigmask;
    int r;

    if (!sigset) {
        return kvm_vcpu_ioctl(env, KVM_SET_SIGNAL_MASK, NULL);
    }

    sigmask = g_malloc(sizeof(*sigmask) + sizeof(*sigset));

    sigmask->len = 8;
    memcpy(sigmask->sigset, sigset, sizeof(*sigset));
    r = kvm_vcpu_ioctl(env, KVM_SET_SIGNAL_MASK, sigmask);
    g_free(sigmask);

    return r;
}

int kvm_set_ioeventfd_mmio(int fd, uint32_t addr, uint32_t val, bool assign,
                           uint32_t size)
{
    int ret;
    struct kvm_ioeventfd iofd;

    iofd.datamatch = val;
    iofd.addr = addr;
    iofd.len = size;
    iofd.flags = KVM_IOEVENTFD_FLAG_DATAMATCH;
    iofd.fd = fd;

    if (!kvm_enabled()) {
        return -ENOSYS;
    }

    if (!assign) {
        iofd.flags |= KVM_IOEVENTFD_FLAG_DEASSIGN;
    }

    ret = kvm_vm_ioctl(kvm_state, KVM_IOEVENTFD, &iofd);

    if (ret < 0) {
        return -errno;
    }

    return 0;
}

int kvm_set_ioeventfd_pio_word(int fd, uint16_t addr, uint16_t val, bool assign)
{
    struct kvm_ioeventfd kick = {
        .datamatch = val,
        .addr = addr,
        .len = 2,
        .flags = KVM_IOEVENTFD_FLAG_DATAMATCH | KVM_IOEVENTFD_FLAG_PIO,
        .fd = fd,
    };
    int r;
    if (!kvm_enabled()) {
        return -ENOSYS;
    }
    if (!assign) {
        kick.flags |= KVM_IOEVENTFD_FLAG_DEASSIGN;
    }
    r = kvm_vm_ioctl(kvm_state, KVM_IOEVENTFD, &kick);
    if (r < 0) {
        return r;
    }
    return 0;
}

int kvm_set_irqfd(int gsi, int fd, bool assigned)
{
    struct kvm_irqfd irqfd = {
        .fd = fd,
        .gsi = gsi,
        .flags = assigned ? 0 : KVM_IRQFD_FLAG_DEASSIGN,
    };
    int r;
    if (!kvm_enabled() || !kvm_irqchip_in_kernel())
        return -ENOSYS;

    r = kvm_vm_ioctl(kvm_state, KVM_IRQFD, &irqfd);
    if (r < 0)
        return r;
    return 0;
}

int kvm_on_sigbus_vcpu(CPUArchState *env, int code, void *addr)
{
    return kvm_arch_on_sigbus_vcpu(env, code, addr);
}

int kvm_on_sigbus(int code, void *addr)
{
    return kvm_arch_on_sigbus(code, addr);
}

#undef PAGE_SIZE
#include "qemu-kvm.c"<|MERGE_RESOLUTION|>--- conflicted
+++ resolved
@@ -1229,11 +1229,8 @@
     s->pit_state2 = kvm_check_extension(s, KVM_CAP_PIT_STATE2);
 #endif
 
-<<<<<<< HEAD
+    s->direct_msi = (kvm_check_extension(s, KVM_CAP_SIGNAL_MSI) > 0);
     s->intx_set_mask = kvm_check_extension(s, KVM_CAP_PCI_2_3);
-=======
-    s->direct_msi = (kvm_check_extension(s, KVM_CAP_SIGNAL_MSI) > 0);
->>>>>>> 4a3adebb
 
     ret = kvm_arch_init(s);
     if (ret < 0) {
