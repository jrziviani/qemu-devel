/* Copyright (c) 2011-2014 PLUMgrid, http://plumgrid.com
 *
 * This program is free software; you can redistribute it and/or
 * modify it under the terms of version 2 of the GNU General Public
 * License as published by the Free Software Foundation.
 */
#ifndef _LINUX_BPF_VERIFIER_H
#define _LINUX_BPF_VERIFIER_H 1

#include <linux/bpf.h> /* for enum bpf_reg_type */
#include <linux/filter.h> /* for MAX_BPF_STACK */

 /* Just some arbitrary values so we can safely do math without overflowing and
  * are obviously wrong for any sort of memory access.
  */
#define BPF_REGISTER_MAX_RANGE (1024 * 1024 * 1024)
#define BPF_REGISTER_MIN_RANGE -1

struct bpf_reg_state {
	enum bpf_reg_type type;
<<<<<<< HEAD
	/*
	 * Used to determine if any memory access using this register will
	 * result in a bad access.
	 */
	s64 min_value;
	u64 max_value;
=======
>>>>>>> c470abd4
	union {
		/* valid when type == CONST_IMM | PTR_TO_STACK | UNKNOWN_VALUE */
		s64 imm;

		/* valid when type == PTR_TO_PACKET* */
		struct {
			u16 off;
			u16 range;
		};

		/* valid when type == CONST_PTR_TO_MAP | PTR_TO_MAP_VALUE |
		 *   PTR_TO_MAP_VALUE_OR_NULL
		 */
		struct bpf_map *map_ptr;
	};
	u32 id;
	/* Used to determine if any memory access using this register will
	 * result in a bad access. These two fields must be last.
	 * See states_equal()
	 */
	s64 min_value;
	u64 max_value;
};

enum bpf_stack_slot_type {
	STACK_INVALID,    /* nothing was stored in this stack slot */
	STACK_SPILL,      /* register spilled into stack */
	STACK_MISC	  /* BPF program wrote some data into this slot */
};

#define BPF_REG_SIZE 8	/* size of eBPF register in bytes */

/* state of the program:
 * type of all registers and stack info
 */
struct bpf_verifier_state {
	struct bpf_reg_state regs[MAX_BPF_REG];
	u8 stack_slot_type[MAX_BPF_STACK];
	struct bpf_reg_state spilled_regs[MAX_BPF_STACK / BPF_REG_SIZE];
};

/* linked list of verifier states used to prune search */
struct bpf_verifier_state_list {
	struct bpf_verifier_state state;
	struct bpf_verifier_state_list *next;
};

struct bpf_insn_aux_data {
	enum bpf_reg_type ptr_type;	/* pointer type for load/store insns */
};

#define MAX_USED_MAPS 64 /* max number of maps accessed by one eBPF program */

struct bpf_verifier_env;
struct bpf_ext_analyzer_ops {
	int (*insn_hook)(struct bpf_verifier_env *env,
			 int insn_idx, int prev_insn_idx);
};

/* single container for all structs
 * one verifier_env per bpf_check() call
 */
struct bpf_verifier_env {
	struct bpf_prog *prog;		/* eBPF program being verified */
	struct bpf_verifier_stack_elem *head; /* stack of verifier states to be processed */
	int stack_size;			/* number of states to be processed */
	struct bpf_verifier_state cur_state; /* current verifier state */
	struct bpf_verifier_state_list **explored_states; /* search pruning optimization */
	const struct bpf_ext_analyzer_ops *analyzer_ops; /* external analyzer ops */
	void *analyzer_priv; /* pointer to external analyzer's private data */
	struct bpf_map *used_maps[MAX_USED_MAPS]; /* array of map's used by eBPF program */
	u32 used_map_cnt;		/* number of used maps */
	u32 id_gen;			/* used to generate unique reg IDs */
	bool allow_ptr_leaks;
	bool seen_direct_write;
	bool varlen_map_value_access;
	struct bpf_insn_aux_data *insn_aux_data; /* array of per-insn state */
};

int bpf_analyzer(struct bpf_prog *prog, const struct bpf_ext_analyzer_ops *ops,
		 void *priv);

#endif /* _LINUX_BPF_VERIFIER_H */<|MERGE_RESOLUTION|>--- conflicted
+++ resolved
@@ -18,15 +18,6 @@
 
 struct bpf_reg_state {
 	enum bpf_reg_type type;
-<<<<<<< HEAD
-	/*
-	 * Used to determine if any memory access using this register will
-	 * result in a bad access.
-	 */
-	s64 min_value;
-	u64 max_value;
-=======
->>>>>>> c470abd4
 	union {
 		/* valid when type == CONST_IMM | PTR_TO_STACK | UNKNOWN_VALUE */
 		s64 imm;
