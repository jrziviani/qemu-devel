--- conflicted
+++ resolved
@@ -1453,39 +1453,24 @@
 {
     TAPState *s = opaque;
     int size;
-
-<<<<<<< HEAD
-    do {
-        uint8_t *buf = s->buf;
-
-        size = tap_read_packet(s->fd, s->buf, sizeof(s->buf));
-        if (size <= 0) {
-            break;
-        }
-
-#ifdef IFF_VNET_HDR
-        if (s->has_vnet_hdr && !s->using_vnet_hdr) {
-            buf += sizeof(struct virtio_net_hdr);
-            size -= sizeof(struct virtio_net_hdr);
-        }
-#endif
-
-        size = qemu_send_packet_async(s->vc, buf, size, tap_send_completed);
-        if (size == 0) {
-            tap_read_poll(s, 0);
-        }
-    } while (size > 0);
-=======
+    uint8_t *buf = s->buf;
+
     size = tap_read_packet(s->fd, s->buf, sizeof(s->buf));
     if (size <= 0) {
         return;
     }
 
-    size = qemu_send_packet_async(s->vc, s->buf, size, tap_send_completed);
+#ifdef IFF_VNET_HDR
+    if (s->has_vnet_hdr && !s->using_vnet_hdr) {
+        buf += sizeof(struct virtio_net_hdr);
+        size -= sizeof(struct virtio_net_hdr);
+    }
+#endif
+
+    size = qemu_send_packet_async(s->vc, buf, size, tap_send_completed);
     if (size == 0) {
         tap_read_poll(s, 0);
     }
->>>>>>> 35bfc732
 }
 
 #ifdef TUNSETSNDBUF
