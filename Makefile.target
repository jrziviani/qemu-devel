# -*- Mode: makefile -*-

GENERATED_HEADERS = config-target.h
CONFIG_NO_KVM = $(if $(subst n,,$(CONFIG_KVM)),n,y)

include ../config-host.mak
include config-devices.mak
include config-target.mak
include $(SRC_PATH)/rules.mak
ifneq ($(HWDIR),)
include $(HWDIR)/config.mak
endif

TARGET_PATH=$(SRC_PATH)/target-$(TARGET_BASE_ARCH)
$(call set-vpath, $(SRC_PATH):$(TARGET_PATH):$(SRC_PATH)/hw)
QEMU_CFLAGS+= -I.. -I$(TARGET_PATH) -DNEED_CPU_H

include $(SRC_PATH)/Makefile.objs

ifdef CONFIG_USER_ONLY
# user emulator name
QEMU_PROG=qemu-$(TARGET_ARCH2)
else
# system emulator name
ifeq ($(TARGET_ARCH), i386)
QEMU_PROG=qemu$(EXESUF)
else
QEMU_PROG=qemu-system-$(TARGET_ARCH2)$(EXESUF)
endif
endif

PROGS=$(QEMU_PROG)

LIBS+=-lm

kvm.o kvm-all.o vhost.o vhost_net.o: QEMU_CFLAGS+=$(KVM_CFLAGS)

CFLAGS += $(KVM_CFLAGS)

config-target.h: config-target.h-timestamp
config-target.h-timestamp: config-target.mak

all: $(PROGS)

# Dummy command so that make thinks it has done something
	@true

#########################################################
# cpu emulator library
libobj-y = exec.o cpu-exec.o
libobj-$(CONFIG_NO_CPU_EMULATION) += fake-exec.o
libobj-$(CONFIG_CPU_EMULATION) += translate-all.o translate.o
libobj-$(CONFIG_CPU_EMULATION) += tcg/tcg.o
libobj-$(CONFIG_SOFTFLOAT) += fpu/softfloat.o
libobj-$(CONFIG_NOSOFTFLOAT) += fpu/softfloat-native.o
libobj-y += op_helper.o helper.o
ifeq ($(TARGET_BASE_ARCH), i386)
libobj-y += cpuid.o
endif
libobj-$(CONFIG_NEED_MMU) += mmu.o

libobj-$(CONFIG_KVM) += kvm-tpr-opt.o
libobj-$(CONFIG_KVM) += qemu-kvm-helper.o

libobj-$(TARGET_ARM) += neon_helper.o iwmmxt_helper.o

libobj-y += disas.o

$(libobj-y): $(GENERATED_HEADERS)

# libqemu

translate.o: translate.c cpu.h

translate-all.o: translate-all.c cpu.h

tcg/tcg.o: cpu.h

# HELPER_CFLAGS is used for all the code compiled with static register
# variables
op_helper.o cpu-exec.o: QEMU_CFLAGS += $(HELPER_CFLAGS)

# Note: this is a workaround. The real fix is to avoid compiling
# cpu_signal_handler() in cpu-exec.c.
signal.o: QEMU_CFLAGS += $(HELPER_CFLAGS)

qemu-kvm-helper.o: QEMU_CFLAGS += $(HELPER_CFLAGS)

#########################################################
# Linux user emulator target

ifdef CONFIG_LINUX_USER

$(call set-vpath, $(SRC_PATH)/linux-user:$(SRC_PATH)/linux-user/$(TARGET_ABI_DIR))

QEMU_CFLAGS+=-I$(SRC_PATH)/linux-user -I$(SRC_PATH)/linux-user/$(TARGET_ABI_DIR)
obj-y = main.o syscall.o strace.o mmap.o signal.o thunk.o \
      elfload.o linuxload.o uaccess.o gdbstub.o cpu-uname.o

obj-$(TARGET_HAS_BFLT) += flatload.o

obj-$(TARGET_I386) += vm86.o

obj-i386-y += ioport-user.o

nwfpe-obj-y = fpa11.o fpa11_cpdo.o fpa11_cpdt.o fpa11_cprt.o fpopcode.o
nwfpe-obj-y += single_cpdo.o double_cpdo.o extended_cpdo.o
obj-arm-y +=  $(addprefix nwfpe/, $(nwfpe-obj-y))
obj-arm-y += arm-semi.o

obj-m68k-y += m68k-sim.o m68k-semi.o

$(obj-y) $(obj-$(TARGET_BASE_ARCH)-y): $(GENERATED_HEADERS)

obj-y += $(addprefix ../libuser/, $(user-obj-y))
obj-y += $(addprefix ../libdis-user/, $(libdis-y))
obj-y += $(libobj-y)

endif #CONFIG_LINUX_USER

#########################################################
# Darwin user emulator target

ifdef CONFIG_DARWIN_USER

$(call set-vpath, $(SRC_PATH)/darwin-user)

QEMU_CFLAGS+=-I$(SRC_PATH)/darwin-user -I$(SRC_PATH)/darwin-user/$(TARGET_ARCH)

# Leave some space for the regular program loading zone
LDFLAGS+=-Wl,-segaddr,__STD_PROG_ZONE,0x1000 -image_base 0x0e000000

LIBS+=-lmx

obj-y = main.o commpage.o machload.o mmap.o signal.o syscall.o thunk.o \
        gdbstub.o

obj-i386-y += ioport-user.o

$(obj-y) $(obj-$(TARGET_BASE_ARCH)-y): $(GENERATED_HEADERS)

obj-y += $(addprefix ../libuser/, $(user-obj-y))
obj-y += $(addprefix ../libdis-user/, $(libdis-y))
obj-y += $(libobj-y)

endif #CONFIG_DARWIN_USER

#########################################################
# BSD user emulator target

ifdef CONFIG_BSD_USER

$(call set-vpath, $(SRC_PATH)/bsd-user)

QEMU_CFLAGS+=-I$(SRC_PATH)/bsd-user -I$(SRC_PATH)/bsd-user/$(TARGET_ARCH)

obj-y = main.o bsdload.o elfload.o mmap.o signal.o strace.o syscall.o \
        gdbstub.o uaccess.o

obj-i386-y += ioport-user.o

$(obj-y) $(obj-$(TARGET_BASE_ARCH)-y): $(GENERATED_HEADERS)

obj-y += $(addprefix ../libuser/, $(user-obj-y))
obj-y += $(addprefix ../libdis-user/, $(libdis-y))
obj-y += $(libobj-y)

endif #CONFIG_BSD_USER

#########################################################
# System emulator target
ifdef CONFIG_SOFTMMU

obj-y = arch_init.o cpus.o monitor.o pci.o machine.o gdbstub.o vl.o balloon.o
# virtio has to be here due to weird dependency between PCI and virtio-net.
# need to fix this properly
obj-y += virtio-blk.o virtio-balloon.o virtio-net.o virtio-serial-bus.o
obj-$(CONFIG_VIRTIO_PCI) += virtio-pci.o
obj-y += vhost_net.o
obj-$(CONFIG_VHOST_NET) += vhost.o
obj-$(CONFIG_LINUX) += virtio-9p.o
obj-y += rwhandler.o
obj-$(CONFIG_KVM) += kvm.o kvm-all.o
obj-$(CONFIG_NO_KVM) += kvm-stub.o

# MSI-X depends on kvm for interrupt injection,
# so moved it from Makefile.objs to Makefile.target for now
obj-y += msix.o

LIBS+=-lz

QEMU_CFLAGS += $(VNC_TLS_CFLAGS)
QEMU_CFLAGS += $(VNC_SASL_CFLAGS)

# xen backend driver support
obj-$(CONFIG_XEN) += xen_machine_pv.o xen_domainbuild.o

# USB layer
obj-$(CONFIG_USB_OHCI) += usb-ohci.o

# PCI network cards
obj-y += rtl8139.o
obj-y += e1000.o

# Hardware support
obj-i386-y = pckbd.o dma.o
obj-i386-y += vga.o
obj-i386-y += mc146818rtc.o i8259.o i8254.o pcspk.o pc.o
obj-i386-y += cirrus_vga.o apic.o ioapic.o acpi.o piix_pci.o
obj-i386-y += vmmouse.o vmport.o hpet.o
obj-i386-y += device-hotplug.o pci-hotplug.o smbios.o wdt_ib700.o
obj-i386-y += extboot.o
obj-i386-y += debugcon.o multiboot.o
<<<<<<< HEAD
obj-i386-y += pm_smbus.o apm.o
obj-i386-y += testdev.o

obj-i386-$(CONFIG_KVM_PIT) += i8254-kvm.o
obj-i386-$(CONFIG_KVM_DEVICE_ASSIGNMENT) += device-assignment.o

# Hardware support
obj-ia64-y += ide.o pckbd.o vga.o $(SOUND_HW) dma.o $(AUDIODRV)
obj-ia64-y += fdc.o mc146818rtc.o serial.o i8259.o ipf.o
obj-ia64-y += cirrus_vga.o parallel.o acpi.o piix_pci.o
obj-ia64-y += usb-uhci.o
obj-ia64-$(CONFIG_KVM_DEVICE_ASSIGNMENT) += device-assignment.o
=======
obj-i386-y += pm_smbus.o apm.o acpi_piix4.o
>>>>>>> 93d89f63

# shared objects
obj-ppc-y = ppc.o
obj-ppc-y += vga.o dma.o
# PREP target
obj-ppc-y += pckbd.o i8259.o i8254.o mc146818rtc.o
obj-ppc-y += ppc_prep.o
# OldWorld PowerMac
obj-ppc-y += ppc_oldworld.o
# NewWorld PowerMac
obj-ppc-y += ppc_newworld.o
# PowerPC 4xx boards
obj-ppc-y += ppc4xx_devs.o ppc4xx_pci.o ppc405_uc.o ppc405_boards.o
obj-ppc-y += ppc440.o ppc440_bamboo.o
# PowerPC E500 boards
obj-ppc-y += ppce500_mpc8544ds.o
obj-ppc-$(CONFIG_KVM) += kvm_ppc.o
obj-ppc-$(CONFIG_FDT) += device_tree.o

obj-mips-y = mips_r4k.o mips_jazz.o mips_malta.o mips_mipssim.o
obj-mips-y += mips_addr.o mips_timer.o mips_int.o
obj-mips-y += dma.o vga.o i8254.o i8259.o
obj-mips-y += g364fb.o jazz_led.o
obj-mips-y += gt64xxx.o pckbd.o mc146818rtc.o
obj-mips-y += piix4.o cirrus_vga.o
obj-mips-y += pm_smbus.o apm.o acpi_piix4.o

obj-microblaze-y = petalogix_s3adsp1800_mmu.o

obj-microblaze-y += microblaze_pic_cpu.o
obj-microblaze-y += xilinx_intc.o
obj-microblaze-y += xilinx_timer.o
obj-microblaze-y += xilinx_uartlite.o
obj-microblaze-y += xilinx_ethlite.o

obj-microblaze-$(CONFIG_FDT) += device_tree.o

# Boards
obj-cris-y = cris_pic_cpu.o etraxfs.o axis_dev88.o

# IO blocks
obj-cris-y += etraxfs_dma.o
obj-cris-y += etraxfs_pic.o
obj-cris-y += etraxfs_eth.o
obj-cris-y += etraxfs_timer.o
obj-cris-y += etraxfs_ser.o

ifeq ($(TARGET_ARCH), sparc64)
obj-sparc-y = sun4u.o pckbd.o apb_pci.o
obj-sparc-y += vga.o
obj-sparc-y += mc146818rtc.o
obj-sparc-y += cirrus_vga.o
else
obj-sparc-y = sun4m.o lance.o tcx.o sun4m_iommu.o slavio_intctl.o
obj-sparc-y += slavio_timer.o slavio_misc.o sparc32_dma.o
obj-sparc-y += cs4231.o eccmemctl.o sbi.o sun4c_intctl.o
endif

obj-arm-y = integratorcp.o versatilepb.o arm_pic.o arm_timer.o
obj-arm-y += arm_boot.o pl011.o pl031.o pl050.o pl080.o pl110.o pl181.o pl190.o
obj-arm-y += versatile_pci.o
obj-arm-y += realview_gic.o realview.o arm_sysctl.o arm11mpcore.o a9mpcore.o
obj-arm-y += armv7m.o armv7m_nvic.o stellaris.o pl022.o stellaris_enet.o
obj-arm-y += pl061.o
obj-arm-y += arm-semi.o
obj-arm-y += pxa2xx.o pxa2xx_pic.o pxa2xx_gpio.o pxa2xx_timer.o pxa2xx_dma.o
obj-arm-y += pxa2xx_lcd.o pxa2xx_mmci.o pxa2xx_pcmcia.o pxa2xx_keypad.o
obj-arm-y += gumstix.o
obj-arm-y += zaurus.o ide/microdrive.o spitz.o tosa.o tc6393xb.o
obj-arm-y += omap1.o omap_lcdc.o omap_dma.o omap_clk.o omap_mmc.o omap_i2c.o
obj-arm-y += omap2.o omap_dss.o soc_dma.o
obj-arm-y += omap_sx1.o palm.o tsc210x.o
obj-arm-y += nseries.o blizzard.o onenand.o vga.o cbus.o tusb6010.o usb-musb.o
obj-arm-y += mst_fpga.o mainstone.o
obj-arm-y += musicpal.o bitbang_i2c.o marvell_88w8618_audio.o
obj-arm-y += framebuffer.o
obj-arm-y += syborg.o syborg_fb.o syborg_interrupt.o syborg_keyboard.o
obj-arm-y += syborg_serial.o syborg_timer.o syborg_pointer.o syborg_rtc.o
obj-arm-y += syborg_virtio.o

obj-sh4-y = shix.o r2d.o sh7750.o sh7750_regnames.o tc58128.o
obj-sh4-y += sh_timer.o sh_serial.o sh_intc.o sh_pci.o sm501.o
obj-sh4-y += ide/mmio.o

obj-m68k-y = an5206.o mcf5206.o mcf_uart.o mcf_intc.o mcf5208.o mcf_fec.o
obj-m68k-y += m68k-semi.o dummy_m68k.o

obj-s390x-y = s390-virtio-bus.o s390-virtio.o

obj-alpha-y = alpha_palcode.o

ifeq ($(TARGET_ARCH), ia64)
firmware.o: firmware.c
	$(CC) $(HELPER_CFLAGS) $(CPPFLAGS) $(BASE_CFLAGS) -c -o $@ $<
endif

main.o: QEMU_CFLAGS+=$(GPROF_CFLAGS)

monitor.o: qemu-monitor.h

$(obj-y) $(obj-$(TARGET_BASE_ARCH)-y): $(GENERATED_HEADERS)

obj-y += $(addprefix ../, $(common-obj-y))
obj-y += $(addprefix ../libdis/, $(libdis-y))
obj-y += $(libobj-y)
obj-y += $(addprefix $(HWDIR)/, $(hw-obj-y))

endif # CONFIG_SOFTMMU

obj-$(CONFIG_GDBSTUB_XML) += gdbstub-xml.o

$(QEMU_PROG): $(obj-y) $(obj-$(TARGET_BASE_ARCH)-y)
	$(call LINK,$(obj-y) $(obj-$(TARGET_BASE_ARCH)-y))


gdbstub-xml.c: $(TARGET_XML_FILES) $(SRC_PATH)/feature_to_c.sh
	$(call quiet-command,rm -f $@ && $(SHELL) $(SRC_PATH)/feature_to_c.sh $@ $(TARGET_XML_FILES),"  GEN   $(TARGET_DIR)$@")

qemu-monitor.h: $(SRC_PATH)/qemu-monitor.hx
	$(call quiet-command,sh $(SRC_PATH)/hxtool -h < $< > $@,"  GEN   $(TARGET_DIR)$@")

clean:
	rm -f *.o *.a *~ $(PROGS) nwfpe/*.o fpu/*.o
	rm -f *.d */*.d tcg/*.o ide/*.o
	rm -f qemu-monitor.h gdbstub-xml.c

install: all
ifneq ($(PROGS),)
	$(INSTALL) -m 755 $(STRIP_OPT) $(PROGS) "$(DESTDIR)$(bindir)"
endif

# Include automatically generated dependency files
-include $(wildcard *.d */*.d)<|MERGE_RESOLUTION|>--- conflicted
+++ resolved
@@ -211,8 +211,7 @@
 obj-i386-y += device-hotplug.o pci-hotplug.o smbios.o wdt_ib700.o
 obj-i386-y += extboot.o
 obj-i386-y += debugcon.o multiboot.o
-<<<<<<< HEAD
-obj-i386-y += pm_smbus.o apm.o
+obj-i386-y += pm_smbus.o apm.o acpi_piix4.o
 obj-i386-y += testdev.o
 
 obj-i386-$(CONFIG_KVM_PIT) += i8254-kvm.o
@@ -224,9 +223,6 @@
 obj-ia64-y += cirrus_vga.o parallel.o acpi.o piix_pci.o
 obj-ia64-y += usb-uhci.o
 obj-ia64-$(CONFIG_KVM_DEVICE_ASSIGNMENT) += device-assignment.o
-=======
-obj-i386-y += pm_smbus.o apm.o acpi_piix4.o
->>>>>>> 93d89f63
 
 # shared objects
 obj-ppc-y = ppc.o
