--- conflicted
+++ resolved
@@ -240,14 +240,8 @@
 obj-mips-y += mips_addr.o mips_timer.o mips_int.o
 obj-mips-y += dma.o vga.o i8254.o i8259.o
 obj-mips-y += g364fb.o jazz_led.o
-<<<<<<< HEAD
 obj-mips-y += gt64xxx.o pckbd.o mc146818rtc.o acpi.o
 obj-mips-y += piix4.o cirrus_vga.o pcspk.o
-obj-mips-y += pflash_cfi01.o
-=======
-obj-mips-y += gt64xxx.o pckbd.o mc146818rtc.o
-obj-mips-y += piix4.o cirrus_vga.o
->>>>>>> 3d08ff69
 
 obj-microblaze-y = petalogix_s3adsp1800_mmu.o
 
