--- conflicted
+++ resolved
@@ -437,11 +437,7 @@
 	smp_mb();
 	if (unlikely(netif_tx_queue_stopped(tx_queue->core_txq)) &&
 	    likely(efx->port_enabled) &&
-<<<<<<< HEAD
-	    likely(!efx->port_inhibited)) {
-=======
 	    likely(netif_device_present(efx->net_dev))) {
->>>>>>> 56299378
 		fill_level = tx_queue->insert_count - tx_queue->read_count;
 		if (fill_level < EFX_TXQ_THRESHOLD(efx)) {
 			EFX_BUG_ON_PARANOID(!efx_dev_registered(efx));
