--- conflicted
+++ resolved
@@ -948,13 +948,9 @@
 {
 	struct vxlan_dev *vxlan;
 	struct vxlan_sock *sock4;
-<<<<<<< HEAD
-	struct vxlan_sock *sock6 = NULL;
-=======
 #if IS_ENABLED(CONFIG_IPV6)
 	struct vxlan_sock *sock6;
 #endif
->>>>>>> a5de5b74
 	unsigned short family = dev->default_dst.remote_ip.sa.sa_family;
 
 	sock4 = rtnl_dereference(dev->vn4_sock);
