/******************************************************************************
 *
 * GPL LICENSE SUMMARY
 *
 * Copyright(c) 2008 - 2012 Intel Corporation. All rights reserved.
 *
 * This program is free software; you can redistribute it and/or modify
 * it under the terms of version 2 of the GNU General Public License as
 * published by the Free Software Foundation.
 *
 * This program is distributed in the hope that it will be useful, but
 * WITHOUT ANY WARRANTY; without even the implied warranty of
 * MERCHANTABILITY or FITNESS FOR A PARTICULAR PURPOSE.  See the GNU
 * General Public License for more details.
 *
 * You should have received a copy of the GNU General Public License
 * along with this program; if not, write to the Free Software
 * Foundation, Inc., 51 Franklin Street, Fifth Floor, Boston, MA 02110,
 * USA
 *
 * The full GNU General Public License is included in this distribution
 * in the file called LICENSE.GPL.
 *
 * Contact Information:
 *  Intel Linux Wireless <ilw@linux.intel.com>
 * Intel Corporation, 5200 N.E. Elam Young Parkway, Hillsboro, OR 97124-6497
 *
 *****************************************************************************/

#include <linux/kernel.h>
#include <linux/module.h>
#include <linux/init.h>
#include <linux/sched.h>
#include <linux/ieee80211.h>

#include "iwl-dev.h"
#include "iwl-io.h"
#include "iwl-agn-hw.h"
#include "iwl-agn.h"
#include "iwl-trans.h"

static const u8 tid_to_ac[] = {
	IEEE80211_AC_BE,
	IEEE80211_AC_BK,
	IEEE80211_AC_BK,
	IEEE80211_AC_BE,
	IEEE80211_AC_VI,
	IEEE80211_AC_VI,
	IEEE80211_AC_VO,
	IEEE80211_AC_VO,
};

static void iwlagn_tx_cmd_protection(struct iwl_priv *priv,
				     struct ieee80211_tx_info *info,
				     __le16 fc, __le32 *tx_flags)
{
	if (info->control.rates[0].flags & IEEE80211_TX_RC_USE_RTS_CTS ||
	    info->control.rates[0].flags & IEEE80211_TX_RC_USE_CTS_PROTECT ||
	    info->flags & IEEE80211_TX_CTL_AMPDU)
		*tx_flags |= TX_CMD_FLG_PROT_REQUIRE_MSK;
}

/*
 * handle build REPLY_TX command notification.
 */
static void iwlagn_tx_cmd_build_basic(struct iwl_priv *priv,
				      struct sk_buff *skb,
				      struct iwl_tx_cmd *tx_cmd,
				      struct ieee80211_tx_info *info,
				      struct ieee80211_hdr *hdr, u8 sta_id)
{
	__le16 fc = hdr->frame_control;
	__le32 tx_flags = tx_cmd->tx_flags;

	tx_cmd->stop_time.life_time = TX_CMD_LIFE_TIME_INFINITE;

	if (!(info->flags & IEEE80211_TX_CTL_NO_ACK))
		tx_flags |= TX_CMD_FLG_ACK_MSK;
	else
		tx_flags &= ~TX_CMD_FLG_ACK_MSK;

	if (ieee80211_is_probe_resp(fc))
		tx_flags |= TX_CMD_FLG_TSF_MSK;
	else if (ieee80211_is_back_req(fc))
		tx_flags |= TX_CMD_FLG_ACK_MSK | TX_CMD_FLG_IMM_BA_RSP_MASK;
	else if (info->band == IEEE80211_BAND_2GHZ &&
		 priv->cfg->bt_params &&
		 priv->cfg->bt_params->advanced_bt_coexist &&
		 (ieee80211_is_auth(fc) || ieee80211_is_assoc_req(fc) ||
		 ieee80211_is_reassoc_req(fc) ||
		 skb->protocol == cpu_to_be16(ETH_P_PAE)))
		tx_flags |= TX_CMD_FLG_IGNORE_BT;


	tx_cmd->sta_id = sta_id;
	if (ieee80211_has_morefrags(fc))
		tx_flags |= TX_CMD_FLG_MORE_FRAG_MSK;

	if (ieee80211_is_data_qos(fc)) {
		u8 *qc = ieee80211_get_qos_ctl(hdr);
		tx_cmd->tid_tspec = qc[0] & 0xf;
		tx_flags &= ~TX_CMD_FLG_SEQ_CTL_MSK;
	} else {
		tx_cmd->tid_tspec = IWL_TID_NON_QOS;
		if (info->flags & IEEE80211_TX_CTL_ASSIGN_SEQ)
			tx_flags |= TX_CMD_FLG_SEQ_CTL_MSK;
		else
			tx_flags &= ~TX_CMD_FLG_SEQ_CTL_MSK;
	}

	iwlagn_tx_cmd_protection(priv, info, fc, &tx_flags);

	tx_flags &= ~(TX_CMD_FLG_ANT_SEL_MSK);
	if (ieee80211_is_mgmt(fc)) {
		if (ieee80211_is_assoc_req(fc) || ieee80211_is_reassoc_req(fc))
			tx_cmd->timeout.pm_frame_timeout = cpu_to_le16(3);
		else
			tx_cmd->timeout.pm_frame_timeout = cpu_to_le16(2);
	} else {
		tx_cmd->timeout.pm_frame_timeout = 0;
	}

	tx_cmd->driver_txop = 0;
	tx_cmd->tx_flags = tx_flags;
	tx_cmd->next_frame_len = 0;
}

static void iwlagn_tx_cmd_build_rate(struct iwl_priv *priv,
				     struct iwl_tx_cmd *tx_cmd,
				     struct ieee80211_tx_info *info,
				     __le16 fc)
{
	u32 rate_flags;
	int rate_idx;
	u8 rts_retry_limit;
	u8 data_retry_limit;
	u8 rate_plcp;

	if (priv->wowlan) {
		rts_retry_limit = IWLAGN_LOW_RETRY_LIMIT;
		data_retry_limit = IWLAGN_LOW_RETRY_LIMIT;
	} else {
		/* Set retry limit on RTS packets */
		rts_retry_limit = IWLAGN_RTS_DFAULT_RETRY_LIMIT;

		/* Set retry limit on DATA packets and Probe Responses*/
		if (ieee80211_is_probe_resp(fc)) {
			data_retry_limit = IWLAGN_MGMT_DFAULT_RETRY_LIMIT;
			rts_retry_limit =
				min(data_retry_limit, rts_retry_limit);
		} else if (ieee80211_is_back_req(fc))
			data_retry_limit = IWLAGN_BAR_DFAULT_RETRY_LIMIT;
		else
			data_retry_limit = IWLAGN_DEFAULT_TX_RETRY;
	}

	tx_cmd->data_retry_limit = data_retry_limit;
	tx_cmd->rts_retry_limit = rts_retry_limit;

	/* DATA packets will use the uCode station table for rate/antenna
	 * selection */
	if (ieee80211_is_data(fc)) {
		tx_cmd->initial_rate_index = 0;
		tx_cmd->tx_flags |= TX_CMD_FLG_STA_RATE_MSK;
#ifdef CONFIG_IWLWIFI_DEVICE_TESTMODE
		if (priv->tm_fixed_rate) {
			/*
			 * rate overwrite by testmode
			 * we not only send lq command to change rate
			 * we also re-enforce per data pkt base.
			 */
			tx_cmd->tx_flags &= ~TX_CMD_FLG_STA_RATE_MSK;
			memcpy(&tx_cmd->rate_n_flags, &priv->tm_fixed_rate,
			       sizeof(tx_cmd->rate_n_flags));
		}
#endif
		return;
	} else if (ieee80211_is_back_req(fc))
		tx_cmd->tx_flags |= TX_CMD_FLG_STA_RATE_MSK;

	/**
	 * If the current TX rate stored in mac80211 has the MCS bit set, it's
	 * not really a TX rate.  Thus, we use the lowest supported rate for
	 * this band.  Also use the lowest supported rate if the stored rate
	 * index is invalid.
	 */
	rate_idx = info->control.rates[0].idx;
	if (info->control.rates[0].flags & IEEE80211_TX_RC_MCS ||
			(rate_idx < 0) || (rate_idx > IWL_RATE_COUNT_LEGACY))
		rate_idx = rate_lowest_index(&priv->bands[info->band],
				info->control.sta);
	/* For 5 GHZ band, remap mac80211 rate indices into driver indices */
	if (info->band == IEEE80211_BAND_5GHZ)
		rate_idx += IWL_FIRST_OFDM_RATE;
	/* Get PLCP rate for tx_cmd->rate_n_flags */
	rate_plcp = iwl_rates[rate_idx].plcp;
	/* Zero out flags for this packet */
	rate_flags = 0;

	/* Set CCK flag as needed */
	if ((rate_idx >= IWL_FIRST_CCK_RATE) && (rate_idx <= IWL_LAST_CCK_RATE))
		rate_flags |= RATE_MCS_CCK_MSK;

	/* Set up antennas */
	 if (priv->cfg->bt_params &&
	     priv->cfg->bt_params->advanced_bt_coexist &&
	     priv->bt_full_concurrent) {
		/* operated as 1x1 in full concurrency mode */
		priv->mgmt_tx_ant = iwl_toggle_tx_ant(priv, priv->mgmt_tx_ant,
				first_antenna(priv->hw_params.valid_tx_ant));
	} else
		priv->mgmt_tx_ant = iwl_toggle_tx_ant(priv, priv->mgmt_tx_ant,
						priv->hw_params.valid_tx_ant);
	rate_flags |= iwl_ant_idx_to_flags(priv->mgmt_tx_ant);

	/* Set the rate in the TX cmd */
	tx_cmd->rate_n_flags = iwl_hw_set_rate_n_flags(rate_plcp, rate_flags);
}

static void iwlagn_tx_cmd_build_hwcrypto(struct iwl_priv *priv,
					 struct ieee80211_tx_info *info,
					 struct iwl_tx_cmd *tx_cmd,
					 struct sk_buff *skb_frag)
{
	struct ieee80211_key_conf *keyconf = info->control.hw_key;

	switch (keyconf->cipher) {
	case WLAN_CIPHER_SUITE_CCMP:
		tx_cmd->sec_ctl = TX_CMD_SEC_CCM;
		memcpy(tx_cmd->key, keyconf->key, keyconf->keylen);
		if (info->flags & IEEE80211_TX_CTL_AMPDU)
			tx_cmd->tx_flags |= TX_CMD_FLG_AGG_CCMP_MSK;
		IWL_DEBUG_TX(priv, "tx_cmd with AES hwcrypto\n");
		break;

	case WLAN_CIPHER_SUITE_TKIP:
		tx_cmd->sec_ctl = TX_CMD_SEC_TKIP;
		ieee80211_get_tkip_p2k(keyconf, skb_frag, tx_cmd->key);
		IWL_DEBUG_TX(priv, "tx_cmd with tkip hwcrypto\n");
		break;

	case WLAN_CIPHER_SUITE_WEP104:
		tx_cmd->sec_ctl |= TX_CMD_SEC_KEY128;
		/* fall through */
	case WLAN_CIPHER_SUITE_WEP40:
		tx_cmd->sec_ctl |= (TX_CMD_SEC_WEP |
			(keyconf->keyidx & TX_CMD_SEC_MSK) << TX_CMD_SEC_SHIFT);

		memcpy(&tx_cmd->key[3], keyconf->key, keyconf->keylen);

		IWL_DEBUG_TX(priv, "Configuring packet for WEP encryption "
			     "with key %d\n", keyconf->keyidx);
		break;

	default:
		IWL_ERR(priv, "Unknown encode cipher %x\n", keyconf->cipher);
		break;
	}
}

/**
 * iwl_sta_id_or_broadcast - return sta_id or broadcast sta
 * @context: the current context
 * @sta: mac80211 station
 *
 * In certain circumstances mac80211 passes a station pointer
 * that may be %NULL, for example during TX or key setup. In
 * that case, we need to use the broadcast station, so this
 * inline wraps that pattern.
 */
static int iwl_sta_id_or_broadcast(struct iwl_rxon_context *context,
				   struct ieee80211_sta *sta)
{
	int sta_id;

	if (!sta)
		return context->bcast_sta_id;

	sta_id = iwl_sta_id(sta);

	/*
	 * mac80211 should not be passing a partially
	 * initialised station!
	 */
	WARN_ON(sta_id == IWL_INVALID_STATION);

	return sta_id;
}

/*
 * start REPLY_TX command process
 */
int iwlagn_tx_skb(struct iwl_priv *priv, struct sk_buff *skb)
{
	struct ieee80211_hdr *hdr = (struct ieee80211_hdr *)skb->data;
	struct ieee80211_tx_info *info = IEEE80211_SKB_CB(skb);
	struct iwl_station_priv *sta_priv = NULL;
	struct iwl_rxon_context *ctx = &priv->contexts[IWL_RXON_CTX_BSS];
	struct iwl_device_cmd *dev_cmd = NULL;
	struct iwl_tx_cmd *tx_cmd;
	__le16 fc;
	u8 hdr_len;
	u16 len, seq_number = 0;
	u8 sta_id, tid = IWL_MAX_TID_COUNT;
	bool is_agg = false;
	int txq_id;

	if (info->control.vif)
		ctx = iwl_rxon_ctx_from_vif(info->control.vif);

	if (iwl_is_rfkill(priv)) {
		IWL_DEBUG_DROP(priv, "Dropping - RF KILL\n");
		goto drop_unlock_priv;
	}

	fc = hdr->frame_control;

#ifdef CONFIG_IWLWIFI_DEBUG
	if (ieee80211_is_auth(fc))
		IWL_DEBUG_TX(priv, "Sending AUTH frame\n");
	else if (ieee80211_is_assoc_req(fc))
		IWL_DEBUG_TX(priv, "Sending ASSOC frame\n");
	else if (ieee80211_is_reassoc_req(fc))
		IWL_DEBUG_TX(priv, "Sending REASSOC frame\n");
#endif

	if (unlikely(ieee80211_is_probe_resp(fc))) {
		struct iwl_wipan_noa_data *noa_data =
			rcu_dereference(priv->noa_data);

		if (noa_data &&
		    pskb_expand_head(skb, 0, noa_data->length,
				     GFP_ATOMIC) == 0) {
			memcpy(skb_put(skb, noa_data->length),
			       noa_data->data, noa_data->length);
			hdr = (struct ieee80211_hdr *)skb->data;
		}
	}

	hdr_len = ieee80211_hdrlen(fc);

	/* For management frames use broadcast id to do not break aggregation */
	if (!ieee80211_is_data(fc))
		sta_id = ctx->bcast_sta_id;
	else {
		/* Find index into station table for destination station */
		sta_id = iwl_sta_id_or_broadcast(ctx, info->control.sta);
		if (sta_id == IWL_INVALID_STATION) {
			IWL_DEBUG_DROP(priv, "Dropping - INVALID STATION: %pM\n",
				       hdr->addr1);
			goto drop_unlock_priv;
		}
	}

	IWL_DEBUG_TX(priv, "station Id %d\n", sta_id);

	if (info->control.sta)
		sta_priv = (void *)info->control.sta->drv_priv;

	if (sta_priv && sta_priv->asleep &&
	    (info->flags & IEEE80211_TX_CTL_NO_PS_BUFFER)) {
		/*
		 * This sends an asynchronous command to the device,
		 * but we can rely on it being processed before the
		 * next frame is processed -- and the next frame to
		 * this station is the one that will consume this
		 * counter.
		 * For now set the counter to just 1 since we do not
		 * support uAPSD yet.
		 *
		 * FIXME: If we get two non-bufferable frames one
		 * after the other, we might only send out one of
		 * them because this is racy.
		 */
		iwl_sta_modify_sleep_tx_count(priv, sta_id, 1);
	}

	if (info->flags & IEEE80211_TX_CTL_AMPDU)
		is_agg = true;

	dev_cmd = kmem_cache_alloc(iwl_tx_cmd_pool, GFP_ATOMIC);

	if (unlikely(!dev_cmd))
		goto drop_unlock_priv;

	memset(dev_cmd, 0, sizeof(*dev_cmd));
	tx_cmd = (struct iwl_tx_cmd *) dev_cmd->payload;

	/* Total # bytes to be transmitted */
	len = (u16)skb->len;
	tx_cmd->len = cpu_to_le16(len);

	if (info->control.hw_key)
		iwlagn_tx_cmd_build_hwcrypto(priv, info, tx_cmd, skb);

	/* TODO need this for burst mode later on */
	iwlagn_tx_cmd_build_basic(priv, skb, tx_cmd, info, hdr, sta_id);

	iwlagn_tx_cmd_build_rate(priv, tx_cmd, info, fc);

	memset(&info->status, 0, sizeof(info->status));

	info->driver_data[0] = ctx;
	info->driver_data[1] = dev_cmd;

	spin_lock(&priv->sta_lock);

	if (ieee80211_is_data_qos(fc) && !ieee80211_is_qos_nullfunc(fc)) {
		u8 *qc = NULL;
		struct iwl_tid_data *tid_data;
		qc = ieee80211_get_qos_ctl(hdr);
		tid = qc[0] & IEEE80211_QOS_CTL_TID_MASK;
		if (WARN_ON_ONCE(tid >= IWL_MAX_TID_COUNT))
			goto drop_unlock_sta;
		tid_data = &priv->tid_data[sta_id][tid];

		/* aggregation is on for this <sta,tid> */
		if (info->flags & IEEE80211_TX_CTL_AMPDU &&
		    tid_data->agg.state != IWL_AGG_ON) {
			IWL_ERR(priv, "TX_CTL_AMPDU while not in AGG:"
				" Tx flags = 0x%08x, agg.state = %d",
				info->flags, tid_data->agg.state);
			IWL_ERR(priv, "sta_id = %d, tid = %d seq_num = %d",
				sta_id, tid, SEQ_TO_SN(tid_data->seq_number));
			goto drop_unlock_sta;
		}

		/* We can receive packets from the stack in IWL_AGG_{ON,OFF}
		 * only. Check this here.
		 */
		if (WARN_ONCE(tid_data->agg.state != IWL_AGG_ON &&
		    tid_data->agg.state != IWL_AGG_OFF,
		    "Tx while agg.state = %d", tid_data->agg.state))
			goto drop_unlock_sta;

		seq_number = tid_data->seq_number;
		seq_number &= IEEE80211_SCTL_SEQ;
		hdr->seq_ctrl &= cpu_to_le16(IEEE80211_SCTL_FRAG);
		hdr->seq_ctrl |= cpu_to_le16(seq_number);
		seq_number += 0x10;
	}

	/* Copy MAC header from skb into command buffer */
	memcpy(tx_cmd->hdr, hdr, hdr_len);

	if (is_agg)
		txq_id = priv->tid_data[sta_id][tid].agg.txq_id;
	else if (info->flags & IEEE80211_TX_CTL_SEND_AFTER_DTIM) {
		/*
		 * Send this frame after DTIM -- there's a special queue
		 * reserved for this for contexts that support AP mode.
		 */
		txq_id = ctx->mcast_queue;

		/*
		 * The microcode will clear the more data
		 * bit in the last frame it transmits.
		 */
		hdr->frame_control |=
			cpu_to_le16(IEEE80211_FCTL_MOREDATA);
	} else if (info->flags & IEEE80211_TX_CTL_TX_OFFCHAN)
		txq_id = IWL_AUX_QUEUE;
	else
		txq_id = ctx->ac_to_queue[skb_get_queue_mapping(skb)];

	WARN_ON_ONCE(!is_agg && txq_id != info->hw_queue);
	WARN_ON_ONCE(is_agg &&
		     priv->queue_to_mac80211[txq_id] != info->hw_queue);

	if (iwl_trans_tx(priv->trans, skb, dev_cmd, txq_id))
		goto drop_unlock_sta;

	if (ieee80211_is_data_qos(fc) && !ieee80211_is_qos_nullfunc(fc) &&
	    !ieee80211_has_morefrags(fc))
		priv->tid_data[sta_id][tid].seq_number = seq_number;

	spin_unlock(&priv->sta_lock);

	/*
	 * Avoid atomic ops if it isn't an associated client.
	 * Also, if this is a packet for aggregation, don't
	 * increase the counter because the ucode will stop
	 * aggregation queues when their respective station
	 * goes to sleep.
	 */
	if (sta_priv && sta_priv->client && !is_agg)
		atomic_inc(&sta_priv->pending_frames);

	return 0;

drop_unlock_sta:
	if (dev_cmd)
		kmem_cache_free(iwl_tx_cmd_pool, dev_cmd);
	spin_unlock(&priv->sta_lock);
drop_unlock_priv:
	return -1;
}

static int iwlagn_alloc_agg_txq(struct iwl_priv *priv, int mq)
{
	int q;

	for (q = IWLAGN_FIRST_AMPDU_QUEUE;
	     q < priv->cfg->base_params->num_of_queues; q++) {
		if (!test_and_set_bit(q, priv->agg_q_alloc)) {
			priv->queue_to_mac80211[q] = mq;
			return q;
		}
	}

	return -ENOSPC;
}

static void iwlagn_dealloc_agg_txq(struct iwl_priv *priv, int q)
{
	clear_bit(q, priv->agg_q_alloc);
	priv->queue_to_mac80211[q] = IWL_INVALID_MAC80211_QUEUE;
}

int iwlagn_tx_agg_stop(struct iwl_priv *priv, struct ieee80211_vif *vif,
			struct ieee80211_sta *sta, u16 tid)
{
	struct iwl_tid_data *tid_data;
	int sta_id, txq_id;
	enum iwl_agg_state agg_state;

	sta_id = iwl_sta_id(sta);

	if (sta_id == IWL_INVALID_STATION) {
		IWL_ERR(priv, "Invalid station for AGG tid %d\n", tid);
		return -ENXIO;
	}

	spin_lock_bh(&priv->sta_lock);

	tid_data = &priv->tid_data[sta_id][tid];
	txq_id = priv->tid_data[sta_id][tid].agg.txq_id;

	switch (priv->tid_data[sta_id][tid].agg.state) {
	case IWL_EMPTYING_HW_QUEUE_ADDBA:
		/*
		* This can happen if the peer stops aggregation
		* again before we've had a chance to drain the
		* queue we selected previously, i.e. before the
		* session was really started completely.
		*/
		IWL_DEBUG_HT(priv, "AGG stop before setup done\n");
		goto turn_off;
	case IWL_AGG_STARTING:
		/*
		 * This can happen when the session is stopped before
		 * we receive ADDBA response
		 */
		IWL_DEBUG_HT(priv, "AGG stop before AGG became operational\n");
		goto turn_off;
	case IWL_AGG_ON:
		break;
	default:
		IWL_WARN(priv, "Stopping AGG while state not ON "
			 "or starting for %d on %d (%d)\n", sta_id, tid,
			 priv->tid_data[sta_id][tid].agg.state);
		spin_unlock_bh(&priv->sta_lock);
		return 0;
	}

	tid_data->agg.ssn = SEQ_TO_SN(tid_data->seq_number);

	/* There are still packets for this RA / TID in the HW */
	if (!test_bit(txq_id, priv->agg_q_alloc)) {
		IWL_DEBUG_TX_QUEUES(priv,
			"stopping AGG on STA/TID %d/%d but hwq %d not used\n",
			sta_id, tid, txq_id);
	} else if (tid_data->agg.ssn != tid_data->next_reclaimed) {
		IWL_DEBUG_TX_QUEUES(priv, "Can't proceed: ssn %d, "
				    "next_recl = %d\n",
				    tid_data->agg.ssn,
				    tid_data->next_reclaimed);
		priv->tid_data[sta_id][tid].agg.state =
			IWL_EMPTYING_HW_QUEUE_DELBA;
		spin_unlock_bh(&priv->sta_lock);
		return 0;
	}

	IWL_DEBUG_TX_QUEUES(priv, "Can proceed: ssn = next_recl = %d\n",
			    tid_data->agg.ssn);
turn_off:
	agg_state = priv->tid_data[sta_id][tid].agg.state;
	priv->tid_data[sta_id][tid].agg.state = IWL_AGG_OFF;

	spin_unlock_bh(&priv->sta_lock);

	if (test_bit(txq_id, priv->agg_q_alloc)) {
<<<<<<< HEAD
		/* If the transport didn't know that we wanted to start
		 * agreggation, don't tell it that we want to stop them
		 */
		if (agg_state != IWL_AGG_STARTING)
			iwl_trans_tx_agg_disable(priv->trans, txq_id);
=======
		/*
		 * If the transport didn't know that we wanted to start
		 * agreggation, don't tell it that we want to stop them.
		 * This can happen when we don't get the addBA response on
		 * time, or we hadn't time to drain the AC queues.
		 */
		if (agg_state == IWL_AGG_ON)
			iwl_trans_tx_agg_disable(priv->trans, txq_id);
		else
			IWL_DEBUG_TX_QUEUES(priv, "Don't disable tx agg: %d\n",
					    agg_state);
>>>>>>> 05f8f252
		iwlagn_dealloc_agg_txq(priv, txq_id);
	}

	ieee80211_stop_tx_ba_cb_irqsafe(vif, sta->addr, tid);

	return 0;
}

int iwlagn_tx_agg_start(struct iwl_priv *priv, struct ieee80211_vif *vif,
			struct ieee80211_sta *sta, u16 tid, u16 *ssn)
{
	struct iwl_rxon_context *ctx = iwl_rxon_ctx_from_vif(vif);
	struct iwl_tid_data *tid_data;
	int sta_id, txq_id, ret;

	IWL_DEBUG_HT(priv, "TX AGG request on ra = %pM tid = %d\n",
		     sta->addr, tid);

	sta_id = iwl_sta_id(sta);
	if (sta_id == IWL_INVALID_STATION) {
		IWL_ERR(priv, "Start AGG on invalid station\n");
		return -ENXIO;
	}
	if (unlikely(tid >= IWL_MAX_TID_COUNT))
		return -EINVAL;

	if (priv->tid_data[sta_id][tid].agg.state != IWL_AGG_OFF) {
		IWL_ERR(priv, "Start AGG when state is not IWL_AGG_OFF !\n");
		return -ENXIO;
	}

	txq_id = iwlagn_alloc_agg_txq(priv, ctx->ac_to_queue[tid_to_ac[tid]]);
	if (txq_id < 0) {
		IWL_DEBUG_TX_QUEUES(priv,
			"No free aggregation queue for %pM/%d\n",
			sta->addr, tid);
		return txq_id;
	}

	ret = iwl_sta_tx_modify_enable_tid(priv, sta_id, tid);
	if (ret)
		return ret;

	spin_lock_bh(&priv->sta_lock);
	tid_data = &priv->tid_data[sta_id][tid];
	tid_data->agg.ssn = SEQ_TO_SN(tid_data->seq_number);
	tid_data->agg.txq_id = txq_id;

	*ssn = tid_data->agg.ssn;

	if (*ssn == tid_data->next_reclaimed) {
		IWL_DEBUG_TX_QUEUES(priv, "Can proceed: ssn = next_recl = %d\n",
				    tid_data->agg.ssn);
		tid_data->agg.state = IWL_AGG_STARTING;
		ieee80211_start_tx_ba_cb_irqsafe(vif, sta->addr, tid);
	} else {
		IWL_DEBUG_TX_QUEUES(priv, "Can't proceed: ssn %d, "
				    "next_reclaimed = %d\n",
				    tid_data->agg.ssn,
				    tid_data->next_reclaimed);
		tid_data->agg.state = IWL_EMPTYING_HW_QUEUE_ADDBA;
	}
	spin_unlock_bh(&priv->sta_lock);

	return ret;
}

int iwlagn_tx_agg_oper(struct iwl_priv *priv, struct ieee80211_vif *vif,
			struct ieee80211_sta *sta, u16 tid, u8 buf_size)
{
	struct iwl_station_priv *sta_priv = (void *) sta->drv_priv;
	struct iwl_rxon_context *ctx = iwl_rxon_ctx_from_vif(vif);
	int q, fifo;
	u16 ssn;

	buf_size = min_t(int, buf_size, LINK_QUAL_AGG_FRAME_LIMIT_DEF);

	spin_lock_bh(&priv->sta_lock);
	ssn = priv->tid_data[sta_priv->sta_id][tid].agg.ssn;
	q = priv->tid_data[sta_priv->sta_id][tid].agg.txq_id;
	priv->tid_data[sta_priv->sta_id][tid].agg.state = IWL_AGG_ON;
	spin_unlock_bh(&priv->sta_lock);

	fifo = ctx->ac_to_fifo[tid_to_ac[tid]];

	iwl_trans_tx_agg_setup(priv->trans, q, fifo,
			       sta_priv->sta_id, tid,
			       buf_size, ssn);

	/*
	 * If the limit is 0, then it wasn't initialised yet,
	 * use the default. We can do that since we take the
	 * minimum below, and we don't want to go above our
	 * default due to hardware restrictions.
	 */
	if (sta_priv->max_agg_bufsize == 0)
		sta_priv->max_agg_bufsize =
			LINK_QUAL_AGG_FRAME_LIMIT_DEF;

	/*
	 * Even though in theory the peer could have different
	 * aggregation reorder buffer sizes for different sessions,
	 * our ucode doesn't allow for that and has a global limit
	 * for each station. Therefore, use the minimum of all the
	 * aggregation sessions and our default value.
	 */
	sta_priv->max_agg_bufsize =
		min(sta_priv->max_agg_bufsize, buf_size);

	if (priv->hw_params.use_rts_for_aggregation) {
		/*
		 * switch to RTS/CTS if it is the prefer protection
		 * method for HT traffic
		 */

		sta_priv->lq_sta.lq.general_params.flags |=
			LINK_QUAL_FLAGS_SET_STA_TLC_RTS_MSK;
	}
	priv->agg_tids_count++;
	IWL_DEBUG_HT(priv, "priv->agg_tids_count = %u\n",
		     priv->agg_tids_count);

	sta_priv->lq_sta.lq.agg_params.agg_frame_cnt_limit =
		sta_priv->max_agg_bufsize;

	IWL_DEBUG_HT(priv, "Tx aggregation enabled on ra = %pM tid = %d\n",
		 sta->addr, tid);

	return iwl_send_lq_cmd(priv, ctx,
			&sta_priv->lq_sta.lq, CMD_ASYNC, false);
}

static void iwlagn_check_ratid_empty(struct iwl_priv *priv, int sta_id, u8 tid)
{
	struct iwl_tid_data *tid_data = &priv->tid_data[sta_id][tid];
	enum iwl_rxon_context_id ctx;
	struct ieee80211_vif *vif;
	u8 *addr;

	lockdep_assert_held(&priv->sta_lock);

	addr = priv->stations[sta_id].sta.sta.addr;
	ctx = priv->stations[sta_id].ctxid;
	vif = priv->contexts[ctx].vif;

	switch (priv->tid_data[sta_id][tid].agg.state) {
	case IWL_EMPTYING_HW_QUEUE_DELBA:
		/* There are no packets for this RA / TID in the HW any more */
		if (tid_data->agg.ssn == tid_data->next_reclaimed) {
			IWL_DEBUG_TX_QUEUES(priv,
				"Can continue DELBA flow ssn = next_recl ="
				" %d", tid_data->next_reclaimed);
			iwl_trans_tx_agg_disable(priv->trans,
						 tid_data->agg.txq_id);
			iwlagn_dealloc_agg_txq(priv, tid_data->agg.txq_id);
			tid_data->agg.state = IWL_AGG_OFF;
			ieee80211_stop_tx_ba_cb_irqsafe(vif, addr, tid);
		}
		break;
	case IWL_EMPTYING_HW_QUEUE_ADDBA:
		/* There are no packets for this RA / TID in the HW any more */
		if (tid_data->agg.ssn == tid_data->next_reclaimed) {
			IWL_DEBUG_TX_QUEUES(priv,
				"Can continue ADDBA flow ssn = next_recl ="
				" %d", tid_data->next_reclaimed);
			tid_data->agg.state = IWL_AGG_STARTING;
			ieee80211_start_tx_ba_cb_irqsafe(vif, addr, tid);
		}
		break;
	default:
		break;
	}
}

static void iwlagn_non_agg_tx_status(struct iwl_priv *priv,
				     struct iwl_rxon_context *ctx,
				     const u8 *addr1)
{
	struct ieee80211_sta *sta;
	struct iwl_station_priv *sta_priv;

	rcu_read_lock();
	sta = ieee80211_find_sta(ctx->vif, addr1);
	if (sta) {
		sta_priv = (void *)sta->drv_priv;
		/* avoid atomic ops if this isn't a client */
		if (sta_priv->client &&
		    atomic_dec_return(&sta_priv->pending_frames) == 0)
			ieee80211_sta_block_awake(priv->hw, sta, false);
	}
	rcu_read_unlock();
}

/**
 * translate ucode response to mac80211 tx status control values
 */
static void iwlagn_hwrate_to_tx_control(struct iwl_priv *priv, u32 rate_n_flags,
				  struct ieee80211_tx_info *info)
{
	struct ieee80211_tx_rate *r = &info->status.rates[0];

	info->status.antenna =
		((rate_n_flags & RATE_MCS_ANT_ABC_MSK) >> RATE_MCS_ANT_POS);
	if (rate_n_flags & RATE_MCS_HT_MSK)
		r->flags |= IEEE80211_TX_RC_MCS;
	if (rate_n_flags & RATE_MCS_GF_MSK)
		r->flags |= IEEE80211_TX_RC_GREEN_FIELD;
	if (rate_n_flags & RATE_MCS_HT40_MSK)
		r->flags |= IEEE80211_TX_RC_40_MHZ_WIDTH;
	if (rate_n_flags & RATE_MCS_DUP_MSK)
		r->flags |= IEEE80211_TX_RC_DUP_DATA;
	if (rate_n_flags & RATE_MCS_SGI_MSK)
		r->flags |= IEEE80211_TX_RC_SHORT_GI;
	r->idx = iwlagn_hwrate_to_mac80211_idx(rate_n_flags, info->band);
}

#ifdef CONFIG_IWLWIFI_DEBUG
const char *iwl_get_tx_fail_reason(u32 status)
{
#define TX_STATUS_FAIL(x) case TX_STATUS_FAIL_ ## x: return #x
#define TX_STATUS_POSTPONE(x) case TX_STATUS_POSTPONE_ ## x: return #x

	switch (status & TX_STATUS_MSK) {
	case TX_STATUS_SUCCESS:
		return "SUCCESS";
	TX_STATUS_POSTPONE(DELAY);
	TX_STATUS_POSTPONE(FEW_BYTES);
	TX_STATUS_POSTPONE(BT_PRIO);
	TX_STATUS_POSTPONE(QUIET_PERIOD);
	TX_STATUS_POSTPONE(CALC_TTAK);
	TX_STATUS_FAIL(INTERNAL_CROSSED_RETRY);
	TX_STATUS_FAIL(SHORT_LIMIT);
	TX_STATUS_FAIL(LONG_LIMIT);
	TX_STATUS_FAIL(FIFO_UNDERRUN);
	TX_STATUS_FAIL(DRAIN_FLOW);
	TX_STATUS_FAIL(RFKILL_FLUSH);
	TX_STATUS_FAIL(LIFE_EXPIRE);
	TX_STATUS_FAIL(DEST_PS);
	TX_STATUS_FAIL(HOST_ABORTED);
	TX_STATUS_FAIL(BT_RETRY);
	TX_STATUS_FAIL(STA_INVALID);
	TX_STATUS_FAIL(FRAG_DROPPED);
	TX_STATUS_FAIL(TID_DISABLE);
	TX_STATUS_FAIL(FIFO_FLUSHED);
	TX_STATUS_FAIL(INSUFFICIENT_CF_POLL);
	TX_STATUS_FAIL(PASSIVE_NO_RX);
	TX_STATUS_FAIL(NO_BEACON_ON_RADAR);
	}

	return "UNKNOWN";

#undef TX_STATUS_FAIL
#undef TX_STATUS_POSTPONE
}
#endif /* CONFIG_IWLWIFI_DEBUG */

static void iwlagn_count_agg_tx_err_status(struct iwl_priv *priv, u16 status)
{
	status &= AGG_TX_STATUS_MSK;

	switch (status) {
	case AGG_TX_STATE_UNDERRUN_MSK:
		priv->reply_agg_tx_stats.underrun++;
		break;
	case AGG_TX_STATE_BT_PRIO_MSK:
		priv->reply_agg_tx_stats.bt_prio++;
		break;
	case AGG_TX_STATE_FEW_BYTES_MSK:
		priv->reply_agg_tx_stats.few_bytes++;
		break;
	case AGG_TX_STATE_ABORT_MSK:
		priv->reply_agg_tx_stats.abort++;
		break;
	case AGG_TX_STATE_LAST_SENT_TTL_MSK:
		priv->reply_agg_tx_stats.last_sent_ttl++;
		break;
	case AGG_TX_STATE_LAST_SENT_TRY_CNT_MSK:
		priv->reply_agg_tx_stats.last_sent_try++;
		break;
	case AGG_TX_STATE_LAST_SENT_BT_KILL_MSK:
		priv->reply_agg_tx_stats.last_sent_bt_kill++;
		break;
	case AGG_TX_STATE_SCD_QUERY_MSK:
		priv->reply_agg_tx_stats.scd_query++;
		break;
	case AGG_TX_STATE_TEST_BAD_CRC32_MSK:
		priv->reply_agg_tx_stats.bad_crc32++;
		break;
	case AGG_TX_STATE_RESPONSE_MSK:
		priv->reply_agg_tx_stats.response++;
		break;
	case AGG_TX_STATE_DUMP_TX_MSK:
		priv->reply_agg_tx_stats.dump_tx++;
		break;
	case AGG_TX_STATE_DELAY_TX_MSK:
		priv->reply_agg_tx_stats.delay_tx++;
		break;
	default:
		priv->reply_agg_tx_stats.unknown++;
		break;
	}
}

static void iwl_rx_reply_tx_agg(struct iwl_priv *priv,
				struct iwlagn_tx_resp *tx_resp)
{
	struct agg_tx_status *frame_status = &tx_resp->status;
	int tid = (tx_resp->ra_tid & IWLAGN_TX_RES_TID_MSK) >>
		IWLAGN_TX_RES_TID_POS;
	int sta_id = (tx_resp->ra_tid & IWLAGN_TX_RES_RA_MSK) >>
		IWLAGN_TX_RES_RA_POS;
	struct iwl_ht_agg *agg = &priv->tid_data[sta_id][tid].agg;
	u32 status = le16_to_cpu(tx_resp->status.status);
	int i;

	WARN_ON(tid == IWL_TID_NON_QOS);

	if (agg->wait_for_ba)
		IWL_DEBUG_TX_REPLY(priv,
			"got tx response w/o block-ack\n");

	agg->rate_n_flags = le32_to_cpu(tx_resp->rate_n_flags);
	agg->wait_for_ba = (tx_resp->frame_count > 1);

	/*
	 * If the BT kill count is non-zero, we'll get this
	 * notification again.
	 */
	if (tx_resp->bt_kill_count && tx_resp->frame_count == 1 &&
	    priv->cfg->bt_params &&
	    priv->cfg->bt_params->advanced_bt_coexist) {
		IWL_DEBUG_COEX(priv, "receive reply tx w/ bt_kill\n");
	}

	if (tx_resp->frame_count == 1)
		return;

	/* Construct bit-map of pending frames within Tx window */
	for (i = 0; i < tx_resp->frame_count; i++) {
		u16 fstatus = le16_to_cpu(frame_status[i].status);

		if (status & AGG_TX_STATUS_MSK)
			iwlagn_count_agg_tx_err_status(priv, fstatus);

		if (status & (AGG_TX_STATE_FEW_BYTES_MSK |
			      AGG_TX_STATE_ABORT_MSK))
			continue;

		IWL_DEBUG_TX_REPLY(priv, "status %s (0x%08x), "
				   "try-count (0x%08x)\n",
				   iwl_get_agg_tx_fail_reason(fstatus),
				   fstatus & AGG_TX_STATUS_MSK,
				   fstatus & AGG_TX_TRY_MSK);
	}
}

#ifdef CONFIG_IWLWIFI_DEBUG
#define AGG_TX_STATE_FAIL(x) case AGG_TX_STATE_ ## x: return #x

const char *iwl_get_agg_tx_fail_reason(u16 status)
{
	status &= AGG_TX_STATUS_MSK;
	switch (status) {
	case AGG_TX_STATE_TRANSMITTED:
		return "SUCCESS";
		AGG_TX_STATE_FAIL(UNDERRUN_MSK);
		AGG_TX_STATE_FAIL(BT_PRIO_MSK);
		AGG_TX_STATE_FAIL(FEW_BYTES_MSK);
		AGG_TX_STATE_FAIL(ABORT_MSK);
		AGG_TX_STATE_FAIL(LAST_SENT_TTL_MSK);
		AGG_TX_STATE_FAIL(LAST_SENT_TRY_CNT_MSK);
		AGG_TX_STATE_FAIL(LAST_SENT_BT_KILL_MSK);
		AGG_TX_STATE_FAIL(SCD_QUERY_MSK);
		AGG_TX_STATE_FAIL(TEST_BAD_CRC32_MSK);
		AGG_TX_STATE_FAIL(RESPONSE_MSK);
		AGG_TX_STATE_FAIL(DUMP_TX_MSK);
		AGG_TX_STATE_FAIL(DELAY_TX_MSK);
	}

	return "UNKNOWN";
}
#endif /* CONFIG_IWLWIFI_DEBUG */

static inline u32 iwlagn_get_scd_ssn(struct iwlagn_tx_resp *tx_resp)
{
	return le32_to_cpup((__le32 *)&tx_resp->status +
			    tx_resp->frame_count) & MAX_SN;
}

static void iwlagn_count_tx_err_status(struct iwl_priv *priv, u16 status)
{
	status &= TX_STATUS_MSK;

	switch (status) {
	case TX_STATUS_POSTPONE_DELAY:
		priv->reply_tx_stats.pp_delay++;
		break;
	case TX_STATUS_POSTPONE_FEW_BYTES:
		priv->reply_tx_stats.pp_few_bytes++;
		break;
	case TX_STATUS_POSTPONE_BT_PRIO:
		priv->reply_tx_stats.pp_bt_prio++;
		break;
	case TX_STATUS_POSTPONE_QUIET_PERIOD:
		priv->reply_tx_stats.pp_quiet_period++;
		break;
	case TX_STATUS_POSTPONE_CALC_TTAK:
		priv->reply_tx_stats.pp_calc_ttak++;
		break;
	case TX_STATUS_FAIL_INTERNAL_CROSSED_RETRY:
		priv->reply_tx_stats.int_crossed_retry++;
		break;
	case TX_STATUS_FAIL_SHORT_LIMIT:
		priv->reply_tx_stats.short_limit++;
		break;
	case TX_STATUS_FAIL_LONG_LIMIT:
		priv->reply_tx_stats.long_limit++;
		break;
	case TX_STATUS_FAIL_FIFO_UNDERRUN:
		priv->reply_tx_stats.fifo_underrun++;
		break;
	case TX_STATUS_FAIL_DRAIN_FLOW:
		priv->reply_tx_stats.drain_flow++;
		break;
	case TX_STATUS_FAIL_RFKILL_FLUSH:
		priv->reply_tx_stats.rfkill_flush++;
		break;
	case TX_STATUS_FAIL_LIFE_EXPIRE:
		priv->reply_tx_stats.life_expire++;
		break;
	case TX_STATUS_FAIL_DEST_PS:
		priv->reply_tx_stats.dest_ps++;
		break;
	case TX_STATUS_FAIL_HOST_ABORTED:
		priv->reply_tx_stats.host_abort++;
		break;
	case TX_STATUS_FAIL_BT_RETRY:
		priv->reply_tx_stats.bt_retry++;
		break;
	case TX_STATUS_FAIL_STA_INVALID:
		priv->reply_tx_stats.sta_invalid++;
		break;
	case TX_STATUS_FAIL_FRAG_DROPPED:
		priv->reply_tx_stats.frag_drop++;
		break;
	case TX_STATUS_FAIL_TID_DISABLE:
		priv->reply_tx_stats.tid_disable++;
		break;
	case TX_STATUS_FAIL_FIFO_FLUSHED:
		priv->reply_tx_stats.fifo_flush++;
		break;
	case TX_STATUS_FAIL_INSUFFICIENT_CF_POLL:
		priv->reply_tx_stats.insuff_cf_poll++;
		break;
	case TX_STATUS_FAIL_PASSIVE_NO_RX:
		priv->reply_tx_stats.fail_hw_drop++;
		break;
	case TX_STATUS_FAIL_NO_BEACON_ON_RADAR:
		priv->reply_tx_stats.sta_color_mismatch++;
		break;
	default:
		priv->reply_tx_stats.unknown++;
		break;
	}
}

static void iwlagn_set_tx_status(struct iwl_priv *priv,
				 struct ieee80211_tx_info *info,
				 struct iwlagn_tx_resp *tx_resp,
				 bool is_agg)
{
	u16  status = le16_to_cpu(tx_resp->status.status);

	info->status.rates[0].count = tx_resp->failure_frame + 1;
	if (is_agg)
		info->flags &= ~IEEE80211_TX_CTL_AMPDU;
	info->flags |= iwl_tx_status_to_mac80211(status);
	iwlagn_hwrate_to_tx_control(priv, le32_to_cpu(tx_resp->rate_n_flags),
				    info);
	if (!iwl_is_tx_success(status))
		iwlagn_count_tx_err_status(priv, status);
}

static void iwl_check_abort_status(struct iwl_priv *priv,
			    u8 frame_count, u32 status)
{
	if (frame_count == 1 && status == TX_STATUS_FAIL_RFKILL_FLUSH) {
		IWL_ERR(priv, "Tx flush command to flush out all frames\n");
		if (!test_bit(STATUS_EXIT_PENDING, &priv->status))
			queue_work(priv->workqueue, &priv->tx_flush);
	}
}

static int iwl_reclaim(struct iwl_priv *priv, int sta_id, int tid,
		       int txq_id, int ssn, struct sk_buff_head *skbs)
{
	if (unlikely(txq_id >= IWLAGN_FIRST_AMPDU_QUEUE &&
		     tid != IWL_TID_NON_QOS &&
		     txq_id != priv->tid_data[sta_id][tid].agg.txq_id)) {
		/*
		 * FIXME: this is a uCode bug which need to be addressed,
		 * log the information and return for now.
		 * Since it is can possibly happen very often and in order
		 * not to fill the syslog, don't use IWL_ERR or IWL_WARN
		 */
		IWL_DEBUG_TX_QUEUES(priv,
			"Bad queue mapping txq_id=%d, agg_txq[sta:%d,tid:%d]=%d\n",
			txq_id, sta_id, tid,
			priv->tid_data[sta_id][tid].agg.txq_id);
		return 1;
	}

	iwl_trans_reclaim(priv->trans, txq_id, ssn, skbs);
	return 0;
}

int iwlagn_rx_reply_tx(struct iwl_priv *priv, struct iwl_rx_cmd_buffer *rxb,
			       struct iwl_device_cmd *cmd)
{
	struct iwl_rx_packet *pkt = rxb_addr(rxb);
	u16 sequence = le16_to_cpu(pkt->hdr.sequence);
	int txq_id = SEQ_TO_QUEUE(sequence);
	int cmd_index __maybe_unused = SEQ_TO_INDEX(sequence);
	struct iwlagn_tx_resp *tx_resp = (void *)pkt->data;
	struct ieee80211_hdr *hdr;
	u32 status = le16_to_cpu(tx_resp->status.status);
	u16 ssn = iwlagn_get_scd_ssn(tx_resp);
	int tid;
	int sta_id;
	int freed;
	struct ieee80211_tx_info *info;
	struct sk_buff_head skbs;
	struct sk_buff *skb;
	struct iwl_rxon_context *ctx;
	bool is_agg = (txq_id >= IWLAGN_FIRST_AMPDU_QUEUE);

	tid = (tx_resp->ra_tid & IWLAGN_TX_RES_TID_MSK) >>
		IWLAGN_TX_RES_TID_POS;
	sta_id = (tx_resp->ra_tid & IWLAGN_TX_RES_RA_MSK) >>
		IWLAGN_TX_RES_RA_POS;

	spin_lock(&priv->sta_lock);

	if (is_agg)
		iwl_rx_reply_tx_agg(priv, tx_resp);

	__skb_queue_head_init(&skbs);

	if (tx_resp->frame_count == 1) {
		u16 next_reclaimed = le16_to_cpu(tx_resp->seq_ctl);
		next_reclaimed = SEQ_TO_SN(next_reclaimed + 0x10);

		if (is_agg) {
			/* If this is an aggregation queue, we can rely on the
			 * ssn since the wifi sequence number corresponds to
			 * the index in the TFD ring (%256).
			 * The seq_ctl is the sequence control of the packet
			 * to which this Tx response relates. But if there is a
			 * hole in the bitmap of the BA we received, this Tx
			 * response may allow to reclaim the hole and all the
			 * subsequent packets that were already acked.
			 * In that case, seq_ctl != ssn, and the next packet
			 * to be reclaimed will be ssn and not seq_ctl.
			 */
			next_reclaimed = ssn;
		}

		if (tid != IWL_TID_NON_QOS) {
			priv->tid_data[sta_id][tid].next_reclaimed =
				next_reclaimed;
			IWL_DEBUG_TX_REPLY(priv, "Next reclaimed packet:%d\n",
						  next_reclaimed);
		}

		/*we can free until ssn % q.n_bd not inclusive */
		WARN_ON(iwl_reclaim(priv, sta_id, tid, txq_id, ssn, &skbs));
		iwlagn_check_ratid_empty(priv, sta_id, tid);
		freed = 0;

		/* process frames */
		skb_queue_walk(&skbs, skb) {
			hdr = (struct ieee80211_hdr *)skb->data;

			if (!ieee80211_is_data_qos(hdr->frame_control))
				priv->last_seq_ctl = tx_resp->seq_ctl;

			info = IEEE80211_SKB_CB(skb);
			ctx = info->driver_data[0];
			kmem_cache_free(iwl_tx_cmd_pool,
					(info->driver_data[1]));

			memset(&info->status, 0, sizeof(info->status));

			if (status == TX_STATUS_FAIL_PASSIVE_NO_RX &&
			    iwl_is_associated_ctx(ctx) && ctx->vif &&
			    ctx->vif->type == NL80211_IFTYPE_STATION) {
				/* block and stop all queues */
				priv->passive_no_rx = true;
				IWL_DEBUG_TX_QUEUES(priv, "stop all queues: "
						    "passive channel");
				ieee80211_stop_queues(priv->hw);

				IWL_DEBUG_TX_REPLY(priv,
					   "TXQ %d status %s (0x%08x) "
					   "rate_n_flags 0x%x retries %d\n",
					   txq_id,
					   iwl_get_tx_fail_reason(status),
					   status,
					   le32_to_cpu(tx_resp->rate_n_flags),
					   tx_resp->failure_frame);

				IWL_DEBUG_TX_REPLY(priv,
					   "FrameCnt = %d, idx=%d\n",
					   tx_resp->frame_count, cmd_index);
			}

			/* check if BAR is needed */
			if (is_agg && !iwl_is_tx_success(status))
				info->flags |= IEEE80211_TX_STAT_AMPDU_NO_BACK;
			iwlagn_set_tx_status(priv, IEEE80211_SKB_CB(skb),
				     tx_resp, is_agg);
			if (!is_agg)
				iwlagn_non_agg_tx_status(priv, ctx, hdr->addr1);

			freed++;
		}

		WARN_ON(!is_agg && freed != 1);
	}

	iwl_check_abort_status(priv, tx_resp->frame_count, status);
	spin_unlock(&priv->sta_lock);

	while (!skb_queue_empty(&skbs)) {
		skb = __skb_dequeue(&skbs);
		ieee80211_tx_status(priv->hw, skb);
	}

	return 0;
}

/**
 * iwlagn_rx_reply_compressed_ba - Handler for REPLY_COMPRESSED_BA
 *
 * Handles block-acknowledge notification from device, which reports success
 * of frames sent via aggregation.
 */
int iwlagn_rx_reply_compressed_ba(struct iwl_priv *priv,
				   struct iwl_rx_cmd_buffer *rxb,
				   struct iwl_device_cmd *cmd)
{
	struct iwl_rx_packet *pkt = rxb_addr(rxb);
	struct iwl_compressed_ba_resp *ba_resp = (void *)pkt->data;
	struct iwl_ht_agg *agg;
	struct sk_buff_head reclaimed_skbs;
	struct ieee80211_tx_info *info;
	struct ieee80211_hdr *hdr;
	struct sk_buff *skb;
	int sta_id;
	int tid;
	int freed;

	/* "flow" corresponds to Tx queue */
	u16 scd_flow = le16_to_cpu(ba_resp->scd_flow);

	/* "ssn" is start of block-ack Tx window, corresponds to index
	 * (in Tx queue's circular buffer) of first TFD/frame in window */
	u16 ba_resp_scd_ssn = le16_to_cpu(ba_resp->scd_ssn);

	if (scd_flow >= priv->cfg->base_params->num_of_queues) {
		IWL_ERR(priv,
			"BUG_ON scd_flow is bigger than number of queues\n");
		return 0;
	}

	sta_id = ba_resp->sta_id;
	tid = ba_resp->tid;
	agg = &priv->tid_data[sta_id][tid].agg;

	spin_lock(&priv->sta_lock);

	if (unlikely(!agg->wait_for_ba)) {
		if (unlikely(ba_resp->bitmap))
			IWL_ERR(priv, "Received BA when not expected\n");
		spin_unlock(&priv->sta_lock);
		return 0;
	}

	__skb_queue_head_init(&reclaimed_skbs);

	/* Release all TFDs before the SSN, i.e. all TFDs in front of
	 * block-ack window (we assume that they've been successfully
	 * transmitted ... if not, it's too late anyway). */
	if (iwl_reclaim(priv, sta_id, tid, scd_flow,
			ba_resp_scd_ssn, &reclaimed_skbs)) {
		spin_unlock(&priv->sta_lock);
		return 0;
	}

	IWL_DEBUG_TX_REPLY(priv, "REPLY_COMPRESSED_BA [%d] Received from %pM, "
			   "sta_id = %d\n",
			   agg->wait_for_ba,
			   (u8 *) &ba_resp->sta_addr_lo32,
			   ba_resp->sta_id);
	IWL_DEBUG_TX_REPLY(priv, "TID = %d, SeqCtl = %d, bitmap = 0x%llx, "
			   "scd_flow = %d, scd_ssn = %d sent:%d, acked:%d\n",
			   ba_resp->tid, le16_to_cpu(ba_resp->seq_ctl),
			   (unsigned long long)le64_to_cpu(ba_resp->bitmap),
			   scd_flow, ba_resp_scd_ssn, ba_resp->txed,
			   ba_resp->txed_2_done);

	/* Mark that the expected block-ack response arrived */
	agg->wait_for_ba = false;

	/* Sanity check values reported by uCode */
	if (ba_resp->txed_2_done > ba_resp->txed) {
		IWL_DEBUG_TX_REPLY(priv,
			"bogus sent(%d) and ack(%d) count\n",
			ba_resp->txed, ba_resp->txed_2_done);
		/*
		 * set txed_2_done = txed,
		 * so it won't impact rate scale
		 */
		ba_resp->txed = ba_resp->txed_2_done;
	}

	priv->tid_data[sta_id][tid].next_reclaimed = ba_resp_scd_ssn;

	iwlagn_check_ratid_empty(priv, sta_id, tid);
	freed = 0;

	skb_queue_walk(&reclaimed_skbs, skb) {
		hdr = (struct ieee80211_hdr *)skb->data;

		if (ieee80211_is_data_qos(hdr->frame_control))
			freed++;
		else
			WARN_ON_ONCE(1);

		info = IEEE80211_SKB_CB(skb);
		kmem_cache_free(iwl_tx_cmd_pool, (info->driver_data[1]));

		if (freed == 1) {
			/* this is the first skb we deliver in this batch */
			/* put the rate scaling data there */
			info = IEEE80211_SKB_CB(skb);
			memset(&info->status, 0, sizeof(info->status));
			info->flags |= IEEE80211_TX_STAT_ACK;
			info->flags |= IEEE80211_TX_STAT_AMPDU;
			info->status.ampdu_ack_len = ba_resp->txed_2_done;
			info->status.ampdu_len = ba_resp->txed;
			iwlagn_hwrate_to_tx_control(priv, agg->rate_n_flags,
						    info);
		}
	}

	spin_unlock(&priv->sta_lock);

	while (!skb_queue_empty(&reclaimed_skbs)) {
		skb = __skb_dequeue(&reclaimed_skbs);
		ieee80211_tx_status(priv->hw, skb);
	}

	return 0;
}<|MERGE_RESOLUTION|>--- conflicted
+++ resolved
@@ -590,13 +590,6 @@
 	spin_unlock_bh(&priv->sta_lock);
 
 	if (test_bit(txq_id, priv->agg_q_alloc)) {
-<<<<<<< HEAD
-		/* If the transport didn't know that we wanted to start
-		 * agreggation, don't tell it that we want to stop them
-		 */
-		if (agg_state != IWL_AGG_STARTING)
-			iwl_trans_tx_agg_disable(priv->trans, txq_id);
-=======
 		/*
 		 * If the transport didn't know that we wanted to start
 		 * agreggation, don't tell it that we want to stop them.
@@ -608,7 +601,6 @@
 		else
 			IWL_DEBUG_TX_QUEUES(priv, "Don't disable tx agg: %d\n",
 					    agg_state);
->>>>>>> 05f8f252
 		iwlagn_dealloc_agg_txq(priv, txq_id);
 	}
 
