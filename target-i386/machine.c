#include "hw/hw.h"
#include "hw/boards.h"
#include "hw/pc.h"
#include "hw/isa.h"
#include "host-utils.h"

#include "exec-all.h"
#include "kvm.h"
#include "qemu-kvm.h"

static void cpu_put_seg(QEMUFile *f, SegmentCache *dt)
{
    qemu_put_be32(f, dt->selector);
    qemu_put_betl(f, dt->base);
    qemu_put_be32(f, dt->limit);
    qemu_put_be32(f, dt->flags);
}

static void cpu_get_seg(QEMUFile *f, SegmentCache *dt)
{
    dt->selector = qemu_get_be32(f);
    dt->base = qemu_get_betl(f);
    dt->limit = qemu_get_be32(f);
    dt->flags = qemu_get_be32(f);
}

void cpu_save(QEMUFile *f, void *opaque)
{
    CPUState *env = opaque;
    uint16_t fptag, fpus, fpuc, fpregs_format;
    uint32_t hflags;
    int32_t a20_mask;
    int32_t pending_irq;
    int i, bit;

<<<<<<< HEAD
    if (kvm_enabled()) {
        kvm_save_registers(env);
        kvm_arch_save_mpstate(env);
    }
=======
    cpu_synchronize_state(env);
>>>>>>> 4c0960c0

    for(i = 0; i < CPU_NB_REGS; i++)
        qemu_put_betls(f, &env->regs[i]);
    qemu_put_betls(f, &env->eip);
    qemu_put_betls(f, &env->eflags);
    hflags = env->hflags; /* XXX: suppress most of the redundant hflags */
    qemu_put_be32s(f, &hflags);

    /* FPU */
    fpuc = env->fpuc;
    fpus = (env->fpus & ~0x3800) | (env->fpstt & 0x7) << 11;
    fptag = 0;
    for(i = 0; i < 8; i++) {
        fptag |= ((!env->fptags[i]) << i);
    }

    qemu_put_be16s(f, &fpuc);
    qemu_put_be16s(f, &fpus);
    qemu_put_be16s(f, &fptag);

#ifdef USE_X86LDOUBLE
    fpregs_format = 0;
#else
    fpregs_format = 1;
#endif
    qemu_put_be16s(f, &fpregs_format);

    for(i = 0; i < 8; i++) {
#ifdef USE_X86LDOUBLE
        {
            uint64_t mant;
            uint16_t exp;
            /* we save the real CPU data (in case of MMX usage only 'mant'
               contains the MMX register */
            cpu_get_fp80(&mant, &exp, env->fpregs[i].d);
            qemu_put_be64(f, mant);
            qemu_put_be16(f, exp);
        }
#else
        /* if we use doubles for float emulation, we save the doubles to
           avoid losing information in case of MMX usage. It can give
           problems if the image is restored on a CPU where long
           doubles are used instead. */
        qemu_put_be64(f, env->fpregs[i].mmx.MMX_Q(0));
#endif
    }

    for(i = 0; i < 6; i++)
        cpu_put_seg(f, &env->segs[i]);
    cpu_put_seg(f, &env->ldt);
    cpu_put_seg(f, &env->tr);
    cpu_put_seg(f, &env->gdt);
    cpu_put_seg(f, &env->idt);

    qemu_put_be32s(f, &env->sysenter_cs);
    qemu_put_betls(f, &env->sysenter_esp);
    qemu_put_betls(f, &env->sysenter_eip);

    qemu_put_betls(f, &env->cr[0]);
    qemu_put_betls(f, &env->cr[2]);
    qemu_put_betls(f, &env->cr[3]);
    qemu_put_betls(f, &env->cr[4]);

    for(i = 0; i < 8; i++)
        qemu_put_betls(f, &env->dr[i]);

    /* MMU */
    a20_mask = (int32_t) env->a20_mask;
    qemu_put_sbe32s(f, &a20_mask);

    /* XMM */
    qemu_put_be32s(f, &env->mxcsr);
    for(i = 0; i < CPU_NB_REGS; i++) {
        qemu_put_be64s(f, &env->xmm_regs[i].XMM_Q(0));
        qemu_put_be64s(f, &env->xmm_regs[i].XMM_Q(1));
    }

#ifdef TARGET_X86_64
    qemu_put_be64s(f, &env->efer);
    qemu_put_be64s(f, &env->star);
    qemu_put_be64s(f, &env->lstar);
    qemu_put_be64s(f, &env->cstar);
    qemu_put_be64s(f, &env->fmask);
    qemu_put_be64s(f, &env->kernelgsbase);
#endif
    qemu_put_be32s(f, &env->smbase);
    qemu_put_be64s(f, &env->pat);
    qemu_put_be32s(f, &env->hflags2);
    
    qemu_put_be64s(f, &env->vm_hsave);
    qemu_put_be64s(f, &env->vm_vmcb);
    qemu_put_be64s(f, &env->tsc_offset);
    qemu_put_be64s(f, &env->intercept);
    qemu_put_be16s(f, &env->intercept_cr_read);
    qemu_put_be16s(f, &env->intercept_cr_write);
    qemu_put_be16s(f, &env->intercept_dr_read);
    qemu_put_be16s(f, &env->intercept_dr_write);
    qemu_put_be32s(f, &env->intercept_exceptions);
    qemu_put_8s(f, &env->v_tpr);

    /* MTRRs */
    for(i = 0; i < 11; i++)
        qemu_put_be64s(f, &env->mtrr_fixed[i]);
    qemu_put_be64s(f, &env->mtrr_deftype);
    for(i = 0; i < 8; i++) {
        qemu_put_be64s(f, &env->mtrr_var[i].base);
        qemu_put_be64s(f, &env->mtrr_var[i].mask);
    }

    /* KVM-related states */

    /* There can only be one pending IRQ set in the bitmap at a time, so try
       to find it and save its number instead (-1 for none). */
    pending_irq = -1;
    for (i = 0; i < ARRAY_SIZE(env->interrupt_bitmap); i++) {
        if (env->interrupt_bitmap[i]) {
            bit = ctz64(env->interrupt_bitmap[i]);
            pending_irq = i * 64 + bit;
            break;
        }
    }
    qemu_put_sbe32s(f, &pending_irq);
    qemu_put_be32s(f, &env->mp_state);
    qemu_put_be64s(f, &env->tsc);

    /* MCE */
    qemu_put_be64s(f, &env->mcg_cap);
    if (env->mcg_cap && !kvm_enabled()) {
        qemu_put_be64s(f, &env->mcg_status);
        qemu_put_be64s(f, &env->mcg_ctl);
        for (i = 0; i < (env->mcg_cap & 0xff); i++) {
            qemu_put_be64s(f, &env->mce_banks[4*i]);
            qemu_put_be64s(f, &env->mce_banks[4*i + 1]);
            qemu_put_be64s(f, &env->mce_banks[4*i + 2]);
            qemu_put_be64s(f, &env->mce_banks[4*i + 3]);
        }
    }
 }

#ifdef USE_X86LDOUBLE
/* XXX: add that in a FPU generic layer */
union x86_longdouble {
    uint64_t mant;
    uint16_t exp;
};

#define MANTD1(fp)	(fp & ((1LL << 52) - 1))
#define EXPBIAS1 1023
#define EXPD1(fp)	((fp >> 52) & 0x7FF)
#define SIGND1(fp)	((fp >> 32) & 0x80000000)

static void fp64_to_fp80(union x86_longdouble *p, uint64_t temp)
{
    int e;
    /* mantissa */
    p->mant = (MANTD1(temp) << 11) | (1LL << 63);
    /* exponent + sign */
    e = EXPD1(temp) - EXPBIAS1 + 16383;
    e |= SIGND1(temp) >> 16;
    p->exp = e;
}
#endif

int cpu_load(QEMUFile *f, void *opaque, int version_id)
{
    CPUState *env = opaque;
    int i, guess_mmx;
    uint32_t hflags;
    uint16_t fpus, fpuc, fptag, fpregs_format;
    int32_t a20_mask;
    int32_t pending_irq;

    cpu_synchronize_state(env);
    if (version_id < 3 || version_id > CPU_SAVE_VERSION)
        return -EINVAL;
    for(i = 0; i < CPU_NB_REGS; i++)
        qemu_get_betls(f, &env->regs[i]);
    qemu_get_betls(f, &env->eip);
    qemu_get_betls(f, &env->eflags);
    qemu_get_be32s(f, &hflags);

    qemu_get_be16s(f, &fpuc);
    qemu_get_be16s(f, &fpus);
    qemu_get_be16s(f, &fptag);
    qemu_get_be16s(f, &fpregs_format);

    /* NOTE: we cannot always restore the FPU state if the image come
       from a host with a different 'USE_X86LDOUBLE' define. We guess
       if we are in an MMX state to restore correctly in that case. */
    guess_mmx = ((fptag == 0xff) && (fpus & 0x3800) == 0);
    for(i = 0; i < 8; i++) {
        uint64_t mant;
        uint16_t exp;

        switch(fpregs_format) {
        case 0:
            mant = qemu_get_be64(f);
            exp = qemu_get_be16(f);
#ifdef USE_X86LDOUBLE
            env->fpregs[i].d = cpu_set_fp80(mant, exp);
#else
            /* difficult case */
            if (guess_mmx)
                env->fpregs[i].mmx.MMX_Q(0) = mant;
            else
                env->fpregs[i].d = cpu_set_fp80(mant, exp);
#endif
            break;
        case 1:
            mant = qemu_get_be64(f);
#ifdef USE_X86LDOUBLE
            {
                union x86_longdouble *p;
                /* difficult case */
                p = (void *)&env->fpregs[i];
                if (guess_mmx) {
                    p->mant = mant;
                    p->exp = 0xffff;
                } else {
                    fp64_to_fp80(p, mant);
                }
            }
#else
            env->fpregs[i].mmx.MMX_Q(0) = mant;
#endif
            break;
        default:
            return -EINVAL;
        }
    }

    env->fpuc = fpuc;
    /* XXX: restore FPU round state */
    env->fpstt = (fpus >> 11) & 7;
    env->fpus = fpus & ~0x3800;
    fptag ^= 0xff;
    for(i = 0; i < 8; i++) {
        env->fptags[i] = (fptag >> i) & 1;
    }

    for(i = 0; i < 6; i++)
        cpu_get_seg(f, &env->segs[i]);
    cpu_get_seg(f, &env->ldt);
    cpu_get_seg(f, &env->tr);
    cpu_get_seg(f, &env->gdt);
    cpu_get_seg(f, &env->idt);

    qemu_get_be32s(f, &env->sysenter_cs);
    if (version_id >= 7) {
        qemu_get_betls(f, &env->sysenter_esp);
        qemu_get_betls(f, &env->sysenter_eip);
    } else {
        env->sysenter_esp = qemu_get_be32(f);
        env->sysenter_eip = qemu_get_be32(f);
    }

    qemu_get_betls(f, &env->cr[0]);
    qemu_get_betls(f, &env->cr[2]);
    qemu_get_betls(f, &env->cr[3]);
    qemu_get_betls(f, &env->cr[4]);

    for(i = 0; i < 8; i++)
        qemu_get_betls(f, &env->dr[i]);
    cpu_breakpoint_remove_all(env, BP_CPU);
    cpu_watchpoint_remove_all(env, BP_CPU);
    for (i = 0; i < 4; i++)
        hw_breakpoint_insert(env, i);

    /* MMU */
    qemu_get_sbe32s(f, &a20_mask);
    env->a20_mask = a20_mask;

    qemu_get_be32s(f, &env->mxcsr);
    for(i = 0; i < CPU_NB_REGS; i++) {
        qemu_get_be64s(f, &env->xmm_regs[i].XMM_Q(0));
        qemu_get_be64s(f, &env->xmm_regs[i].XMM_Q(1));
    }

#ifdef TARGET_X86_64
    qemu_get_be64s(f, &env->efer);
    qemu_get_be64s(f, &env->star);
    qemu_get_be64s(f, &env->lstar);
    qemu_get_be64s(f, &env->cstar);
    qemu_get_be64s(f, &env->fmask);
    qemu_get_be64s(f, &env->kernelgsbase);
#endif
    if (version_id >= 4) {
        qemu_get_be32s(f, &env->smbase);
    }
    if (version_id >= 5) {
        qemu_get_be64s(f, &env->pat);
        qemu_get_be32s(f, &env->hflags2);
        if (version_id < 6)
            qemu_get_be32s(f, &env->halted);

        qemu_get_be64s(f, &env->vm_hsave);
        qemu_get_be64s(f, &env->vm_vmcb);
        qemu_get_be64s(f, &env->tsc_offset);
        qemu_get_be64s(f, &env->intercept);
        qemu_get_be16s(f, &env->intercept_cr_read);
        qemu_get_be16s(f, &env->intercept_cr_write);
        qemu_get_be16s(f, &env->intercept_dr_read);
        qemu_get_be16s(f, &env->intercept_dr_write);
        qemu_get_be32s(f, &env->intercept_exceptions);
        qemu_get_8s(f, &env->v_tpr);
    }

    if (version_id >= 8) {
        /* MTRRs */
        for(i = 0; i < 11; i++)
            qemu_get_be64s(f, &env->mtrr_fixed[i]);
        qemu_get_be64s(f, &env->mtrr_deftype);
        for(i = 0; i < 8; i++) {
            qemu_get_be64s(f, &env->mtrr_var[i].base);
            qemu_get_be64s(f, &env->mtrr_var[i].mask);
        }
    }

    if (version_id >= 9) {
        qemu_get_sbe32s(f, &pending_irq);
        memset(&env->interrupt_bitmap, 0, sizeof(env->interrupt_bitmap));
        if (pending_irq >= 0) {
            env->interrupt_bitmap[pending_irq / 64] |=
                (uint64_t)1 << (pending_irq % 64);
        }
        qemu_get_be32s(f, &env->mp_state);
        qemu_get_be64s(f, &env->tsc);
    }

    if (version_id >= 10) {
        qemu_get_be64s(f, &env->mcg_cap);
        if (env->mcg_cap && !kvm_enabled()) {
            qemu_get_be64s(f, &env->mcg_status);
            qemu_get_be64s(f, &env->mcg_ctl);
            for (i = 0; i < (env->mcg_cap & 0xff); i++) {
                qemu_get_be64s(f, &env->mce_banks[4*i]);
                qemu_get_be64s(f, &env->mce_banks[4*i + 1]);
                qemu_get_be64s(f, &env->mce_banks[4*i + 2]);
                qemu_get_be64s(f, &env->mce_banks[4*i + 3]);
            }
        }
    }

    /* XXX: ensure compatiblity for halted bit ? */
    /* XXX: compute redundant hflags bits */
    env->hflags = hflags;
    tlb_flush(env, 1);
<<<<<<< HEAD
    cpu_synchronize_state(env, 1);
    if (kvm_enabled()) {
        /* when in-kernel irqchip is used, env->halted causes deadlock
           because no userspace IRQs will ever clear this flag */
        env->halted = 0;
        if (version_id < 9) {
            for (i = 0; i < sizeof(env->interrupt_bitmap)/8; i++) {
                qemu_get_be64s(f, &env->interrupt_bitmap[i]);
            }
            qemu_get_be64s(f, &env->tsc);
            kvm_load_registers(env);
            kvm_load_tsc(env);
            if (version_id >= 5) {
                qemu_get_be32s(f, &env->mp_state);
                kvm_arch_load_mpstate(env);
            }
        } else {
            kvm_load_registers(env);
            kvm_load_tsc(env);
            kvm_arch_load_mpstate(env);
        }
    }
=======
>>>>>>> 4c0960c0
    return 0;
}<|MERGE_RESOLUTION|>--- conflicted
+++ resolved
@@ -33,14 +33,7 @@
     int32_t pending_irq;
     int i, bit;
 
-<<<<<<< HEAD
-    if (kvm_enabled()) {
-        kvm_save_registers(env);
-        kvm_arch_save_mpstate(env);
-    }
-=======
     cpu_synchronize_state(env);
->>>>>>> 4c0960c0
 
     for(i = 0; i < CPU_NB_REGS; i++)
         qemu_put_betls(f, &env->regs[i]);
@@ -388,8 +381,6 @@
     /* XXX: compute redundant hflags bits */
     env->hflags = hflags;
     tlb_flush(env, 1);
-<<<<<<< HEAD
-    cpu_synchronize_state(env, 1);
     if (kvm_enabled()) {
         /* when in-kernel irqchip is used, env->halted causes deadlock
            because no userspace IRQs will ever clear this flag */
@@ -411,7 +402,5 @@
             kvm_arch_load_mpstate(env);
         }
     }
-=======
->>>>>>> 4c0960c0
     return 0;
 }