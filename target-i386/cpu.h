--- conflicted
+++ resolved
@@ -581,15 +581,13 @@
     MMXReg mmx;
 } FPReg;
 
-<<<<<<< HEAD
-#define CPU_NB_REGS64 16
-#define CPU_NB_REGS32 8
-=======
 typedef struct {
     uint64_t base;
     uint64_t mask;
 } MTRRVar;
->>>>>>> c1a54d57
+
+#define CPU_NB_REGS64 16
+#define CPU_NB_REGS32 8
 
 #ifdef TARGET_X86_64
 #define CPU_NB_REGS CPU_NB_REGS64
