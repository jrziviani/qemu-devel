Summary: QEMU is a FAST! processor emulator
Name: qemu
Version: 1.0
Release: 4%{?dist}
# Epoch because we pushed a qemu-1.0 package
Epoch: 2
License: GPLv2+ and LGPLv2+ and BSD
Group: Development/Tools
URL: http://www.qemu.org/

# Allow one off builds to be minimalized without foreign
# architecture support (--with x86only):
%define with_x86only  %{?_with_x86only:     1} %{?!_with_x86only:     0}

# OOM killer breaks builds with parallel make on s390(x)
%ifarch s390 s390x
%define _smp_mflags %{nil}
%endif

Source0: http://downloads.sourceforge.net/sourceforge/kvm/qemu-kvm-%{version}.tar.gz

Source1: qemu.binfmt

# Loads kvm kernel modules at boot
Source2: kvm.modules

# Creates /dev/kvm
Source3: 80-kvm.rules

# KSM control scripts
Source4: ksm.service
Source5: ksm.sysconfig
Source6: ksmctl.c
Source7: ksmtuned.service
Source8: ksmtuned
Source9: ksmtuned.conf

Source10: qemu-guest-agent.service
Source11: 99-qemu-guest-agent.rules

# Patches queued for 1.0.1 stable
Patch01: 0001-malta-Fix-regression-i8259-interrupts-did-not-work.patch
Patch02: 0002-exec.c-Fix-subpage-memory-access-to-RAM-MemoryRegion.patch
Patch03: 0003-hw-9pfs-Improve-portability-to-older-systems.patch
Patch04: 0004-hw-9pfs-use-migration-blockers-to-prevent-live-migra.patch
Patch05: 0005-hw-9pfs-Reset-server-state-during-TVERSION.patch
Patch06: 0006-hw-9pfs-Add-qdev.reset-callback-for-virtio-9p-pci-de.patch
Patch07: 0007-hw-9pfs-Use-the-correct-file-descriptor-in-Fsdriver-.patch
Patch08: 0008-hw-9pfs-replace-iovec-manipulation-with-QEMUIOVector.patch
Patch09: 0009-hw-9pfs-Use-the-correct-signed-type-for-different-va.patch
Patch10: 0010-target-i386-fix-cmpxchg-instruction-emulation.patch
Patch11: 0011-configure-Enable-build-by-default-PIE-read-only-relo.patch
Patch12: 0012-cris-Handle-conditional-stores-on-CRISv10.patch
Patch13: 0013-pc-add-pc-0.15.patch
Patch14: 0014-pc-fix-event_idx-compatibility-for-virtio-devices.patch
Patch15: 0015-Fix-parse-of-usb-device-description-with-multiple-co.patch
Patch16: 0016-usb-storage-cancel-I-O-on-reset.patch
Patch17: 0017-usb-host-properly-release-port-on-unplug-exit.patch
Patch18: 0018-usb-ohci-td.cbp-incorrectly-updated-near-page-end.patch
Patch19: 0019-target-sh4-ignore-ocbp-and-ocbwb-instructions.patch
Patch20: 0020-PPC-Fix-linker-scripts-on-ppc-hosts.patch
Patch21: 0021-qiov-prevent-double-free-or-use-after-free.patch
Patch22: 0022-coroutine-switch-per-thread-free-pool-to-a-global-po.patch
Patch23: 0023-qemu-img-rebase-Fix-for-undersized-backing-files.patch
Patch24: 0024-Documentation-Add-qemu-img-t-parameter-in-man-page.patch
Patch25: 0025-rbd-always-set-out-parameter-in-qemu_rbd_snap_list.patch
Patch26: 0026-e1000-bounds-packet-size-against-buffer-size.patch
Patch27: virtio-blk_refuse_SG_IO_requests_with_scsi_off.patch

# USB Redirect patches should go upstream soon!
Patch101: 0101-usb-redir-Clear-iso-irq-error-when-stopping-the-stre.patch
Patch102: 0102-usb-redir-Dynamically-adjust-iso-buffering-size-base.patch
Patch103: 0103-usb-redir-Pre-fill-our-isoc-input-buffer-before-send.patch
Patch104: 0104-usb-redir-Try-to-keep-our-buffer-size-near-the-targe.patch
Patch105: 0105-usb-redir-Improve-some-debugging-messages.patch
Patch106: 0106-char-Split-out-tcp-socket-close-code-in-a-separate-f.patch
Patch107: 0107-char-Add-a-QemuChrHandlers-struct-to-initialise-char.patch
Patch108: 0108-iohandlers-Add-enable-disable_write_fd_handler-funct.patch
Patch109: 0109-char-Add-framework-for-a-write-unblocked-callback.patch
Patch110: 0110-char-Update-send_all-to-handle-nonblocking-chardev-w.patch
Patch111: 0111-char-Equip-the-unix-tcp-backend-to-handle-nonblockin.patch
Patch112: 0112-char-Throttle-when-host-connection-is-down.patch
Patch113: 0113-virtio-console-Enable-port-throttling-when-chardev-i.patch
Patch114: 0114-spice-qemu-char.c-add-throttling.patch
Patch115: 0115-spice-qemu-char.c-remove-intermediate-buffer.patch
Patch116: 0116-usb-redir-Add-flow-control-support.patch
Patch117: 0117-virtio-serial-bus-replay-guest_open-on-migration.patch
Patch118: 0118-char-Disable-write-callback-if-throttled-chardev-is-.patch

# General bug fixes
Patch201: Fix_save-restore_of_in-kernel_i8259.patch

# Feature patches, should be in 1.1 before release
Patch301: enable_architectural_PMU_cpuid_leaf.patch
Patch302: qemu_virtio-scsi_support.patch

BuildRoot: %{_tmppath}/%{name}-%{version}-%{release}-root-%(%{__id_u} -n)
BuildRequires: SDL-devel zlib-devel which texi2html gnutls-devel cyrus-sasl-devel
BuildRequires: libaio-devel
BuildRequires: rsync
BuildRequires: pciutils-devel
BuildRequires: pulseaudio-libs-devel
BuildRequires: ncurses-devel
BuildRequires: libattr-devel
BuildRequires: usbredir-devel
BuildRequires: texinfo
%ifarch %{ix86} x86_64
BuildRequires: spice-protocol >= 0.8.1
BuildRequires: spice-server-devel >= 0.9.0
%endif
# For network block driver
BuildRequires: libcurl-devel
# For rbd block driver
BuildRequires: ceph-devel
# We need both because the 'stap' binary is probed for by configure
BuildRequires: systemtap
BuildRequires: systemtap-sdt-devel
Requires: %{name}-user = %{epoch}:%{version}-%{release}
Requires: %{name}-system-x86 = %{epoch}:%{version}-%{release}
Requires: %{name}-system-arm = %{epoch}:%{version}-%{release}
Requires: %{name}-system-cris = %{epoch}:%{version}-%{release}
Requires: %{name}-system-sh4 = %{epoch}:%{version}-%{release}
Requires: %{name}-system-m68k = %{epoch}:%{version}-%{release}
Requires: %{name}-system-mips = %{epoch}:%{version}-%{release}
Requires: %{name}-img = %{epoch}:%{version}-%{release}

Obsoletes: %{name}-system-ppc
Obsoletes: %{name}-system-sparc

%define qemudocdir %{_docdir}/%{name}-%{version}

%description
QEMU is a generic and open source processor emulator which achieves a good
emulation speed by using dynamic translation. QEMU has two operating modes:

 * Full system emulation. In this mode, QEMU emulates a full system (for
   example a PC), including a processor and various peripherials. It can be
   used to launch different Operating Systems without rebooting the PC or
   to debug system code.
 * User mode emulation. In this mode, QEMU can launch Linux processes compiled
   for one CPU on another CPU.

As QEMU requires no host kernel patches to run, it is safe and easy to use.

%package kvm
Summary: QEMU metapackage for KVM support
Group: Development/Tools
%ifarch %{ix86} x86_64
Requires: qemu-system-x86 = %{epoch}:%{version}-%{release}
%endif

%description kvm
This is a meta-package that provides a qemu-system-<arch> package for native
architectures where kvm can be enabled. For example, in an x86 system, this
will install qemu-system-x86

%package  img
Summary: QEMU command line tool for manipulating disk images
Group: Development/Tools
# librbd (from ceph) added new symbol rbd_flush recently.  If you
# update qemu-img without updating librdb you get:
# qemu-img: undefined symbol: rbd_flush
# ** NB ** This can be removed after Fedora 17 is released.
Requires: ceph >= 0.37-2

%description img
This package provides a command line tool for manipulating disk images

%package  common
Summary: QEMU common files needed by all QEMU targets
Group: Development/Tools
Requires(post): /usr/bin/getent
Requires(post): /usr/sbin/groupadd
Requires(post): /usr/sbin/useradd
Requires(post): /sbin/chkconfig
Requires(preun): /sbin/service /sbin/chkconfig
Requires(postun): /sbin/service
%description common
QEMU is a generic and open source processor emulator which achieves a good
emulation speed by using dynamic translation.

This package provides the common files needed by all QEMU targets

%package guest-agent
Summary: QEMU guest agent
Group: System Environment/Daemons
Requires(post): systemd-units
Requires(preun): systemd-units
Requires(postun): systemd-units

%description guest-agent
QEMU is a generic and open source processor emulator which achieves a good
emulation speed by using dynamic translation.

This package provides an agent to run inside guests, which communicates
with the host over a virtio-serial channel named "org.qemu.guest_agent.0"

This package does not need to be installed on the host OS.

%post guest-agent
if [ $1 -eq 1 ] ; then
    # Initial installation.
    /bin/systemctl daemon-reload >/dev/null 2>&1 || :
fi

%preun guest-agent
if [ $1 -eq 0 ] ; then
    # Package removal, not upgrade.
    /bin/systemctl stop qemu-guest-agent.service > /dev/null 2>&1 || :
fi

%postun guest-agent
/bin/systemctl daemon-reload >/dev/null 2>&1 || :
if [ $1 -ge 1 ] ; then
    # Package upgrade, not uninstall.
    /bin/systemctl try-restart qemu-guest-agent.service >/dev/null 2>&1 || :
fi



%package user
Summary: QEMU user mode emulation of qemu targets
Group: Development/Tools
Requires: %{name}-common = %{epoch}:%{version}-%{release}
Requires(post): /sbin/chkconfig
Requires(preun): /sbin/service /sbin/chkconfig
Requires(postun): /sbin/service
%description user
QEMU is a generic and open source processor emulator which achieves a good
emulation speed by using dynamic translation.

This package provides the user mode emulation of qemu targets

%package system-x86
Summary: QEMU system emulator for x86
Group: Development/Tools
Requires: %{name}-common = %{epoch}:%{version}-%{release}
Provides: kvm = 85
Obsoletes: kvm < 85
Requires: vgabios >= 0.6c-2
Requires: seabios-bin >= 0.6.0-2
Requires: sgabios-bin
Requires: /usr/share/gpxe/8086100e.rom
Requires: /usr/share/gpxe/rtl8029.rom
Requires: /usr/share/gpxe/pcnet32.rom
Requires: /usr/share/gpxe/rtl8139.rom
Requires: /usr/share/gpxe/virtio-net.rom

%description system-x86
QEMU is a generic and open source processor emulator which achieves a good
emulation speed by using dynamic translation.

This package provides the system emulator for x86. When being run in a x86
machine that supports it, this package also provides the KVM virtualization
platform.

%if !%{with_x86only}
%package system-arm
Summary: QEMU system emulator for arm
Group: Development/Tools
Requires: %{name}-common = %{epoch}:%{version}-%{release}
%description system-arm
QEMU is a generic and open source processor emulator which achieves a good
emulation speed by using dynamic translation.

This package provides the system emulator for arm

%package system-mips
Summary: QEMU system emulator for mips
Group: Development/Tools
Requires: %{name}-common = %{epoch}:%{version}-%{release}
%description system-mips
QEMU is a generic and open source processor emulator which achieves a good
emulation speed by using dynamic translation.

This package provides the system emulator for mips

%package system-cris
Summary: QEMU system emulator for cris
Group: Development/Tools
Requires: %{name}-common = %{epoch}:%{version}-%{release}
%description system-cris
QEMU is a generic and open source processor emulator which achieves a good
emulation speed by using dynamic translation.

This package provides the system emulator for cris

%package system-m68k
Summary: QEMU system emulator for m68k
Group: Development/Tools
Requires: %{name}-common = %{epoch}:%{version}-%{release}
%description system-m68k
QEMU is a generic and open source processor emulator which achieves a good
emulation speed by using dynamic translation.

This package provides the system emulator for m68k

%package system-sh4
Summary: QEMU system emulator for sh4
Group: Development/Tools
Requires: %{name}-common = %{epoch}:%{version}-%{release}
%description system-sh4
QEMU is a generic and open source processor emulator which achieves a good
emulation speed by using dynamic translation.

This package provides the system emulator for sh4
%endif

%ifarch %{ix86} x86_64
%package kvm-tools
Summary: KVM debugging and diagnostics tools
Group: Development/Tools

%description kvm-tools
This package contains some diagnostics and debugging tools for KVM,
such as kvm_stat.
%endif

%prep
%setup -q -n qemu-kvm-%{version}
%patch01 -p1
%patch02 -p1
%patch03 -p1
%patch04 -p1
%patch05 -p1
%patch06 -p1
%patch07 -p1
%patch08 -p1
%patch09 -p1
%patch10 -p1
%patch11 -p1
%patch12 -p1
%patch13 -p1
%patch14 -p1
%patch15 -p1
%patch16 -p1
%patch17 -p1
%patch18 -p1
%patch19 -p1
%patch20 -p1
%patch21 -p1
%patch22 -p1
%patch23 -p1
%patch24 -p1
%patch25 -p1
%patch26 -p1
%patch27 -p1

%patch101 -p1
%patch102 -p1
%patch103 -p1
%patch104 -p1
%patch105 -p1
%patch106 -p1
%patch107 -p1
%patch108 -p1
%patch109 -p1
%patch110 -p1
%patch111 -p1
%patch112 -p1
%patch113 -p1
%patch114 -p1
%patch115 -p1
%patch116 -p1
%patch117 -p1
%patch118 -p1

%patch201 -p1

%patch301 -p1
%patch302 -p1

%build
# By default we build everything, but allow x86 to build a minimal version
# with only similar arch target support
%if %{with_x86only}
    buildarch="i386-softmmu x86_64-softmmu i386-linux-user x86_64-linux-user"
%else
    buildarch="i386-softmmu x86_64-softmmu arm-softmmu cris-softmmu m68k-softmmu \
           mips-softmmu mipsel-softmmu mips64-softmmu mips64el-softmmu \
           sh4-softmmu sh4eb-softmmu \
           i386-linux-user x86_64-linux-user alpha-linux-user arm-linux-user \
           armeb-linux-user cris-linux-user m68k-linux-user mips-linux-user \
           mipsel-linux-user sh4-linux-user sh4eb-linux-user" \
%endif


# --build-id option is used fedora 8 onwards for giving info to the debug packages.
extraldflags="-Wl,--build-id";
buildldflags="VL_LDFLAGS=-Wl,--build-id"

%ifarch s390
# drop -g flag to prevent memory exhaustion by linker
%global optflags %(echo %{optflags} | sed 's/-g//')
sed -i.debug 's/"-g $CFLAGS"/"$CFLAGS"/g' configure
%endif

%ifarch %{ix86} x86_64
# sdl outputs to alsa or pulseaudio depending on system config, but it's broken (#495964)
# alsa works, but causes huge CPU load due to bugs
# oss works, but is very problematic because it grabs exclusive control of the device causing other apps to go haywire
./configure --target-list=x86_64-softmmu \
            --prefix=%{_prefix} \
            --sysconfdir=%{_sysconfdir} \
            --audio-drv-list=pa,sdl,alsa,oss \
            --disable-strip \
            --extra-ldflags="$extraldflags -pie -Wl,-z,relro -Wl,-z,now" \
            --extra-cflags="%{optflags} -fPIE -DPIE" \
            --enable-spice \
            --enable-trace-backend=dtrace \
            --disable-werror \
            --disable-xen

echo "config-host.mak contents:"
echo "==="
cat config-host.mak
echo "==="

make V=1 %{?_smp_mflags} $buildldflags
./scripts/tracetool --dtrace --binary %{_bindir}/qemu-kvm \
  --target-arch x86_64 --target-type system --stap \
  --probe-prefix qemu.kvm < ./trace-events > qemu-kvm.stp
cp -a x86_64-softmmu/qemu-system-x86_64 qemu-kvm
make clean

%endif

./configure \
    --target-list="$buildarch" \
    --prefix=%{_prefix} \
    --sysconfdir=%{_sysconfdir} \
    --interp-prefix=%{_prefix}/qemu-%%M \
    --audio-drv-list=pa,sdl,alsa,oss \
    --disable-kvm \
    --disable-strip \
    --extra-ldflags="$extraldflags -pie -Wl,-z,relro -Wl,-z,now" \
    --extra-cflags="%{optflags} -fPIE -DPIE" \
    --disable-xen \
%ifarch %{ix86} x86_64
    --enable-spice \
%endif
    --enable-trace-backend=dtrace \
    --disable-werror

echo "config-host.mak contents:"
echo "==="
cat config-host.mak
echo "==="

make V=1 %{?_smp_mflags} $buildldflags

gcc %{SOURCE6} -O2 -g -o ksmctl


%install
rm -rf $RPM_BUILD_ROOT

install -D -p -m 0755 %{SOURCE4} $RPM_BUILD_ROOT/lib/systemd/system/ksm.service
install -D -p -m 0644 %{SOURCE5} $RPM_BUILD_ROOT%{_sysconfdir}/sysconfig/ksm
install -D -p -m 0755 ksmctl $RPM_BUILD_ROOT/lib/systemd/ksmctl

install -D -p -m 0755 %{SOURCE7} $RPM_BUILD_ROOT/lib/systemd/system/ksmtuned.service
install -D -p -m 0755 %{SOURCE8} $RPM_BUILD_ROOT%{_sbindir}/ksmtuned
install -D -p -m 0644 %{SOURCE9} $RPM_BUILD_ROOT%{_sysconfdir}/ksmtuned.conf

%ifarch %{ix86} x86_64
mkdir -p $RPM_BUILD_ROOT%{_sysconfdir}/sysconfig/modules
mkdir -p $RPM_BUILD_ROOT%{_bindir}/
mkdir -p $RPM_BUILD_ROOT%{_datadir}/%{name}
mkdir -p $RPM_BUILD_ROOT%{_sysconfdir}/udev/rules.d
mkdir -p $RPM_BUILD_ROOT%{_datadir}/systemtap/tapset

install -m 0755 %{SOURCE2} $RPM_BUILD_ROOT%{_sysconfdir}/sysconfig/modules/kvm.modules
install -m 0755 kvm/kvm_stat $RPM_BUILD_ROOT%{_bindir}/
install -m 0755 qemu-kvm $RPM_BUILD_ROOT%{_bindir}/
install -m 0644 qemu-kvm.stp $RPM_BUILD_ROOT%{_datadir}/systemtap/tapset/
install -m 0644 %{SOURCE3} $RPM_BUILD_ROOT%{_sysconfdir}/udev/rules.d
%endif

make prefix="${RPM_BUILD_ROOT}%{_prefix}" \
     bindir="${RPM_BUILD_ROOT}%{_bindir}" \
     sharedir="${RPM_BUILD_ROOT}%{_datadir}/%{name}" \
     mandir="${RPM_BUILD_ROOT}%{_mandir}" \
     docdir="${RPM_BUILD_ROOT}%{_docdir}/%{name}-%{version}" \
     datadir="${RPM_BUILD_ROOT}%{_datadir}/%{name}" \
     sysconfdir="${RPM_BUILD_ROOT}%{_sysconfdir}" install
chmod -x ${RPM_BUILD_ROOT}%{_mandir}/man1/*
install -D -p -m 0644 -t ${RPM_BUILD_ROOT}%{qemudocdir} Changelog README TODO COPYING COPYING.LIB LICENSE

install -D -p -m 0644 qemu.sasl $RPM_BUILD_ROOT%{_sysconfdir}/sasl2/qemu.conf

rm -rf ${RPM_BUILD_ROOT}%{_datadir}/%{name}/pxe*bin
rm -rf ${RPM_BUILD_ROOT}%{_datadir}/%{name}/pxe*rom
rm -rf ${RPM_BUILD_ROOT}%{_datadir}/%{name}/gpxe*rom
rm -rf ${RPM_BUILD_ROOT}%{_datadir}/%{name}/vgabios*bin
rm -rf ${RPM_BUILD_ROOT}%{_datadir}/%{name}/bios.bin
rm -rf ${RPM_BUILD_ROOT}%{_datadir}/%{name}/openbios-ppc
rm -rf ${RPM_BUILD_ROOT}%{_datadir}/%{name}/openbios-sparc32
rm -rf ${RPM_BUILD_ROOT}%{_datadir}/%{name}/openbios-sparc64
rm -rf ${RPM_BUILD_ROOT}%{_datadir}/%{name}/petalogix*.dtb
rm -rf ${RPM_BUILD_ROOT}%{_datadir}/%{name}/s390-zipl.rom
rm -rf ${RPM_BUILD_ROOT}%{_datadir}/%{name}/bamboo.dtb
rm -rf ${RPM_BUILD_ROOT}%{_datadir}/%{name}/slof.bin
rm -rf ${RPM_BUILD_ROOT}%{_datadir}/%{name}/spapr-rtas.bin
rm -rf ${RPM_BUILD_ROOT}%{_datadir}/%{name}/ppc_rom.bin
rm -rf ${RPM_BUILD_ROOT}%{_datadir}/%{name}/sgabios.bin
rm -rf ${RPM_BUILD_ROOT}%{_datadir}/%{name}/palcode-clipper

# the pxe gpxe images will be symlinks to the images on
# /usr/share/gpxe, as QEMU doesn't know how to look
# for other paths, yet.
pxe_link() {
  ln -s ../gpxe/$2.rom %{buildroot}%{_datadir}/%{name}/pxe-$1.rom
}

pxe_link e1000 8086100e
pxe_link ne2k_pci rtl8029
pxe_link pcnet pcnet32
pxe_link rtl8139 rtl8139
pxe_link virtio virtio-net
ln -s ../vgabios/VGABIOS-lgpl-latest.bin  %{buildroot}/%{_datadir}/%{name}/vgabios.bin
ln -s ../vgabios/VGABIOS-lgpl-latest.cirrus.bin %{buildroot}/%{_datadir}/%{name}/vgabios-cirrus.bin
ln -s ../vgabios/VGABIOS-lgpl-latest.qxl.bin %{buildroot}/%{_datadir}/%{name}/vgabios-qxl.bin
ln -s ../vgabios/VGABIOS-lgpl-latest.stdvga.bin %{buildroot}/%{_datadir}/%{name}/vgabios-stdvga.bin
ln -s ../vgabios/VGABIOS-lgpl-latest.vmware.bin %{buildroot}/%{_datadir}/%{name}/vgabios-vmware.bin
ln -s ../seabios/bios.bin %{buildroot}/%{_datadir}/%{name}/bios.bin
ln -s ../sgabios/sgabios.bin %{buildroot}/%{_datadir}/%{name}/sgabios.bin

mkdir -p $RPM_BUILD_ROOT%{_exec_prefix}/lib/binfmt.d
for i in dummy \
%ifnarch %{ix86} x86_64
    qemu-i386 \
%endif
%if !%{with_x86only}
%ifnarch arm
    qemu-arm \
%endif
%ifnarch ppc ppc64
    qemu-ppc \
%endif
%ifnarch sparc sparc64
    qemu-sparc \
%endif
%ifnarch sh4
    qemu-sh4 \
%endif
%endif
; do
  test $i = dummy && continue
  grep /$i:\$ %{SOURCE1} > $RPM_BUILD_ROOT%{_exec_prefix}/lib/binfmt.d/$i.conf
  chmod 644 $RPM_BUILD_ROOT%{_exec_prefix}/lib/binfmt.d/$i.conf
done < %{SOURCE1}

# For the qemu-guest-agent subpackage install the systemd
# service and udev rules.
mkdir -p $RPM_BUILD_ROOT%{_unitdir}
mkdir -p $RPM_BUILD_ROOT%{_sysconfdir}/udev/rules.d
install -m 0644 %{SOURCE10} $RPM_BUILD_ROOT%{_unitdir}
install -m 0644 %{SOURCE11} $RPM_BUILD_ROOT%{_sysconfdir}/udev/rules.d


%clean
rm -rf $RPM_BUILD_ROOT

%post system-x86
%ifarch %{ix86} x86_64
# load kvm modules now, so we can make sure no reboot is needed.
# If there's already a kvm module installed, we don't mess with it
sh %{_sysconfdir}/sysconfig/modules/kvm.modules
%endif

%post common
getent group kvm >/dev/null || groupadd -g 36 -r kvm
getent group qemu >/dev/null || groupadd -g 107 -r qemu
getent passwd qemu >/dev/null || \
  useradd -r -u 107 -g qemu -G kvm -d / -s /sbin/nologin \
    -c "qemu user" qemu

/bin/systemctl enable ksm.service
/bin/systemctl enable ksmtuned.service

%preun common
if [ $1 -eq 0 ]; then
    /bin/systemctl --system stop ksmtuned.service &>/dev/null || :
    /bin/systemctl --system stop ksm.service &>/dev/null || :
    /bin/systemctl disable ksmtuned.service
    /bin/systemctl disable ksm.service
fi

%postun common
if [ $1 -ge 1 ]; then
    /bin/systemctl --system try-restart ksm.service &>/dev/null || :
    /bin/systemctl --system try-restart ksmtuned.service &>/dev/null || :
fi

%post user
/bin/systemctl --system try-restart systemd-binfmt.service &>/dev/null || :

%postun user
/bin/systemctl --system try-restart systemd-binfmt.service &>/dev/null || :

%files
%defattr(-,root,root)

%files kvm
%defattr(-,root,root)

%files common
%defattr(-,root,root)
%dir %{qemudocdir}
%doc %{qemudocdir}/Changelog
%doc %{qemudocdir}/README
%doc %{qemudocdir}/TODO
%doc %{qemudocdir}/qemu-doc.html
%doc %{qemudocdir}/qemu-tech.html
%doc %{qemudocdir}/COPYING
%doc %{qemudocdir}/COPYING.LIB
%doc %{qemudocdir}/LICENSE
%dir %{_datadir}/%{name}/
%{_datadir}/%{name}/keymaps/
%{_mandir}/man1/qemu.1*
%{_mandir}/man8/qemu-nbd.8*
%{_bindir}/qemu-nbd
%config(noreplace) %{_sysconfdir}/sasl2/qemu.conf
/lib/systemd/system/ksm.service
/lib/systemd/ksmctl
%config(noreplace) %{_sysconfdir}/sysconfig/ksm
/lib/systemd/system/ksmtuned.service
%{_sbindir}/ksmtuned
%config(noreplace) %{_sysconfdir}/ksmtuned.conf
%dir %{_sysconfdir}/qemu

%files guest-agent
%defattr(-,root,root,-)
%doc COPYING README
%{_bindir}/qemu-ga
%{_unitdir}/qemu-guest-agent.service
%{_sysconfdir}/udev/rules.d/99-qemu-guest-agent.rules

%files user
%defattr(-,root,root)
%{_exec_prefix}/lib/binfmt.d/qemu-*.conf
%{_bindir}/qemu-i386
%{_bindir}/qemu-x86_64
%if !%{with_x86only}
%{_bindir}/qemu-alpha
%{_bindir}/qemu-arm
%{_bindir}/qemu-armeb
%{_bindir}/qemu-cris
%{_bindir}/qemu-m68k
%{_bindir}/qemu-mips
%{_bindir}/qemu-mipsel
%{_bindir}/qemu-sh4
%{_bindir}/qemu-sh4eb
%endif
%{_datadir}/systemtap/tapset/qemu-i386.stp
%{_datadir}/systemtap/tapset/qemu-x86_64.stp
%if !%{with_x86only}
%{_datadir}/systemtap/tapset/qemu-alpha.stp
%{_datadir}/systemtap/tapset/qemu-arm.stp
%{_datadir}/systemtap/tapset/qemu-armeb.stp
%{_datadir}/systemtap/tapset/qemu-cris.stp
%{_datadir}/systemtap/tapset/qemu-m68k.stp
%{_datadir}/systemtap/tapset/qemu-mips.stp
%{_datadir}/systemtap/tapset/qemu-mipsel.stp
%{_datadir}/systemtap/tapset/qemu-sh4.stp
%{_datadir}/systemtap/tapset/qemu-sh4eb.stp
%endif

%files system-x86
%defattr(-,root,root)
%{_bindir}/qemu-system-i386
%{_bindir}/qemu-system-x86_64
%{_datadir}/%{name}/bios.bin
%{_datadir}/%{name}/sgabios.bin
%{_datadir}/%{name}/linuxboot.bin
%{_datadir}/%{name}/multiboot.bin
%{_datadir}/%{name}/mpc8544ds.dtb
%{_datadir}/%{name}/vapic.bin
%{_datadir}/%{name}/vgabios.bin
%{_datadir}/%{name}/vgabios-cirrus.bin
%{_datadir}/%{name}/vgabios-qxl.bin
%{_datadir}/%{name}/vgabios-stdvga.bin
%{_datadir}/%{name}/vgabios-vmware.bin
%{_datadir}/%{name}/pxe-e1000.rom
%{_datadir}/%{name}/pxe-virtio.rom
%{_datadir}/%{name}/pxe-pcnet.rom
%{_datadir}/%{name}/pxe-rtl8139.rom
%{_datadir}/%{name}/pxe-ne2k_pci.rom
%config(noreplace) %{_sysconfdir}/qemu/target-x86_64.conf
%{_datadir}/systemtap/tapset/qemu-system-i386.stp
%{_datadir}/systemtap/tapset/qemu-system-x86_64.stp

%ifarch %{ix86} x86_64
%{_bindir}/qemu-kvm
%{_sysconfdir}/sysconfig/modules/kvm.modules
%{_sysconfdir}/udev/rules.d/80-kvm.rules
%{_datadir}/systemtap/tapset/qemu-kvm.stp
%endif

%ifarch %{ix86} x86_64
%files kvm-tools
%defattr(-,root,root,-)
%{_bindir}/kvm_stat
%endif

%if !%{with_x86only}

%files system-arm
%defattr(-,root,root)
%{_bindir}/qemu-system-arm
%{_datadir}/systemtap/tapset/qemu-system-arm.stp

%files system-mips
%defattr(-,root,root)
%{_bindir}/qemu-system-mips
%{_bindir}/qemu-system-mipsel
%{_bindir}/qemu-system-mips64
%{_bindir}/qemu-system-mips64el
%{_datadir}/systemtap/tapset/qemu-system-mips.stp
%{_datadir}/systemtap/tapset/qemu-system-mipsel.stp
%{_datadir}/systemtap/tapset/qemu-system-mips64el.stp
%{_datadir}/systemtap/tapset/qemu-system-mips64.stp

%files system-cris
%defattr(-,root,root)
%{_bindir}/qemu-system-cris
%{_datadir}/systemtap/tapset/qemu-system-cris.stp

%files system-m68k
%defattr(-,root,root)
%{_bindir}/qemu-system-m68k
%{_datadir}/systemtap/tapset/qemu-system-m68k.stp

%files system-sh4
%defattr(-,root,root)
%{_bindir}/qemu-system-sh4
%{_bindir}/qemu-system-sh4eb
%{_datadir}/systemtap/tapset/qemu-system-sh4.stp
%{_datadir}/systemtap/tapset/qemu-system-sh4eb.stp

%endif

%files img
%defattr(-,root,root)
%{_bindir}/qemu-img
%{_bindir}/qemu-io
%{_mandir}/man1/qemu-img.1*

%changelog
<<<<<<< HEAD
* Tue Feb 07 2012 Justin M. Forbes <jforbes@redhat.com> - 2:1.0-4
- Add support for virtio-scsi
=======
* Sun Feb  5 2012 Richard W.M. Jones <rjones@redhat.com> - 2:1.0-4
- Require updated ceph for latest librbd with rbd_flush symbol.
>>>>>>> 5ba935ae

* Tue Jan 24 2012 Justin M. Forbes <jforbes@redhat.com> - 2:1.0-3
- Add support for vPMU
- e1000: bounds packet size against buffer size CVE-2012-0029

* Fri Jan 13 2012 Justin M. Forbes <jforbes@redhat.com> - 2:1.0-2
- Add patches for USB redirect bits
- Remove palcode-clipper, we don't build it

* Wed Jan 11 2012 Justin M. Forbes <jforbes@redhat.com> - 2:1.0-1
- Add patches from 1.0.1 queue

* Fri Dec 16 2011 Justin M. Forbes <jforbes@redhat.com> - 2:1.0-1
- Update to qemu 1.0

* Tue Nov 15 2011 Justin M. Forbes <jforbes@redhat.com> - 2:0.15.1-3
- Enable spice for i686 users as well

* Thu Nov 03 2011 Justin M. Forbes <jforbes@redhat.com> - 2:0.15.1-2
- Fix POSTIN scriplet failure (#748281)

* Fri Oct 21 2011 Justin M. Forbes <jforbes@redhat.com> - 2:0.15.1-1
- Require seabios-bin >= 0.6.0-2 (#741992)
- Replace init scripts with systemd units (#741920)
- Update to 0.15.1 stable upstream
  
* Fri Oct 21 2011 Paul Moore <pmoore@redhat.com>
- Enable full relro and PIE (rhbz #738812)

* Wed Oct 12 2011 Daniel P. Berrange <berrange@redhat.com> - 2:0.15.0-6
- Add BR on ceph-devel to enable RBD block device

* Wed Oct  5 2011 Daniel P. Berrange <berrange@redhat.com> - 2:0.15.0-5
- Create a qemu-guest-agent sub-RPM for guest installation

* Tue Sep 13 2011 Daniel P. Berrange <berrange@redhat.com> - 2:0.15.0-4
- Enable DTrace tracing backend for SystemTAP (rhbz #737763)
- Enable build with curl (rhbz #737006)

* Thu Aug 18 2011 Hans de Goede <hdegoede@redhat.com> - 2:0.15.0-3
- Add missing BuildRequires: usbredir-devel, so that the usbredir code
  actually gets build

* Thu Aug 18 2011 Richard W.M. Jones <rjones@redhat.com> - 2:0.15.0-2
- Add upstream qemu patch 'Allow to leave type on default in -machine'
  (2645c6dcaf6ea2a51a3b6dfa407dd203004e4d11).

* Sun Aug 14 2011 Justin M. Forbes <jforbes@redhat.com> - 2:0.15.0-1
- Update to 0.15.0 stable release.

* Thu Aug 04 2011 Justin M. Forbes <jforbes@redhat.com> - 2:0.15.0-0.3.201108040af4922
- Update to 0.15.0-rc1 as we prepare for 0.15.0 release

* Thu Aug  4 2011 Daniel P. Berrange <berrange@redhat.com> - 2:0.15.0-0.3.2011072859fadcc
- Fix default accelerator for non-KVM builds (rhbz #724814)

* Thu Jul 28 2011 Justin M. Forbes <jforbes@redhat.com> - 2:0.15.0-0.1.2011072859fadcc
- Update to 0.15.0-rc0 as we prepare for 0.15.0 release

* Tue Jul 19 2011 Hans de Goede <hdegoede@redhat.com> - 2:0.15.0-0.2.20110718525e3df
- Add support usb redirection over the network, see:
  http://fedoraproject.org/wiki/Features/UsbNetworkRedirection
- Restore chardev flow control patches

* Mon Jul 18 2011 Justin M. Forbes <jforbes@redhat.com> - 2:0.15.0-0.1.20110718525e3df
- Update to git snapshot as we prepare for 0.15.0 release

* Wed Jun 22 2011 Richard W.M. Jones <rjones@redhat.com> - 2:0.14.0-9
- Add BR libattr-devel.  This caused the -fstype option to be disabled.
  https://www.redhat.com/archives/libvir-list/2011-June/thread.html#01017

* Mon May  2 2011 Hans de Goede <hdegoede@redhat.com> - 2:0.14.0-8
- Fix a bug in the spice flow control patches which breaks the tcp chardev

* Tue Mar 29 2011 Justin M. Forbes <jforbes@redhat.com> - 2:0.14.0-7
- Disable qemu-ppc and qemu-sparc packages (#679179)

* Mon Mar 28 2011 Justin M. Forbes <jforbes@redhat.com> - 2:0.14.0-6
- Spice fixes for flow control.

* Tue Mar 22 2011 Dan Horák <dan[at]danny.cz> - 2:0.14.0-5
- be more careful when removing the -g flag on s390

* Fri Mar 18 2011 Justin M. Forbes <jforbes@redhat.com> - 2:0.14.0-4
- Fix thinko on adding the most recent patches.

* Wed Mar 16 2011 Justin M. Forbes <jforbes@redhat.com> - 2:0.14.0-3
- Fix migration issue with vhost
- Fix qxl locking issues for spice

* Wed Mar 02 2011 Justin M. Forbes <jforbes@redhat.com> - 2:0.14.0-2
- Re-enable sparc and cris builds

* Thu Feb 24 2011 Justin M. Forbes <jforbes@redhat.com> - 2:0.14.0-1
- Update to 0.14.0 release

* Fri Feb 11 2011 Justin M. Forbes <jforbes@redhat.com> - 2:0.14.0-0.1.20110210git7aa8c46
- Update git snapshot
- Temporarily disable qemu-cris and qemu-sparc due to build errors (to be resolved shorly)

* Tue Feb 08 2011 Justin M. Forbes <jforbes@redhat.com> - 2:0.14.0-0.1.20110208git3593e6b
- Update to 0.14.0 rc git snapshot
- Add virtio-net to modules

* Wed Nov  3 2010 Daniel P. Berrange <berrange@redhat.com> - 2:0.13.0-2
- Revert previous change
- Make qemu-common own the /etc/qemu directory
- Add /etc/qemu/target-x86_64.conf to qemu-system-x86 regardless
  of host architecture.

* Wed Nov 03 2010 Dan Horák <dan[at]danny.cz> - 2:0.13.0-2
- Remove kvm config file on non-x86 arches (part of #639471)
- Own the /etc/qemu directory

* Mon Oct 18 2010 Justin M. Forbes <jforbes@redhat.com> - 2:0.13.0-1
- Update to 0.13.0 upstream release
- Fixes for vhost
- Fix mouse in certain guests (#636887)
- Fix issues with WinXP guest install (#579348)
- Resolve build issues with S390 (#639471)
- Fix Windows XP on Raw Devices (#631591)

* Tue Oct 05 2010 jkeating - 2:0.13.0-0.7.rc1.1
- Rebuilt for gcc bug 634757

* Tue Sep 21 2010 Justin M. Forbes <jforbes@redhat.com> - 2:0.13.0-0.7.rc1
- Flip qxl pci id from unstable to stable (#634535)
- KSM Fixes from upstream (#558281)

* Tue Sep 14 2010 Justin M. Forbes <jforbes@redhat.com> - 2:0.13.0-0.6.rc1
- Move away from git snapshots as 0.13 is close to release
- Updates for spice 0.6

* Tue Aug 10 2010 Justin M. Forbes <jforbes@redhat.com> - 2:0.13.0-0.5.20100809git25fdf4a
- Fix typo in e1000 gpxe rom requires.
- Add links to newer vgabios

* Tue Aug 10 2010 Justin M. Forbes <jforbes@redhat.com> - 2:0.13.0-0.4.20100809git25fdf4a
- Disable spice on 32bit, it is not supported and buildreqs don't exist.

* Mon Aug 9 2010 Justin M. Forbes <jforbes@redhat.com> - 2:0.13.0-0.3.20100809git25fdf4a
- Updates from upstream towards 0.13 stable
- Fix requires on gpxe
- enable spice now that buildreqs are in the repository.
- ksmtrace has moved to a separate upstream package

* Tue Jul 27 2010 Justin M. Forbes <jforbes@redhat.com> - 2:0.13.0-0.2.20100727gitb81fe95
- add texinfo buildreq for manpages.

* Tue Jul 27 2010 Justin M. Forbes <jforbes@redhat.com> - 2:0.13.0-0.1.20100727gitb81fe95
- Update to 0.13.0 upstream snapshot
- ksm init fixes from upstream

* Tue Jul 20 2010 Dan Horák <dan[at]danny.cz> - 2:0.12.3-8
- Add avoid-llseek patch from upstream needed for building on s390(x)
- Don't use parallel make on s390(x)

* Tue Jun 22 2010 Amit Shah <amit.shah@redhat.com> - 2:0.12.3-7
- Add vvfat hardening patch from upstream (#605202)

* Fri Apr 23 2010 Justin M. Forbes <jforbes@redhat.com> - 2:0.12.3-6
- Change requires to the noarch seabios-bin
- Add ownership of docdir to qemu-common (#572110)
- Fix "Cannot boot from non-existent NIC" error when using virt-install (#577851)

* Thu Apr 15 2010 Justin M. Forbes <jforbes@redhat.com> - 2:0.12.3-5
- Update virtio console patches from upstream

* Mon Mar 11 2010 Justin M. Forbes <jforbes@redhat.com> - 2:0.12.3-4
- Detect cdrom via ioctl (#473154)
- re add increased buffer for USB control requests (#546483)

* Wed Mar 10 2010 Justin M. Forbes <jforbes@redhat.com> - 2:0.12.3-3
- Migration clear the fd in error cases (#518032)

* Tue Mar 09 2010 Justin M. Forbes <jforbes@redhat.com> - 2:0.12.3-2
- Allow builds --with x86only
- Add libaio-devel buildreq for aio support

* Fri Feb 26 2010 Justin M. Forbes <jforbes@redhat.com> - 2:0.12.3-1
- Update to 0.12.3 upstream
- vhost-net migration/restart fixes
- Add F-13 machine type
- virtio-serial fixes

* Tue Feb 09 2010 Justin M. Forbes <jforbes@redhat.com> - 2:0.12.2-6
- Add vhost net support.

* Thu Feb 04 2010 Justin M. Forbes <jforbes@redhat.com> - 2:0.12.2-5
- Avoid creating too large iovecs in multiwrite merge (#559717)
- Don't try to set max_kernel_pages during ksm init on newer kernels (#558281)
- Add logfile options for ksmtuned debug.

* Wed Jan 27 2010 Amit Shah <amit.shah@redhat.com> - 2:0.12.2-4
- Remove build dependency on iasl now that we have seabios

* Wed Jan 27 2010 Amit Shah <amit.shah@redhat.com> - 2:0.12.2-3
- Remove source target for 0.12.1.2

* Wed Jan 27 2010 Amit Shah <amit.shah@redhat.com> - 2:0.12.2-2
- Add virtio-console patches from upstream for the F13 VirtioSerial feature

* Mon Jan 25 2010 Justin M. Forbes <jforbes@redhat.com> - 2:0.12.2-1
- Update to 0.12.2 upstream

* Fri Jan 10 2010 Justin M. Forbes <jforbes@redhat.com> - 2:0.12.1.2-3
- Point to seabios instead of bochs, and add a requires for seabios

* Mon Jan  4 2010 Justin M. Forbes <jforbes@redhat.com> - 2:0.12.1.2-2
- Remove qcow2 virtio backing file patch

* Mon Jan  4 2010 Justin M. Forbes <jforbes@redhat.com> - 2:0.12.1.2-1
- Update to 0.12.1.2 upstream
- Remove patches included in upstream

* Fri Nov 20 2009 Mark McLoughlin <markmc@redhat.com> - 2:0.11.0-12
- Fix a use-after-free crasher in the slirp code (#539583)
- Fix overflow in the parallels image format support (#533573)

* Wed Nov  4 2009 Mark McLoughlin <markmc@redhat.com> - 2:0.11.0-11
- Temporarily disable preadv/pwritev support to fix data corruption (#526549)

* Tue Nov  3 2009 Justin M. Forbes <jforbes@redhat.com> - 2:0.11.0-10
- Default ksm and ksmtuned services on.

* Thu Oct 29 2009 Mark McLoughlin <markmc@redhat.com> - 2:0.11.0-9
- Fix dropped packets with non-virtio NICs (#531419)

* Wed Oct 21 2009 Glauber Costa <gcosta@redhat.com> - 2:0.11.0-8
- Properly save kvm time registers (#524229)

* Mon Oct 19 2009 Mark McLoughlin <markmc@redhat.com> - 2:0.11.0-7
- Fix potential segfault from too small MSR_COUNT (#528901)

* Fri Oct  9 2009 Mark McLoughlin <markmc@redhat.com> - 2:0.11.0-6
- Fix fs errors with virtio and qcow2 backing file (#524734)
- Fix ksm initscript errors on kernel missing ksm (#527653)
- Add missing Requires(post): getent, useradd, groupadd (#527087)

* Tue Oct  6 2009 Mark McLoughlin <markmc@redhat.com> - 2:0.11.0-5
- Add 'retune' verb to ksmtuned init script

* Mon Oct  5 2009 Mark McLoughlin <markmc@redhat.com> - 2:0.11.0-4
- Use rtl8029 PXE rom for ne2k_pci, not ne (#526777)
- Also, replace the gpxe-roms-qemu pkg requires with file-based requires

* Thu Oct  1 2009 Justin M. Forbes <jmforbes@redhat.com> - 2:0.11.0-3
- Improve error reporting on file access (#524695)

* Mon Sep 28 2009 Mark McLoughlin <markmc@redhat.com> - 2:0.11.0-2
- Fix pci hotplug to not exit if supplied an invalid NIC model (#524022)

* Mon Sep 28 2009 Mark McLoughlin <markmc@redhat.com> - 2:0.11.0-1
- Update to 0.11.0 release
- Drop a couple of upstreamed patches

* Wed Sep 23 2009 Mark McLoughlin <markmc@redhat.com> - 2:0.10.92-5
- Fix issue causing NIC hotplug confusion when no model is specified (#524022)

* Wed Sep 16 2009 Mark McLoughlin <markmc@redhat.com> - 2:0.10.92-4
- Fix for KSM patch from Justin Forbes

* Wed Sep 16 2009 Mark McLoughlin <markmc@redhat.com> - 2:0.10.92-3
- Add ksmtuned, also from Dan Kenigsberg
- Use %_initddir macro

* Wed Sep 16 2009 Mark McLoughlin <markmc@redhat.com> - 2:0.10.92-2
- Add ksm control script from Dan Kenigsberg

* Mon Sep  7 2009 Mark McLoughlin <markmc@redhat.com> - 2:0.10.92-1
- Update to qemu-kvm-0.11.0-rc2
- Drop upstreamed patches
- extboot install now fixed upstream
- Re-place TCG init fix (#516543) with the one gone upstream

* Mon Sep  7 2009 Mark McLoughlin <markmc@redhat.com> - 2:0.10.91-0.10.rc1
- Fix MSI-X error handling on older kernels (#519787)

* Fri Sep  4 2009 Mark McLoughlin <markmc@redhat.com> - 2:0.10.91-0.9.rc1
- Make pulseaudio the default audio backend (#519540, #495964, #496627)

* Thu Aug 20 2009 Richard W.M. Jones <rjones@redhat.com> - 2:0.10.91-0.8.rc1
- Fix segfault when qemu-kvm is invoked inside a VM (#516543)

* Tue Aug 18 2009 Mark McLoughlin <markmc@redhat.com> - 2:0.10.91-0.7.rc1
- Fix permissions on udev rules (#517571)

* Mon Aug 17 2009 Lubomir Rintel <lkundrak@v3.sk> - 2:0.10.91-0.6.rc1
- Allow blacklisting of kvm modules (#517866)

* Fri Aug  7 2009 Mark McLoughlin <markmc@redhat.com> - 2:0.10.91-0.5.rc1
- Fix virtio_net with -net user (#516022)

* Tue Aug  4 2009 Mark McLoughlin <markmc@redhat.com> - 2:0.10.91-0.4.rc1
- Update to qemu-kvm-0.11-rc1; no changes from rc1-rc0

* Tue Aug  4 2009 Mark McLoughlin <markmc@redhat.com> - 2:0.10.91-0.3.rc1.rc0
- Fix extboot checksum (bug #514899)

* Fri Jul 31 2009 Mark McLoughlin <markmc@redhat.com> - 2:0.10.91-0.2.rc1.rc0
- Add KSM support
- Require bochs-bios >= 2.3.8-0.8 for latest kvm bios updates

* Thu Jul 30 2009 Mark McLoughlin <markmc@redhat.com> - 2:0.10.91-0.1.rc1.rc0
- Update to qemu-kvm-0.11.0-rc1-rc0
- This is a pre-release of the official -rc1
- A vista installer regression is blocking the official -rc1 release
- Drop qemu-prefer-sysfs-for-usb-host-devices.patch
- Drop qemu-fix-build-for-esd-audio.patch
- Drop qemu-slirp-Fix-guestfwd-for-incoming-data.patch
- Add patch to ensure extboot.bin is installed

* Sun Jul 26 2009 Fedora Release Engineering <rel-eng@lists.fedoraproject.org> - 2:0.10.50-14.kvm88
- Rebuilt for https://fedoraproject.org/wiki/Fedora_12_Mass_Rebuild

* Thu Jul 23 2009 Glauber Costa <glommer@redhat.com> - 2:0.10.50-13.kvm88
- Fix bug 513249, -net channel option is broken

* Thu Jul 16 2009 Daniel P. Berrange <berrange@redhat.com> - 2:0.10.50-12.kvm88
- Add 'qemu' user and group accounts
- Force disable xen until it can be made to build

* Thu Jul 16 2009 Mark McLoughlin <markmc@redhat.com> - 2:0.10.50-11.kvm88
- Update to kvm-88, see http://www.linux-kvm.org/page/ChangeLog
- Package mutiboot.bin
- Update for how extboot is built
- Fix sf.net source URL
- Drop qemu-fix-ppc-softmmu-kvm-disabled-build.patch
- Drop qemu-fix-pcspk-build-with-kvm-disabled.patch
- Cherry-pick fix for esound support build failure

* Wed Jul 15 2009 Daniel Berrange <berrange@lettuce.camlab.fab.redhat.com> - 2:0.10.50-10.kvm87
- Add udev rules to make /dev/kvm world accessible & group=kvm (rhbz #497341)
- Create a kvm group if it doesn't exist (rhbz #346151)

* Tue Jul 07 2009 Glauber Costa <glommer@redhat.com> - 2:0.10.50-9.kvm87
- use pxe roms from gpxe, instead of etherboot package.

* Fri Jul  3 2009 Mark McLoughlin <markmc@redhat.com> - 2:0.10.50-8.kvm87
- Prefer sysfs over usbfs for usb passthrough (#508326)

* Sat Jun 27 2009 Mark McLoughlin <markmc@redhat.com> - 2:0.10.50-7.kvm87
- Update to kvm-87
- Drop upstreamed patches
- Cherry-pick new ppc build fix from upstream
- Work around broken linux-user build on ppc
- Fix hw/pcspk.c build with --disable-kvm
- Re-enable preadv()/pwritev() since #497429 is long since fixed
- Kill petalogix-s3adsp1800.dtb, since we don't ship the microblaze target

* Fri Jun  5 2009 Mark McLoughlin <markmc@redhat.com> - 2:0.10.50-6.kvm86
- Fix 'kernel requires an x86-64 CPU' error
- BuildRequires ncurses-devel to enable '-curses' option (#504226)

* Wed Jun  3 2009 Mark McLoughlin <markmc@redhat.com> - 2:0.10.50-5.kvm86
- Prevent locked cdrom eject - fixes hang at end of anaconda installs (#501412)
- Avoid harmless 'unhandled wrmsr' warnings (#499712)

* Thu May 21 2009 Mark McLoughlin <markmc@redhat.com> - 2:0.10.50-4.kvm86
- Update to kvm-86 release
- ChangeLog here: http://marc.info/?l=kvm&m=124282885729710

* Fri May  1 2009 Mark McLoughlin <markmc@redhat.com> - 2:0.10.50-3.kvm85
- Really provide qemu-kvm as a metapackage for comps

* Tue Apr 28 2009 Mark McLoughlin <markmc@redhat.com> - 2:0.10.50-2.kvm85
- Provide qemu-kvm as a metapackage for comps

* Mon Apr 27 2009 Mark McLoughlin <markmc@redhat.com> - 2:0.10.50-1.kvm85
- Update to qemu-kvm-devel-85
- kvm-85 is based on qemu development branch, currently version 0.10.50
- Include new qemu-io utility in qemu-img package
- Re-instate -help string for boot=on to fix virtio booting with libvirt
- Drop upstreamed patches
- Fix missing kernel/include/asm symlink in upstream tarball
- Fix target-arm build
- Fix build on ppc
- Disable preadv()/pwritev() until bug #497429 is fixed
- Kill more .kernelrelease uselessness
- Make non-kvm qemu build verbose

* Fri Apr 24 2009 Mark McLoughlin <markmc@redhat.com> - 2:0.10-15
- Fix source numbering typos caused by make-release addition

* Thu Apr 23 2009 Mark McLoughlin <markmc@redhat.com> - 2:0.10-14
- Improve instructions for generating the tarball

* Tue Apr 21 2009 Mark McLoughlin <markmc@redhat.com> - 2:0.10-13
- Enable pulseaudio driver to fix qemu lockup at shutdown (#495964)

* Tue Apr 21 2009 Mark McLoughlin <markmc@redhat.com> - 2:0.10-12
- Another qcow2 image corruption fix (#496642)

* Mon Apr 20 2009 Mark McLoughlin <markmc@redhat.com> - 2:0.10-11
- Fix qcow2 image corruption (#496642)

* Sun Apr 19 2009 Mark McLoughlin <markmc@redhat.com> - 2:0.10-10
- Run sysconfig.modules from %post on x86_64 too (#494739)

* Sun Apr 19 2009 Mark McLoughlin <markmc@redhat.com> - 2:0.10-9
- Align VGA ROM to 4k boundary - fixes 'qemu-kvm -std vga' (#494376)

* Tue Apr  14 2009 Glauber Costa <glommer@redhat.com> - 2:0.10-8
- Provide qemu-kvm conditional on the architecture.

* Thu Apr  9 2009 Mark McLoughlin <markmc@redhat.com> - 2:0.10-7
- Add a much cleaner fix for vga segfault (#494002)

* Sun Apr  5 2009 Glauber Costa <glommer@redhat.com> - 2:0.10-6
- Fixed qcow2 segfault creating disks over 2TB. #491943

* Fri Apr  3 2009 Mark McLoughlin <markmc@redhat.com> - 2:0.10-5
- Fix vga segfault under kvm-autotest (#494002)
- Kill kernelrelease hack; it's not needed
- Build with "make V=1" for more verbose logs

* Thu Apr 02 2009 Glauber Costa <glommer@redhat.com> - 2:0.10-4
- Support botting gpxe roms.

* Wed Apr 01 2009 Glauber Costa <glommer@redhat.com> - 2:0.10-2
- added missing patch. love for CVS.

* Wed Apr 01 2009 Glauber Costa <glommer@redhat.com> - 2:0.10-1
- Include debuginfo for qemu-img
- Do not require qemu-common for qemu-img
- Explicitly own each of the firmware files
- remove firmwares for ppc and sparc. They should be provided by an external package.
  Not that the packages exists for sparc in the secondary arch repo as noarch, but they
  don't automatically get into main repos. Unfortunately it's the best we can do right
  now.
- rollback a bit in time. Snapshot from avi's maint/2.6.30
  - this requires the sasl patches to come back.
  - with-patched-kernel comes back.

* Wed Mar 25 2009 Mark McLoughlin <markmc@redhat.com> - 2:0.10-0.12.kvm20090323git
- BuildRequires pciutils-devel for device assignment (#492076)

* Mon Mar 23 2009 Glauber Costa <glommer@redhat.com> - 2:0.10-0.11.kvm20090323git
- Update to snapshot kvm20090323.
- Removed patch2 (upstream).
- use upstream's new split package.
- --with-patched-kernel flag not needed anymore
- Tell how to get the sources.

* Wed Mar 18 2009 Glauber Costa <glommer@redhat.com> - 2:0.10-0.10.kvm20090310git
- Added extboot to files list.

* Wed Mar 11 2009 Glauber Costa <glommer@redhat.com> - 2:0.10-0.9.kvm20090310git
- Fix wrong reference to bochs bios.

* Wed Mar 11 2009 Glauber Costa <glommer@redhat.com> - 2:0.10-0.8.kvm20090310git
- fix Obsolete/Provides pair
- Use kvm bios from bochs-bios package.
- Using RPM_OPT_FLAGS in configure
- Picked back audio-drv-list from kvm package

* Tue Mar 10 2009 Glauber Costa <glommer@redhat.com> - 2:0.10-0.7.kvm20090310git
- modify ppc patch

* Tue Mar 10 2009 Glauber Costa <glommer@redhat.com> - 2:0.10-0.6.kvm20090310git
- updated to kvm20090310git
- removed sasl patches (already in this release)

* Tue Mar 10 2009 Glauber Costa <glommer@redhat.com> - 2:0.10-0.5.kvm20090303git
- kvm.modules were being wrongly mentioned at %%install.
- update description for the x86 system package to include kvm support
- build kvm's own bios. It is still necessary while kvm uses a slightly different
  irq routing mechanism

* Thu Mar 05 2009 Glauber Costa <glommer@redhat.com> - 2:0.10-0.4.kvm20090303git
- seems Epoch does not go into the tags. So start back here.

* Thu Mar 05 2009 Glauber Costa <glommer@redhat.com> - 2:0.10-0.1.kvm20090303git
- Use bochs-bios instead of bochs-bios-data
- It's official: upstream set on 0.10

* Thu Mar  5 2009 Daniel P. Berrange <berrange@redhat.com> - 2:0.9.2-0.2.kvm20090303git
- Added BSD to license list, since many files are covered by BSD

* Wed Mar 04 2009 Glauber Costa <glommer@redhat.com> - 0.9.2-0.1.kvm20090303git
- missing a dot. shame on me

* Wed Mar 04 2009 Glauber Costa <glommer@redhat.com> - 0.92-0.1.kvm20090303git
- Set Epoch to 2
- Set version to 0.92. It seems upstream keep changing minds here, so pick the lowest
- Provides KVM, Obsoletes KVM
- Only install qemu-kvm in ix86 and x86_64
- Remove pkgdesc macros, as they were generating bogus output for rpm -qi.
- fix ppc and ppc64 builds

* Tue Mar 03 2009 Glauber Costa <glommer@redhat.com> - 0.10-0.3.kvm20090303git
- only execute post scripts for user package.
- added kvm tools.

* Tue Mar 03 2009 Glauber Costa <glommer@redhat.com> - 0.10-0.2.kvm20090303git
- put kvm.modules into cvs

* Tue Mar 03 2009 Glauber Costa <glommer@redhat.com> - 0.10-0.1.kvm20090303git
- Set Epoch to 1
- Build KVM (basic build, no tools yet)
- Set ppc in ExcludeArch. This is temporary, just to fix one issue at a time.
  ppc users (IBM ? ;-)) please wait a little bit.

* Tue Mar  3 2009 Daniel P. Berrange <berrange@redhat.com> - 1.0-0.5.svn6666
- Support VNC SASL authentication protocol
- Fix dep on bochs-bios-data

* Tue Mar 03 2009 Glauber Costa <glommer@redhat.com> - 1.0-0.4.svn6666
- use bios from bochs-bios package.

* Tue Mar 03 2009 Glauber Costa <glommer@redhat.com> - 1.0-0.3.svn6666
- use vgabios from vgabios package.

* Mon Mar 02 2009 Glauber Costa <glommer@redhat.com> - 1.0-0.2.svn6666
- use pxe roms from etherboot package.

* Mon Mar 02 2009 Glauber Costa <glommer@redhat.com> - 1.0-0.1.svn6666
- Updated to tip svn (release 6666). Featuring split packages for qemu.
  Unfortunately, still using binary blobs for the bioses.

* Wed Feb 25 2009 Fedora Release Engineering <rel-eng@lists.fedoraproject.org> - 0.9.1-13
- Rebuilt for https://fedoraproject.org/wiki/Fedora_11_Mass_Rebuild

* Sun Jan 11 2009 Debarshi Ray <rishi@fedoraproject.org> - 0.9.1-12
- Updated build patch. Closes Red Hat Bugzilla bug #465041.

* Wed Dec 31 2008 Dennis Gilmore <dennis@ausil.us> - 0.9.1-11
- add sparcv9 and sparc64 support

* Fri Jul 25 2008 Bill Nottingham <notting@redhat.com>
- Fix qemu-img summary (#456344)

* Wed Jun 25 2008 Daniel P. Berrange <berrange@redhat.com> - 0.9.1-10.fc10
- Rebuild for GNU TLS ABI change

* Wed Jun 11 2008 Daniel P. Berrange <berrange@redhat.com> - 0.9.1-9.fc10
- Remove bogus wildcard from files list (rhbz #450701)

* Sat May 17 2008 Lubomir Rintel <lkundrak@v3.sk> - 0.9.1-8
- Register binary handlers also for shared libraries

* Mon May  5 2008 Daniel P. Berrange <berrange@redhat.com> - 0.9.1-7.fc10
- Fix text console PTYs to be in rawmode

* Sun Apr 27 2008 Lubomir Kundrak <lkundrak@redhat.com> - 0.9.1-6
- Register binary handler for SuperH-4 CPU

* Wed Mar 19 2008 Daniel P. Berrange <berrange@redhat.com> - 0.9.1-5.fc9
- Split qemu-img tool into sub-package for smaller footprint installs

* Wed Feb 27 2008 Daniel P. Berrange <berrange@redhat.com> - 0.9.1-4.fc9
- Fix block device checks for extendable disk formats (rhbz #435139)

* Sat Feb 23 2008 Daniel P. Berrange <berrange@redhat.com> - 0.9.1-3.fc9
- Fix block device extents check (rhbz #433560)

* Mon Feb 18 2008 Fedora Release Engineering <rel-eng@fedoraproject.org> - 0.9.1-2
- Autorebuild for GCC 4.3

* Tue Jan  8 2008 Daniel P. Berrange <berrange@redhat.com> - 0.9.1-1.fc9
- Updated to 0.9.1 release
- Fix license tag syntax
- Don't mark init script as a config file

* Wed Sep 26 2007 Daniel P. Berrange <berrange@redhat.com> - 0.9.0-5.fc8
- Fix rtl8139 checksum calculation for Vista (rhbz #308201)

* Tue Aug 28 2007 Daniel P. Berrange <berrange@redhat.com> - 0.9.0-4.fc8
- Fix debuginfo by passing -Wl,--build-id to linker

* Tue Aug 28 2007 David Woodhouse <dwmw2@infradead.org> 0.9.0-4
- Update licence
- Fix CDROM emulation (#253542)

* Tue Aug 28 2007 Daniel P. Berrange <berrange@redhat.com> - 0.9.0-3.fc8
- Added backport of VNC password auth, and TLS+x509 cert auth
- Switch to rtl8139 NIC by default for linkstate reporting
- Fix rtl8139 mmio region mappings with multiple NICs

* Sun Apr  1 2007 Hans de Goede <j.w.r.degoede@hhs.nl> 0.9.0-2
- Fix direct loading of a linux kernel with -kernel & -initrd (bz 234681)
- Remove spurious execute bits from manpages (bz 222573)

* Tue Feb  6 2007 David Woodhouse <dwmw2@infradead.org> 0.9.0-1
- Update to 0.9.0

* Wed Jan 31 2007 David Woodhouse <dwmw2@infradead.org> 0.8.2-5
- Include licences

* Mon Nov 13 2006 Hans de Goede <j.w.r.degoede@hhs.nl> 0.8.2-4
- Backport patch to make FC6 guests work by Kevin Kofler
  <Kevin@tigcc.ticalc.org> (bz 207843).

* Mon Sep 11 2006 David Woodhouse <dwmw2@infradead.org> 0.8.2-3
- Rebuild

* Thu Aug 24 2006 Matthias Saou <http://freshrpms.net/> 0.8.2-2
- Remove the target-list iteration for x86_64 since they all build again.
- Make gcc32 vs. gcc34 conditional on %%{fedora} to share the same spec for
  FC5 and FC6.

* Wed Aug 23 2006 Matthias Saou <http://freshrpms.net/> 0.8.2-1
- Update to 0.8.2 (#200065).
- Drop upstreamed syscall-macros patch2.
- Put correct scriplet dependencies.
- Force install mode for the init script to avoid umask problems.
- Add %%postun condrestart for changes to the init script to be applied if any.
- Update description with the latest "about" from the web page (more current).
- Update URL to qemu.org one like the Source.
- Add which build requirement.
- Don't include texi files in %%doc since we ship them in html.
- Switch to using gcc34 on devel, FC5 still has gcc32.
- Add kernheaders patch to fix linux/compiler.h inclusion.
- Add target-sparc patch to fix compiling on ppc (some int32 to float).

* Thu Jun  8 2006 David Woodhouse <dwmw2@infradead.org> 0.8.1-3
- More header abuse in modify_ldt(), change BuildRoot:

* Wed Jun  7 2006 David Woodhouse <dwmw2@infradead.org> 0.8.1-2
- Fix up kernel header abuse

* Tue May 30 2006 David Woodhouse <dwmw2@infradead.org> 0.8.1-1
- Update to 0.8.1

* Sat Mar 18 2006 David Woodhouse <dwmw2@infradead.org> 0.8.0-6
- Update linker script for PPC

* Sat Mar 18 2006 David Woodhouse <dwmw2@infradead.org> 0.8.0-5
- Just drop $RPM_OPT_FLAGS. They're too much of a PITA

* Sat Mar 18 2006 David Woodhouse <dwmw2@infradead.org> 0.8.0-4
- Disable stack-protector options which gcc 3.2 doesn't like

* Fri Mar 17 2006 David Woodhouse <dwmw2@infradead.org> 0.8.0-3
- Use -mcpu= instead of -mtune= on x86_64 too
- Disable SPARC targets on x86_64, because dyngen doesn't like fnegs

* Fri Mar 17 2006 David Woodhouse <dwmw2@infradead.org> 0.8.0-2
- Don't use -mtune=pentium4 on i386. GCC 3.2 doesn't like it

* Fri Mar 17 2006 David Woodhouse <dwmw2@infradead.org> 0.8.0-1
- Update to 0.8.0
- Resort to using compat-gcc-32
- Enable ALSA

* Mon May 16 2005 David Woodhouse <dwmw2@infradead.org> 0.7.0-2
- Proper fix for GCC 4 putting 'blr' or 'ret' in the middle of the function,
  for i386, x86_64 and PPC.

* Sat Apr 30 2005 David Woodhouse <dwmw2@infradead.org> 0.7.0-1
- Update to 0.7.0
- Fix dyngen for PPC functions which end in unconditional branch

* Fri Apr  7 2005 Michael Schwendt <mschwendt[AT]users.sf.net>
- rebuilt

* Sun Feb 13 2005 David Woodhouse <dwmw2@infradead.org> 0.6.1-2
- Package cleanup

* Sun Nov 21 2004 David Woodhouse <dwmw2@redhat.com> 0.6.1-1
- Update to 0.6.1

* Tue Jul 20 2004 David Woodhouse <dwmw2@redhat.com> 0.6.0-2
- Compile fix from qemu CVS, add x86_64 host support

* Mon May 12 2004 David Woodhouse <dwmw2@redhat.com> 0.6.0-1
- Update to 0.6.0.

* Sat May 8 2004 David Woodhouse <dwmw2@redhat.com> 0.5.5-1
- Update to 0.5.5.

* Thu May 2 2004 David Woodhouse <dwmw2@redhat.com> 0.5.4-1
- Update to 0.5.4.

* Thu Apr 22 2004 David Woodhouse <dwmw2@redhat.com> 0.5.3-1
- Update to 0.5.3. Add init script.

* Thu Jul 17 2003 Jeff Johnson <jbj@redhat.com> 0.4.3-1
- Create.<|MERGE_RESOLUTION|>--- conflicted
+++ resolved
@@ -1,7 +1,7 @@
 Summary: QEMU is a FAST! processor emulator
 Name: qemu
 Version: 1.0
-Release: 4%{?dist}
+Release: 5%{?dist}
 # Epoch because we pushed a qemu-1.0 package
 Epoch: 2
 License: GPLv2+ and LGPLv2+ and BSD
@@ -748,13 +748,11 @@
 %{_mandir}/man1/qemu-img.1*
 
 %changelog
-<<<<<<< HEAD
-* Tue Feb 07 2012 Justin M. Forbes <jforbes@redhat.com> - 2:1.0-4
+* Tue Feb 07 2012 Justin M. Forbes <jforbes@redhat.com> - 2:1.0-5
 - Add support for virtio-scsi
-=======
+
 * Sun Feb  5 2012 Richard W.M. Jones <rjones@redhat.com> - 2:1.0-4
 - Require updated ceph for latest librbd with rbd_flush symbol.
->>>>>>> 5ba935ae
 
 * Tue Jan 24 2012 Justin M. Forbes <jforbes@redhat.com> - 2:1.0-3
 - Add support for vPMU
