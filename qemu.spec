--- conflicted
+++ resolved
@@ -37,13 +37,8 @@
 
 Summary: QEMU is a FAST! processor emulator
 Name: qemu
-<<<<<<< HEAD
-Version: 1.0
-Release: 17.1%{?dist}
-=======
 Version: 1.1.0
 Release: 9%{?dist}
->>>>>>> 207a2447
 # Epoch because we pushed a qemu-1.0 package
 Epoch: 2
 License: GPLv2+ and LGPLv2+ and BSD
@@ -820,11 +815,6 @@
 %{_mandir}/man1/qemu-img.1*
 
 %changelog
-<<<<<<< HEAD
-* Mon May 7 2012 Eduardo Habkost <ehabkost@redhat.com> - 2:1.0-17.1
-- Don't depend on ceph if building without rbd support
-- Related: bz#819391
-=======
 * Sat Jul 21 2012 Fedora Release Engineering <rel-eng@lists.fedoraproject.org> - 2:1.1.0-9
 - Rebuilt for https://fedoraproject.org/wiki/Fedora_18_Mass_Rebuild
 
@@ -851,7 +841,6 @@
 * Wed Jul  4 2012 Hans de Goede <hdegoede@redhat.com> - 2:1.1.0-1
 - New upstream release 1.1.0
 - Drop about a 100 spice + USB patches, which are all upstream
->>>>>>> 207a2447
 
 * Mon Apr 23 2012 Paolo Bonzini <pbonzini@redhat.com> - 2:1.0-17
 - Fix install failure due to set -e (rhbz #815272)
