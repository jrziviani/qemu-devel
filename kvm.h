--- conflicted
+++ resolved
@@ -221,7 +221,8 @@
 
 int kvm_irqchip_add_irqfd(KVMState *s, int fd, int virq);
 int kvm_irqchip_remove_irqfd(KVMState *s, int fd, int virq);
-<<<<<<< HEAD
+int kvm_irqchip_add_irq_notifier(KVMState *s, EventNotifier *n, int virq);
+int kvm_irqchip_remove_irq_notifier(KVMState *s, EventNotifier *n, int virq);
 
 int kvm_get_irq_route_gsi(void);
 
@@ -231,8 +232,4 @@
 #include "qemu-kvm.h"
 #endif
 
-=======
-int kvm_irqchip_add_irq_notifier(KVMState *s, EventNotifier *n, int virq);
-int kvm_irqchip_remove_irq_notifier(KVMState *s, EventNotifier *n, int virq);
->>>>>>> 15b2bd18
 #endif