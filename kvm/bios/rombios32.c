/////////////////////////////////////////////////////////////////////////
// $Id: rombios32.c,v 1.11 2007/08/03 13:56:13 vruppert Exp $
/////////////////////////////////////////////////////////////////////////
//
//  32 bit Bochs BIOS init code
//  Copyright (C) 2006 Fabrice Bellard
//
//  This library is free software; you can redistribute it and/or
//  modify it under the terms of the GNU Lesser General Public
//  License as published by the Free Software Foundation; either
//  version 2 of the License, or (at your option) any later version.
//
//  This library is distributed in the hope that it will be useful,
//  but WITHOUT ANY WARRANTY; without even the implied warranty of
//  MERCHANTABILITY or FITNESS FOR A PARTICULAR PURPOSE.  See the GNU
//  Lesser General Public License for more details.
//
//  You should have received a copy of the GNU Lesser General Public
//  License along with this library; if not, write to the Free Software
//  Foundation, Inc., 51 Franklin Street, Fifth Floor, Boston, MA  02110-1301 USA
#include <stdarg.h>
#include <stddef.h>

#include "rombios.h"

typedef signed char  int8_t;
typedef short int16_t;
typedef int   int32_t;
typedef long long int64_t;
typedef unsigned char  uint8_t;
typedef unsigned short uint16_t;
typedef unsigned int   uint32_t;
typedef unsigned long long uint64_t;

/* if true, put the MP float table and ACPI RSDT in EBDA and the MP
   table in RAM. Unfortunately, Linux has bugs with that, so we prefer
   to modify the BIOS in shadow RAM */
//#define BX_USE_EBDA_TABLES

/* define it if the (emulated) hardware supports SMM mode */
#define BX_USE_SMM

#define cpuid(index, eax, ebx, ecx, edx) \
  asm volatile ("cpuid" \
                : "=a" (eax), "=b" (ebx), "=c" (ecx), "=d" (edx) \
                : "0" (index))

#define wbinvd() asm volatile("wbinvd")

#define CPUID_APIC (1 << 9)

#define APIC_BASE    ((uint8_t *)0xfee00000)
#define APIC_ICR_LOW 0x300
#define APIC_SVR     0x0F0
#define APIC_ID      0x020
#define APIC_LVT3    0x370

/* IRQs 5,9,10,11 */
#define PCI_ISA_IRQ_MASK    0x0e20U

#define APIC_ENABLED 0x0100

#define AP_BOOT_ADDR 0x9f000

#define MPTABLE_MAX_SIZE  0x00002000
#define SMI_CMD_IO_ADDR   0xb2

#define BIOS_TMP_STORAGE  0x00030000 /* 64 KB used to copy the BIOS to shadow RAM */

#define MSR_MTRRcap			0x000000fe
#define MSR_MTRRfix64K_00000		0x00000250
#define MSR_MTRRfix16K_80000		0x00000258
#define MSR_MTRRfix16K_A0000		0x00000259
#define MSR_MTRRfix4K_C0000		0x00000268
#define MSR_MTRRfix4K_C8000		0x00000269
#define MSR_MTRRfix4K_D0000		0x0000026a
#define MSR_MTRRfix4K_D8000		0x0000026b
#define MSR_MTRRfix4K_E0000		0x0000026c
#define MSR_MTRRfix4K_E8000		0x0000026d
#define MSR_MTRRfix4K_F0000		0x0000026e
#define MSR_MTRRfix4K_F8000		0x0000026f
#define MSR_MTRRdefType			0x000002ff

#define MTRRphysBase_MSR(reg) (0x200 + 2 * (reg))
#define MTRRphysMask_MSR(reg) (0x200 + 2 * (reg) + 1)

static inline void outl(int addr, int val)
{
    asm volatile ("outl %1, %w0" : : "d" (addr), "a" (val));
}

static inline void outw(int addr, int val)
{
    asm volatile ("outw %w1, %w0" : : "d" (addr), "a" (val));
}

static inline void outb(int addr, int val)
{
    asm volatile ("outb %b1, %w0" : : "d" (addr), "a" (val));
}

static inline uint32_t inl(int addr)
{
    uint32_t val;
    asm volatile ("inl %w1, %0" : "=a" (val) : "d" (addr));
    return val;
}

static inline uint16_t inw(int addr)
{
    uint16_t val;
    asm volatile ("inw %w1, %w0" : "=a" (val) : "d" (addr));
    return val;
}

static inline uint8_t inb(int addr)
{
    uint8_t val;
    asm volatile ("inb %w1, %b0" : "=a" (val) : "d" (addr));
    return val;
}

static inline void writel(void *addr, uint32_t val)
{
    *(volatile uint32_t *)addr = val;
}

static inline void writew(void *addr, uint16_t val)
{
    *(volatile uint16_t *)addr = val;
}

static inline void writeb(void *addr, uint8_t val)
{
    *(volatile uint8_t *)addr = val;
}

static inline uint32_t readl(const void *addr)
{
    return *(volatile const uint32_t *)addr;
}

static inline uint16_t readw(const void *addr)
{
    return *(volatile const uint16_t *)addr;
}

static inline uint8_t readb(const void *addr)
{
    return *(volatile const uint8_t *)addr;
}

static inline void putc(int c)
{
    outb(INFO_PORT, c);
}

static uint64_t rdmsr(unsigned index)
{
    unsigned long long ret;

    asm ("rdmsr" : "=A"(ret) : "c"(index));
    return ret;
}

static void wrmsr(unsigned index, uint64_t val)
{
    asm volatile ("wrmsr" : : "c"(index), "A"(val));
}

static inline int isdigit(int c)
{
    return c >= '0' && c <= '9';
}

void *memset(void *d1, int val, size_t len)
{
    uint8_t *d = d1;

    while (len--) {
        *d++ = val;
    }
    return d1;
}

void *memcpy(void *d1, const void *s1, size_t len)
{
    uint8_t *d = d1;
    const uint8_t *s = s1;

    while (len--) {
        *d++ = *s++;
    }
    return d1;
}

void *memmove(void *d1, const void *s1, size_t len)
{
    uint8_t *d = d1;
    const uint8_t *s = s1;

    if (d <= s) {
        while (len--) {
            *d++ = *s++;
        }
    } else {
        d += len;
        s += len;
        while (len--) {
            *--d = *--s;
        }
    }
    return d1;
}

int memcmp(const void *s1, const void *s2, size_t len)
{
    const int8_t *p1 = s1;
    const int8_t *p2 = s2;

    while (len--) {
        int r = *p1++ - *p2++;
        if(r)
            return r;
    }

    return 0;
}

size_t strlen(const char *s)
{
    const char *s1;
    for(s1 = s; *s1 != '\0'; s1++);
    return s1 - s;
}

/* from BSD ppp sources */
int vsnprintf(char *buf, int buflen, const char *fmt, va_list args)
{
    int c, i, n;
    int width, prec, fillch;
    int base, len, neg;
    unsigned long val = 0;
    const char *f;
    char *str, *buf0;
    char num[32];
    static const char hexchars[] = "0123456789abcdef";

    buf0 = buf;
    --buflen;
    while (buflen > 0) {
	for (f = fmt; *f != '%' && *f != 0; ++f)
	    ;
	if (f > fmt) {
	    len = f - fmt;
	    if (len > buflen)
		len = buflen;
	    memcpy(buf, fmt, len);
	    buf += len;
	    buflen -= len;
	    fmt = f;
	}
	if (*fmt == 0)
	    break;
	c = *++fmt;
	width = prec = 0;
	fillch = ' ';
	if (c == '0') {
	    fillch = '0';
	    c = *++fmt;
	}
	if (c == '*') {
	    width = va_arg(args, int);
	    c = *++fmt;
	} else {
	    while (isdigit(c)) {
		width = width * 10 + c - '0';
		c = *++fmt;
	    }
	}
	if (c == '.') {
	    c = *++fmt;
	    if (c == '*') {
		prec = va_arg(args, int);
		c = *++fmt;
	    } else {
		while (isdigit(c)) {
		    prec = prec * 10 + c - '0';
		    c = *++fmt;
		}
	    }
	}
        /* modifiers */
        switch(c) {
        case 'l':
            c = *++fmt;
            break;
        default:
            break;
        }
        str = 0;
	base = 0;
	neg = 0;
	++fmt;
	switch (c) {
	case 'd':
	    i = va_arg(args, int);
	    if (i < 0) {
		neg = 1;
		val = -i;
	    } else
		val = i;
	    base = 10;
	    break;
	case 'o':
	    val = va_arg(args, unsigned int);
	    base = 8;
	    break;
	case 'x':
	case 'X':
	    val = va_arg(args, unsigned int);
	    base = 16;
	    break;
	case 'p':
	    val = (unsigned long) va_arg(args, void *);
	    base = 16;
	    neg = 2;
	    break;
	case 's':
	    str = va_arg(args, char *);
	    break;
	case 'c':
	    num[0] = va_arg(args, int);
	    num[1] = 0;
	    str = num;
	    break;
	default:
	    *buf++ = '%';
	    if (c != '%')
		--fmt;		/* so %z outputs %z etc. */
	    --buflen;
	    continue;
	}
	if (base != 0) {
	    str = num + sizeof(num);
	    *--str = 0;
	    while (str > num + neg) {
		*--str = hexchars[val % base];
		val = val / base;
		if (--prec <= 0 && val == 0)
		    break;
	    }
	    switch (neg) {
	    case 1:
		*--str = '-';
		break;
	    case 2:
		*--str = 'x';
		*--str = '0';
		break;
	    }
	    len = num + sizeof(num) - 1 - str;
	} else {
	    len = strlen(str);
	    if (prec > 0 && len > prec)
		len = prec;
	}
	if (width > 0) {
	    if (width > buflen)
		width = buflen;
	    if ((n = width - len) > 0) {
		buflen -= n;
		for (; n > 0; --n)
		    *buf++ = fillch;
	    }
	}
	if (len > buflen)
	    len = buflen;
	memcpy(buf, str, len);
	buf += len;
	buflen -= len;
    }
    *buf = 0;
    return buf - buf0;
}

int snprintf(char * buf, size_t size, const char *fmt, ...)
{
	va_list args;
	int i;

	va_start(args, fmt);
	i=vsnprintf(buf,size,fmt,args);
	va_end(args);
	return i;
}

void bios_printf(int flags, const char *fmt, ...)
{
    va_list ap;
    char buf[1024];
    const char *s;

    if ((flags & BIOS_PRINTF_DEBHALT) == BIOS_PRINTF_DEBHALT)
        outb(PANIC_PORT2, 0x00);

    va_start(ap, fmt);
    vsnprintf(buf, sizeof(buf), fmt, ap);
    s = buf;
    while (*s)
        putc(*s++);
    va_end(ap);
}

void delay_ms(int n)
{
    int i, j;
    for(i = 0; i < n; i++) {
#ifdef BX_QEMU
        /* approximative ! */
        for(j = 0; j < 1000000; j++);
#else
        {
          int r1, r2;
          j = 66;
          r1 = inb(0x61) & 0x10;
          do {
            r2 = inb(0x61) & 0x10;
            if (r1 != r2) {
              j--;
              r1 = r2;
            }
          } while (j > 0);
        }
#endif
    }
}

uint16_t smp_cpus;
uint32_t cpuid_signature;
uint32_t cpuid_features;
uint32_t cpuid_ext_features;
unsigned long ram_size;
uint64_t ram_end;
uint8_t bios_uuid[16];
#ifdef BX_USE_EBDA_TABLES
unsigned long ebda_cur_addr;
#endif
int acpi_enabled;
uint32_t pm_io_base, smb_io_base;
int pm_sci_int;
unsigned long bios_table_cur_addr;
unsigned long bios_table_end_addr;

<<<<<<< HEAD
void init_smp_msrs(void)
{
    *(uint32_t *)SMP_MSR_ADDR = 0;
}

void wrmsr_smp(uint32_t index, uint64_t val)
{
    static struct { uint32_t ecx, eax, edx; } *p = (void *)SMP_MSR_ADDR;

    wrmsr(index, val);
    p->ecx = index;
    p->eax = val;
    p->edx = val >> 32;
    ++p;
    p->ecx = 0;
}

=======
>>>>>>> efb564ce
#ifdef BX_QEMU
#define QEMU_CFG_CTL_PORT 0x510
#define QEMU_CFG_DATA_PORT 0x511
#define QEMU_CFG_SIGNATURE  0x00
#define QEMU_CFG_ID         0x01
#define QEMU_CFG_UUID       0x02

int qemu_cfg_port;
<<<<<<< HEAD

void qemu_cfg_select(int f)
{
    outw(QEMU_CFG_CTL_PORT, f);
}

int qemu_cfg_port_probe()
{
    char *sig = "QEMU";
    int i;

    qemu_cfg_select(QEMU_CFG_SIGNATURE);

    for (i = 0; i < 4; i++)
        if (inb(QEMU_CFG_DATA_PORT) != sig[i])
            return 0;

=======

void qemu_cfg_select(int f)
{
    outw(QEMU_CFG_CTL_PORT, f);
}

int qemu_cfg_port_probe()
{
    char *sig = "QEMU";
    int i;

    qemu_cfg_select(QEMU_CFG_SIGNATURE);

    for (i = 0; i < 4; i++)
        if (inb(QEMU_CFG_DATA_PORT) != sig[i])
            return 0;

>>>>>>> efb564ce
    return 1;
}

void qemu_cfg_read(uint8_t *buf, int len)
{
    while (len--)
        *(buf++) = inb(QEMU_CFG_DATA_PORT);
}
#endif

void uuid_probe(void)
{
#ifdef BX_QEMU
    if(qemu_cfg_port) {
        qemu_cfg_select(QEMU_CFG_UUID);
        qemu_cfg_read(bios_uuid, 16);
        return;
    }
#endif
    memset(bios_uuid, 0, 16);
}

void cpu_probe(void)
{
    uint32_t eax, ebx, ecx, edx;
    cpuid(1, eax, ebx, ecx, edx);
    cpuid_signature = eax;
    cpuid_features = edx;
    cpuid_ext_features = ecx;
}

static int cmos_readb(int addr)
{
    outb(0x70, addr);
    return inb(0x71);
}

void setup_mtrr(void)
{
    int i, vcnt, fix, wc;
    uint32_t mtrr_cap;
    union {
        uint8_t valb[8];
        uint64_t val;
    } u;

    mtrr_cap = rdmsr(MSR_MTRRcap);
    vcnt = mtrr_cap & 0xff;
    fix = mtrr_cap & 0x100;
    wc = mtrr_cap & 0x400;
    if (!vcnt || !fix)
	return;
    u.val = 0;
    for (i = 0; i < 8; ++i)
        if (ram_size >= 65536 * (i + 1))
            u.valb[i] = 6;
    wrmsr_smp(MSR_MTRRfix64K_00000, u.val);
    u.val = 0;
    for (i = 0; i < 8; ++i)
        if (ram_size >= 65536 * 8 + 16384 * (i + 1))
            u.valb[i] = 6;
    wrmsr_smp(MSR_MTRRfix16K_80000, u.val);
    wrmsr_smp(MSR_MTRRfix16K_A0000, 0);
    wrmsr_smp(MSR_MTRRfix4K_C0000, 0);
    wrmsr_smp(MSR_MTRRfix4K_C8000, 0);
    wrmsr_smp(MSR_MTRRfix4K_D0000, 0);
    wrmsr_smp(MSR_MTRRfix4K_D8000, 0);
    wrmsr_smp(MSR_MTRRfix4K_E0000, 0);
    wrmsr_smp(MSR_MTRRfix4K_E8000, 0);
    wrmsr_smp(MSR_MTRRfix4K_F0000, 0);
    wrmsr_smp(MSR_MTRRfix4K_F8000, 0);
    /* Mark 3.5-4GB as UC, anything not specified defaults to WB */
    wrmsr_smp(MTRRphysBase_MSR(0), 0xe0000000ull | 0);
    wrmsr_smp(MTRRphysMask_MSR(0), ~(0x20000000ull - 1) | 0x800);
    wrmsr_smp(MSR_MTRRdefType, 0xc06);
}

void ram_probe(void)
{
  if (cmos_readb(0x34) | cmos_readb(0x35))
    ram_size = (cmos_readb(0x34) | (cmos_readb(0x35) << 8)) * 65536 +
        16 * 1024 * 1024;
  else
    ram_size = (cmos_readb(0x17) | (cmos_readb(0x18) << 8)) * 1024;

  if (cmos_readb(0x5b) | cmos_readb(0x5c) | cmos_readb(0x5d))
    ram_end = (((uint64_t)cmos_readb(0x5b) << 16) |
               ((uint64_t)cmos_readb(0x5c) << 24) |
               ((uint64_t)cmos_readb(0x5d) << 32)) + (1ull << 32);
  else
    ram_end = ram_size;

  BX_INFO("end of ram=%ldMB\n", ram_end >> 20);

  BX_INFO("ram_size=0x%08lx\n", ram_size);
#ifdef BX_USE_EBDA_TABLES
  ebda_cur_addr = ((*(uint16_t *)(0x40e)) << 4) + 0x380;
  BX_INFO("ebda_cur_addr: 0x%08lx\n", ebda_cur_addr);
#endif
  setup_mtrr();
}

/****************************************************/
/* SMP probe */

extern uint8_t smp_ap_boot_code_start;
extern uint8_t smp_ap_boot_code_end;

/* find the number of CPUs by launching a SIPI to them */
void smp_probe(void)
{
    uint32_t val, sipi_vector;

    writew(&smp_cpus, 1);
    if (cpuid_features & CPUID_APIC) {

        /* enable local APIC */
        val = readl(APIC_BASE + APIC_SVR);
        val |= APIC_ENABLED;
        writel(APIC_BASE + APIC_SVR, val);

        /* copy AP boot code */
        memcpy((void *)AP_BOOT_ADDR, &smp_ap_boot_code_start,
               &smp_ap_boot_code_end - &smp_ap_boot_code_start);

        /* broadcast SIPI */
        writel(APIC_BASE + APIC_ICR_LOW, 0x000C4500);
        sipi_vector = AP_BOOT_ADDR >> 12;
        writel(APIC_BASE + APIC_ICR_LOW, 0x000C4600 | sipi_vector);
	asm volatile(
		     "xor %%eax, %%eax \n\t"
		     "xor %%edx, %%edx \n\t"
		     "mov $0x10, %%ecx \n\t"
		     "wrmsr"
		     : : : "eax", "ecx", "edx");

#ifndef BX_QEMU
        delay_ms(10);
<<<<<<< HEAD
#else
	while (cmos_readb(0x5f) + 1 != readw((void *)CPU_COUNT_ADDR))
	    ;
#endif

        smp_cpus = readw((void *)CPU_COUNT_ADDR);
=======
>>>>>>> efb564ce
    }
    BX_INFO("Found %d cpu(s)\n", readw(&smp_cpus));
}

/****************************************************/
/* PCI init */

#define PCI_ADDRESS_SPACE_MEM		0x00
#define PCI_ADDRESS_SPACE_IO		0x01
#define PCI_ADDRESS_SPACE_MEM_PREFETCH	0x08

#define PCI_ROM_SLOT 6
#define PCI_NUM_REGIONS 7

#define PCI_DEVICES_MAX 64

#define PCI_VENDOR_ID		0x00	/* 16 bits */
#define PCI_DEVICE_ID		0x02	/* 16 bits */
#define PCI_COMMAND		0x04	/* 16 bits */
#define  PCI_COMMAND_IO		0x1	/* Enable response in I/O space */
#define  PCI_COMMAND_MEMORY	0x2	/* Enable response in Memory space */
#define PCI_CLASS_DEVICE        0x0a    /* Device class */
#define PCI_INTERRUPT_LINE	0x3c	/* 8 bits */
#define PCI_INTERRUPT_PIN	0x3d	/* 8 bits */
#define PCI_MIN_GNT		0x3e	/* 8 bits */
#define PCI_MAX_LAT		0x3f	/* 8 bits */

#define PCI_VENDOR_ID_INTEL             0x8086
#define PCI_DEVICE_ID_INTEL_82441       0x1237
#define PCI_DEVICE_ID_INTEL_82371SB_0   0x7000
#define PCI_DEVICE_ID_INTEL_82371SB_1   0x7010
#define PCI_DEVICE_ID_INTEL_82371AB_0   0x7110
#define PCI_DEVICE_ID_INTEL_82371AB     0x7111
#define PCI_DEVICE_ID_INTEL_82371AB_3   0x7113

#define PCI_VENDOR_ID_IBM               0x1014
#define PCI_VENDOR_ID_APPLE             0x106b

typedef struct PCIDevice {
    int bus;
    int devfn;
} PCIDevice;

static uint32_t pci_bios_io_addr;
static uint32_t pci_bios_mem_addr;
static uint32_t pci_bios_bigmem_addr;
/* host irqs corresponding to PCI irqs A-D */
static uint8_t pci_irqs[4] = { 10, 10, 11, 11 };
static PCIDevice i440_pcidev;

static void pci_config_writel(PCIDevice *d, uint32_t addr, uint32_t val)
{
    outl(0xcf8, 0x80000000 | (d->bus << 16) | (d->devfn << 8) | (addr & 0xfc));
    outl(0xcfc, val);
}

static void pci_config_writew(PCIDevice *d, uint32_t addr, uint32_t val)
{
    outl(0xcf8, 0x80000000 | (d->bus << 16) | (d->devfn << 8) | (addr & 0xfc));
    outw(0xcfc + (addr & 2), val);
}

static void pci_config_writeb(PCIDevice *d, uint32_t addr, uint32_t val)
{
    outl(0xcf8, 0x80000000 | (d->bus << 16) | (d->devfn << 8) | (addr & 0xfc));
    outb(0xcfc + (addr & 3), val);
}

static uint32_t pci_config_readl(PCIDevice *d, uint32_t addr)
{
    outl(0xcf8, 0x80000000 | (d->bus << 16) | (d->devfn << 8) | (addr & 0xfc));
    return inl(0xcfc);
}

static uint32_t pci_config_readw(PCIDevice *d, uint32_t addr)
{
    outl(0xcf8, 0x80000000 | (d->bus << 16) | (d->devfn << 8) | (addr & 0xfc));
    return inw(0xcfc + (addr & 2));
}

static uint32_t pci_config_readb(PCIDevice *d, uint32_t addr)
{
    outl(0xcf8, 0x80000000 | (d->bus << 16) | (d->devfn << 8) | (addr & 0xfc));
    return inb(0xcfc + (addr & 3));
}

static void pci_set_io_region_addr(PCIDevice *d, int region_num, uint32_t addr)
{
    uint16_t cmd;
    uint32_t ofs, old_addr;

    if ( region_num == PCI_ROM_SLOT ) {
        ofs = 0x30;
    }else{
        ofs = 0x10 + region_num * 4;
    }

    old_addr = pci_config_readl(d, ofs);

    pci_config_writel(d, ofs, addr);
    BX_INFO("region %d: 0x%08x\n", region_num, addr);

    /* enable memory mappings */
    cmd = pci_config_readw(d, PCI_COMMAND);
    if ( region_num == PCI_ROM_SLOT )
        cmd |= 2;
    else if (old_addr & PCI_ADDRESS_SPACE_IO)
        cmd |= 1;
    else
        cmd |= 2;
    pci_config_writew(d, PCI_COMMAND, cmd);
}

/* return the global irq number corresponding to a given device irq
   pin. We could also use the bus number to have a more precise
   mapping. */
static int pci_slot_get_pirq(PCIDevice *pci_dev, int irq_num)
{
    int slot_addend;
    slot_addend = (pci_dev->devfn >> 3) - 1;
    return (irq_num + slot_addend) & 3;
}

static void find_bios_table_area(void)
{
    unsigned long addr;
    for(addr = 0xf0000; addr < 0x100000; addr += 16) {
        if (*(uint32_t *)addr == 0xaafb4442) {
            bios_table_cur_addr = addr + 8;
            bios_table_end_addr = bios_table_cur_addr + *(uint32_t *)(addr + 4);
            BX_INFO("bios_table_addr: 0x%08lx end=0x%08lx\n",
                    bios_table_cur_addr, bios_table_end_addr);
            return;
        }
    }
    return;
}

static void bios_shadow_init(PCIDevice *d)
{
    int v;

    if (bios_table_cur_addr == 0)
        return;

    /* remap the BIOS to shadow RAM an keep it read/write while we
       are writing tables */
    v = pci_config_readb(d, 0x59);
    v &= 0xcf;
    pci_config_writeb(d, 0x59, v);
    memcpy((void *)BIOS_TMP_STORAGE, (void *)0x000f0000, 0x10000);
    v |= 0x30;
    pci_config_writeb(d, 0x59, v);
    memcpy((void *)0x000f0000, (void *)BIOS_TMP_STORAGE, 0x10000);

    i440_pcidev = *d;
}

static void bios_lock_shadow_ram(void)
{
    PCIDevice *d = &i440_pcidev;
    int v;

    wbinvd();
    v = pci_config_readb(d, 0x59);
    v = (v & 0x0f) | (0x10);
    pci_config_writeb(d, 0x59, v);
}

static void pci_bios_init_bridges(PCIDevice *d)
{
    uint16_t vendor_id, device_id;

    vendor_id = pci_config_readw(d, PCI_VENDOR_ID);
    device_id = pci_config_readw(d, PCI_DEVICE_ID);

    if (vendor_id == PCI_VENDOR_ID_INTEL &&
       (device_id == PCI_DEVICE_ID_INTEL_82371SB_0 ||
        device_id == PCI_DEVICE_ID_INTEL_82371AB_0)) {
        int i, irq;
        uint8_t elcr[2];

        /* PIIX3/PIIX4 PCI to ISA bridge */

        elcr[0] = 0x00;
        elcr[1] = 0x00;
        for(i = 0; i < 4; i++) {
            irq = pci_irqs[i];
            /* set to trigger level */
            elcr[irq >> 3] |= (1 << (irq & 7));
            /* activate irq remapping in PIIX */
            pci_config_writeb(d, 0x60 + i, irq);
        }
        outb(0x4d0, elcr[0]);
        outb(0x4d1, elcr[1]);
        BX_INFO("PIIX3/PIIX4 init: elcr=%02x %02x\n",
                elcr[0], elcr[1]);
    } else if (vendor_id == PCI_VENDOR_ID_INTEL && device_id == PCI_DEVICE_ID_INTEL_82441) {
        /* i440 PCI bridge */
        bios_shadow_init(d);
    }
}

extern uint8_t smm_relocation_start, smm_relocation_end;
extern uint8_t smm_code_start, smm_code_end;

#ifdef BX_USE_SMM
static void smm_init(PCIDevice *d)
{
    uint32_t value;

    /* check if SMM init is already done */
    value = pci_config_readl(d, 0x58);
    if ((value & (1 << 25)) == 0) {

        /* enable the SMM memory window */
        pci_config_writeb(&i440_pcidev, 0x72, 0x02 | 0x48);

        /* save original memory content */
        memcpy((void *)0xa8000, (void *)0x38000, 0x8000);

        /* copy the SMM relocation code */
        memcpy((void *)0x38000, &smm_relocation_start,
               &smm_relocation_end - &smm_relocation_start);

        /* enable SMI generation when writing to the APMC register */
        pci_config_writel(d, 0x58, value | (1 << 25));

        /* init APM status port */
        outb(0xb3, 0x01);

        /* raise an SMI interrupt */
        outb(0xb2, 0x00);

        /* wait until SMM code executed */
        while (inb(0xb3) != 0x00);

        /* restore original memory content */
        memcpy((void *)0x38000, (void *)0xa8000, 0x8000);

        /* copy the SMM code */
        memcpy((void *)0xa8000, &smm_code_start,
               &smm_code_end - &smm_code_start);
        wbinvd();

        /* close the SMM memory window and enable normal SMM */
        pci_config_writeb(&i440_pcidev, 0x72, 0x02 | 0x08);
    }
}
#endif

static void piix4_pm_enable(PCIDevice *d)
{
        /* PIIX4 Power Management device (for ACPI) */
        pci_config_writel(d, 0x40, PM_IO_BASE | 1);
        pci_config_writeb(d, 0x80, 0x01); /* enable PM io space */
        pci_config_writel(d, 0x90, SMB_IO_BASE | 1);
        pci_config_writeb(d, 0xd2, 0x09); /* enable SMBus io space */
#ifdef BX_USE_SMM
        smm_init(d);
#endif
}

static void pci_bios_init_device(PCIDevice *d)
{
    int class;
    uint32_t *paddr;
    int i, pin, pic_irq, vendor_id, device_id;

    class = pci_config_readw(d, PCI_CLASS_DEVICE);
    vendor_id = pci_config_readw(d, PCI_VENDOR_ID);
    device_id = pci_config_readw(d, PCI_DEVICE_ID);
    BX_INFO("PCI: bus=%d devfn=0x%02x: vendor_id=0x%04x device_id=0x%04x class=0x%04x\n",
            d->bus, d->devfn, vendor_id, device_id, class);
    switch(class) {
    case 0x0101: /* Mass storage controller - IDE interface */
        if (vendor_id == PCI_VENDOR_ID_INTEL &&
           (device_id == PCI_DEVICE_ID_INTEL_82371SB_1 ||
            device_id == PCI_DEVICE_ID_INTEL_82371AB)) {
            /* PIIX3/PIIX4 IDE */
            pci_config_writew(d, 0x40, 0x8000); // enable IDE0
            pci_config_writew(d, 0x42, 0x8000); // enable IDE1
            goto default_map;
        } else {
            /* IDE: we map it as in ISA mode */
            pci_set_io_region_addr(d, 0, 0x1f0);
            pci_set_io_region_addr(d, 1, 0x3f4);
            pci_set_io_region_addr(d, 2, 0x170);
            pci_set_io_region_addr(d, 3, 0x374);
        }
        break;
    case 0x0300: /* Display controller - VGA compatible controller */
        if (vendor_id != 0x1234)
            goto default_map;
        /* VGA: map frame buffer to default Bochs VBE address */
        pci_set_io_region_addr(d, 0, 0xE0000000);
        break;
    case 0x0800: /* Generic system peripheral - PIC */
        if (vendor_id == PCI_VENDOR_ID_IBM) {
            /* IBM */
            if (device_id == 0x0046 || device_id == 0xFFFF) {
                /* MPIC & MPIC2 */
                pci_set_io_region_addr(d, 0, 0x80800000 + 0x00040000);
            }
        }
        break;
    case 0xff00:
        if (vendor_id == PCI_VENDOR_ID_APPLE &&
            (device_id == 0x0017 || device_id == 0x0022)) {
            /* macio bridge */
            pci_set_io_region_addr(d, 0, 0x80800000);
        }
        break;
    default:
    default_map:
        /* default memory mappings */
        for(i = 0; i < PCI_NUM_REGIONS; i++) {
            int ofs;
            uint32_t val, size ;

            if (i == PCI_ROM_SLOT)
                ofs = 0x30;
            else
                ofs = 0x10 + i * 4;
            pci_config_writel(d, ofs, 0xffffffff);
            val = pci_config_readl(d, ofs);
            if (val != 0) {
                size = (~(val & ~0xf)) + 1;
                if (val & PCI_ADDRESS_SPACE_IO)
                    paddr = &pci_bios_io_addr;
                else if (size >= 0x04000000)
                    paddr = &pci_bios_bigmem_addr;
                else
                    paddr = &pci_bios_mem_addr;
                *paddr = (*paddr + size - 1) & ~(size - 1);
                pci_set_io_region_addr(d, i, *paddr);
                *paddr += size;
            }
        }
        break;
    }

    /* map the interrupt */
    pin = pci_config_readb(d, PCI_INTERRUPT_PIN);
    if (pin != 0) {
        pin = pci_slot_get_pirq(d, pin - 1);
        pic_irq = pci_irqs[pin];
        pci_config_writeb(d, PCI_INTERRUPT_LINE, pic_irq);
    }

    if (vendor_id == PCI_VENDOR_ID_INTEL && device_id == PCI_DEVICE_ID_INTEL_82371AB_3) {
        /* PIIX4 Power Management device (for ACPI) */

        // acpi sci is hardwired to 9
        pci_config_writeb(d, PCI_INTERRUPT_LINE, 9);

        pm_io_base = PM_IO_BASE;
        smb_io_base = SMB_IO_BASE;
        pm_sci_int = pci_config_readb(d, PCI_INTERRUPT_LINE);
        piix4_pm_enable(d);
        acpi_enabled = 1;
    }
}

void pci_for_each_device(void (*init_func)(PCIDevice *d))
{
    PCIDevice d1, *d = &d1;
    int bus, devfn;
    uint16_t vendor_id, device_id;

    for(bus = 0; bus < 1; bus++) {
        for(devfn = 0; devfn < 256; devfn++) {
            d->bus = bus;
            d->devfn = devfn;
            vendor_id = pci_config_readw(d, PCI_VENDOR_ID);
            device_id = pci_config_readw(d, PCI_DEVICE_ID);
            if (vendor_id != 0xffff || device_id != 0xffff) {
                init_func(d);
            }
        }
    }
}

void pci_bios_init(void)
{
    pci_bios_io_addr = 0xc000;
    pci_bios_mem_addr = 0xf0000000;
    pci_bios_bigmem_addr = ram_size;
    if (pci_bios_bigmem_addr < 0x90000000)
        pci_bios_bigmem_addr = 0x90000000;

    pci_for_each_device(pci_bios_init_bridges);

    pci_for_each_device(pci_bios_init_device);
}

/****************************************************/
/* Multi Processor table init */

static void putb(uint8_t **pp, int val)
{
    uint8_t *q;
    q = *pp;
    *q++ = val;
    *pp = q;
}

static void putstr(uint8_t **pp, const char *str)
{
    uint8_t *q;
    q = *pp;
    while (*str)
        *q++ = *str++;
    *pp = q;
}

static void putle16(uint8_t **pp, int val)
{
    uint8_t *q;
    q = *pp;
    *q++ = val;
    *q++ = val >> 8;
    *pp = q;
}

static void putle32(uint8_t **pp, int val)
{
    uint8_t *q;
    q = *pp;
    *q++ = val;
    *q++ = val >> 8;
    *q++ = val >> 16;
    *q++ = val >> 24;
    *pp = q;
}

static int mpf_checksum(const uint8_t *data, int len)
{
    int sum, i;
    sum = 0;
    for(i = 0; i < len; i++)
        sum += data[i];
    return sum & 0xff;
}

static unsigned long align(unsigned long addr, unsigned long v)
{
    return (addr + v - 1) & ~(v - 1);
}

static void mptable_init(void)
{
    uint8_t *mp_config_table, *q, *float_pointer_struct;
    int ioapic_id, i, len;
    int mp_config_table_size;

#ifdef BX_USE_EBDA_TABLES
    mp_config_table = (uint8_t *)(ram_size - ACPI_DATA_SIZE - MPTABLE_MAX_SIZE);
#else
    bios_table_cur_addr = align(bios_table_cur_addr, 16);
    mp_config_table = (uint8_t *)bios_table_cur_addr;
#endif
    q = mp_config_table;
    putstr(&q, "PCMP"); /* "PCMP signature */
    putle16(&q, 0); /* table length (patched later) */
    putb(&q, 4); /* spec rev */
    putb(&q, 0); /* checksum (patched later) */
#ifdef BX_QEMU
    putstr(&q, "QEMUCPU "); /* OEM id */
#else
    putstr(&q, "BOCHSCPU");
#endif
    putstr(&q, "0.1         "); /* vendor id */
    putle32(&q, 0); /* OEM table ptr */
    putle16(&q, 0); /* OEM table size */
    putle16(&q, MAX_CPUS + 18); /* entry count */
    putle32(&q, 0xfee00000); /* local APIC addr */
    putle16(&q, 0); /* ext table length */
    putb(&q, 0); /* ext table checksum */
    putb(&q, 0); /* reserved */

    for(i = 0; i < MAX_CPUS ; i++) {
        putb(&q, 0); /* entry type = processor */
        putb(&q, i); /* APIC id */
        putb(&q, 0x11); /* local APIC version number */
        if (i == 0)
            putb(&q, 3); /* cpu flags: enabled, bootstrap cpu */
        else if ( i < smp_cpus)
            putb(&q, 1); /* cpu flags: enabled */
        else
            putb(&q, 0); /* cpu flags: disabled */
        putb(&q, 0); /* cpu signature */
        putb(&q, 6);
        putb(&q, 0);
        putb(&q, 0);
        putle16(&q, 0x201); /* feature flags */
        putle16(&q, 0);

        putle16(&q, 0); /* reserved */
        putle16(&q, 0);
        putle16(&q, 0);
        putle16(&q, 0);
    }

    /* isa bus */
    putb(&q, 1); /* entry type = bus */
    putb(&q, 0); /* bus ID */
    putstr(&q, "ISA   ");

    /* ioapic */
    ioapic_id = smp_cpus;
    putb(&q, 2); /* entry type = I/O APIC */
    putb(&q, ioapic_id); /* apic ID */
    putb(&q, 0x11); /* I/O APIC version number */
    putb(&q, 1); /* enable */
    putle32(&q, 0xfec00000); /* I/O APIC addr */

    /* irqs */
    for(i = 0; i < 16; i++) {
        putb(&q, 3); /* entry type = I/O interrupt */
        putb(&q, 0); /* interrupt type = vectored interrupt */
        putb(&q, 0); /* flags: po=0, el=0 */
        putb(&q, 0);
        putb(&q, 0); /* source bus ID = ISA */
        putb(&q, i); /* source bus IRQ */
        putb(&q, ioapic_id); /* dest I/O APIC ID */
        putb(&q, i); /* dest I/O APIC interrupt in */
    }
    /* patch length */
    len = q - mp_config_table;
    mp_config_table[4] = len;
    mp_config_table[5] = len >> 8;

    mp_config_table[7] = -mpf_checksum(mp_config_table, q - mp_config_table);

    mp_config_table_size = q - mp_config_table;

#ifndef BX_USE_EBDA_TABLES
    bios_table_cur_addr += mp_config_table_size;
#endif

    /* floating pointer structure */
#ifdef BX_USE_EBDA_TABLES
    ebda_cur_addr = align(ebda_cur_addr, 16);
    float_pointer_struct = (uint8_t *)ebda_cur_addr;
#else
    bios_table_cur_addr = align(bios_table_cur_addr, 16);
    float_pointer_struct = (uint8_t *)bios_table_cur_addr;
#endif
    q = float_pointer_struct;
    putstr(&q, "_MP_");
    /* pointer to MP config table */
    putle32(&q, (unsigned long)mp_config_table);

    putb(&q, 1); /* length in 16 byte units */
    putb(&q, 4); /* MP spec revision */
    putb(&q, 0); /* checksum (patched later) */
    putb(&q, 0); /* MP feature byte 1 */

    putb(&q, 0);
    putb(&q, 0);
    putb(&q, 0);
    putb(&q, 0);
    float_pointer_struct[10] =
        -mpf_checksum(float_pointer_struct, q - float_pointer_struct);
#ifdef BX_USE_EBDA_TABLES
    ebda_cur_addr += (q - float_pointer_struct);
#else
    bios_table_cur_addr += (q - float_pointer_struct);
#endif
    BX_INFO("MP table addr=0x%08lx MPC table addr=0x%08lx size=0x%x\n",
            (unsigned long)float_pointer_struct,
            (unsigned long)mp_config_table,
            mp_config_table_size);
}

/****************************************************/
/* ACPI tables init */

/* Table structure from Linux kernel (the ACPI tables are under the
   BSD license) */

/*
 * All tables must be byte-packed to match the ACPI specification, since
 * the tables are provided by the system BIOS.
 */

#define ACPI_TABLE_HEADER_DEF   /* ACPI common table header */ \
	uint8_t                            signature [4];          /* ACPI signature (4 ASCII characters) */\
	uint32_t                             length;                 /* Length of table, in bytes, including header */\
	uint8_t                              revision;               /* ACPI Specification minor version # */\
	uint8_t                              checksum;               /* To make sum of entire table == 0 */\
	uint8_t                            oem_id [6];             /* OEM identification */\
	uint8_t                            oem_table_id [8];       /* OEM table identification */\
	uint32_t                             oem_revision;           /* OEM revision number */\
	uint8_t                            asl_compiler_id [4];    /* ASL compiler vendor ID */\
	uint32_t                             asl_compiler_revision;  /* ASL compiler revision number */


struct acpi_table_header         /* ACPI common table header */
{
	ACPI_TABLE_HEADER_DEF
} __attribute__((__packed__));

struct rsdp_descriptor         /* Root System Descriptor Pointer */
{
	uint8_t                            signature [8];          /* ACPI signature, contains "RSD PTR " */
	uint8_t                              checksum;               /* To make sum of struct == 0 */
	uint8_t                            oem_id [6];             /* OEM identification */
	uint8_t                              revision;               /* Must be 0 for 1.0, 2 for 2.0 */
	uint32_t                             rsdt_physical_address;  /* 32-bit physical address of RSDT */
	uint32_t                             length;                 /* XSDT Length in bytes including hdr */
	uint64_t                             xsdt_physical_address;  /* 64-bit physical address of XSDT */
	uint8_t                              extended_checksum;      /* Checksum of entire table */
	uint8_t                            reserved [3];           /* Reserved field must be 0 */
} __attribute__((__packed__));

/*
 * ACPI 1.0 Root System Description Table (RSDT)
 */
struct rsdt_descriptor_rev1
{
	ACPI_TABLE_HEADER_DEF                           /* ACPI common table header */
	uint32_t                             table_offset_entry [2]; /* Array of pointers to other */
			 /* ACPI tables */
} __attribute__((__packed__));

/*
 * ACPI 1.0 Firmware ACPI Control Structure (FACS)
 */
struct facs_descriptor_rev1
{
	uint8_t                            signature[4];           /* ACPI Signature */
	uint32_t                             length;                 /* Length of structure, in bytes */
	uint32_t                             hardware_signature;     /* Hardware configuration signature */
	uint32_t                             firmware_waking_vector; /* ACPI OS waking vector */
	uint32_t                             global_lock;            /* Global Lock */
	uint32_t                             S4bios_f        : 1;    /* Indicates if S4BIOS support is present */
	uint32_t                             reserved1       : 31;   /* Must be 0 */
	uint8_t                              resverved3 [40];        /* Reserved - must be zero */
} __attribute__((__packed__));


/*
 * ACPI 1.0 Fixed ACPI Description Table (FADT)
 */
struct fadt_descriptor_rev1
{
	ACPI_TABLE_HEADER_DEF                           /* ACPI common table header */
	uint32_t                             firmware_ctrl;          /* Physical address of FACS */
	uint32_t                             dsdt;                   /* Physical address of DSDT */
	uint8_t                              model;                  /* System Interrupt Model */
	uint8_t                              reserved1;              /* Reserved */
	uint16_t                             sci_int;                /* System vector of SCI interrupt */
	uint32_t                             smi_cmd;                /* Port address of SMI command port */
	uint8_t                              acpi_enable;            /* Value to write to smi_cmd to enable ACPI */
	uint8_t                              acpi_disable;           /* Value to write to smi_cmd to disable ACPI */
	uint8_t                              S4bios_req;             /* Value to write to SMI CMD to enter S4BIOS state */
	uint8_t                              reserved2;              /* Reserved - must be zero */
	uint32_t                             pm1a_evt_blk;           /* Port address of Power Mgt 1a acpi_event Reg Blk */
	uint32_t                             pm1b_evt_blk;           /* Port address of Power Mgt 1b acpi_event Reg Blk */
	uint32_t                             pm1a_cnt_blk;           /* Port address of Power Mgt 1a Control Reg Blk */
	uint32_t                             pm1b_cnt_blk;           /* Port address of Power Mgt 1b Control Reg Blk */
	uint32_t                             pm2_cnt_blk;            /* Port address of Power Mgt 2 Control Reg Blk */
	uint32_t                             pm_tmr_blk;             /* Port address of Power Mgt Timer Ctrl Reg Blk */
	uint32_t                             gpe0_blk;               /* Port addr of General Purpose acpi_event 0 Reg Blk */
	uint32_t                             gpe1_blk;               /* Port addr of General Purpose acpi_event 1 Reg Blk */
	uint8_t                              pm1_evt_len;            /* Byte length of ports at pm1_x_evt_blk */
	uint8_t                              pm1_cnt_len;            /* Byte length of ports at pm1_x_cnt_blk */
	uint8_t                              pm2_cnt_len;            /* Byte Length of ports at pm2_cnt_blk */
	uint8_t                              pm_tmr_len;              /* Byte Length of ports at pm_tm_blk */
	uint8_t                              gpe0_blk_len;           /* Byte Length of ports at gpe0_blk */
	uint8_t                              gpe1_blk_len;           /* Byte Length of ports at gpe1_blk */
	uint8_t                              gpe1_base;              /* Offset in gpe model where gpe1 events start */
	uint8_t                              reserved3;              /* Reserved */
	uint16_t                             plvl2_lat;              /* Worst case HW latency to enter/exit C2 state */
	uint16_t                             plvl3_lat;              /* Worst case HW latency to enter/exit C3 state */
	uint16_t                             flush_size;             /* Size of area read to flush caches */
	uint16_t                             flush_stride;           /* Stride used in flushing caches */
	uint8_t                              duty_offset;            /* Bit location of duty cycle field in p_cnt reg */
	uint8_t                              duty_width;             /* Bit width of duty cycle field in p_cnt reg */
	uint8_t                              day_alrm;               /* Index to day-of-month alarm in RTC CMOS RAM */
	uint8_t                              mon_alrm;               /* Index to month-of-year alarm in RTC CMOS RAM */
	uint8_t                              century;                /* Index to century in RTC CMOS RAM */
	uint8_t                              reserved4;              /* Reserved */
	uint8_t                              reserved4a;             /* Reserved */
	uint8_t                              reserved4b;             /* Reserved */
#if 0
	uint32_t                             wb_invd         : 1;    /* The wbinvd instruction works properly */
	uint32_t                             wb_invd_flush   : 1;    /* The wbinvd flushes but does not invalidate */
	uint32_t                             proc_c1         : 1;    /* All processors support C1 state */
	uint32_t                             plvl2_up        : 1;    /* C2 state works on MP system */
	uint32_t                             pwr_button      : 1;    /* Power button is handled as a generic feature */
	uint32_t                             sleep_button    : 1;    /* Sleep button is handled as a generic feature, or not present */
	uint32_t                             fixed_rTC       : 1;    /* RTC wakeup stat not in fixed register space */
	uint32_t                             rtcs4           : 1;    /* RTC wakeup stat not possible from S4 */
	uint32_t                             tmr_val_ext     : 1;    /* The tmr_val width is 32 bits (0 = 24 bits) */
	uint32_t                             reserved5       : 23;   /* Reserved - must be zero */
#else
        uint32_t flags;
#endif
} __attribute__((__packed__));

/*
 * MADT values and structures
 */

/* Values for MADT PCATCompat */

#define DUAL_PIC                0
#define MULTIPLE_APIC           1


/* Master MADT */

struct multiple_apic_table
{
	ACPI_TABLE_HEADER_DEF                           /* ACPI common table header */
	uint32_t                             local_apic_address;     /* Physical address of local APIC */
#if 0
	uint32_t                             PCATcompat      : 1;    /* A one indicates system also has dual 8259s */
	uint32_t                             reserved1       : 31;
#else
        uint32_t                             flags;
#endif
} __attribute__((__packed__));


/* Values for Type in APIC_HEADER_DEF */

#define APIC_PROCESSOR          0
#define APIC_IO                 1
#define APIC_XRUPT_OVERRIDE     2
#define APIC_NMI                3
#define APIC_LOCAL_NMI          4
#define APIC_ADDRESS_OVERRIDE   5
#define APIC_IO_SAPIC           6
#define APIC_LOCAL_SAPIC        7
#define APIC_XRUPT_SOURCE       8
#define APIC_RESERVED           9           /* 9 and greater are reserved */

/*
 * MADT sub-structures (Follow MULTIPLE_APIC_DESCRIPTION_TABLE)
 */
#define APIC_HEADER_DEF                     /* Common APIC sub-structure header */\
	uint8_t                              type; \
	uint8_t                              length;

/* Sub-structures for MADT */

struct madt_processor_apic
{
	APIC_HEADER_DEF
	uint8_t                              processor_id;           /* ACPI processor id */
	uint8_t                              local_apic_id;          /* Processor's local APIC id */
#if 0
	uint32_t                             processor_enabled: 1;   /* Processor is usable if set */
	uint32_t                             reserved2       : 31;   /* Reserved, must be zero */
#else
        uint32_t flags;
#endif
} __attribute__((__packed__));

struct madt_io_apic
{
	APIC_HEADER_DEF
	uint8_t                              io_apic_id;             /* I/O APIC ID */
	uint8_t                              reserved;               /* Reserved - must be zero */
	uint32_t                             address;                /* APIC physical address */
	uint32_t                             interrupt;              /* Global system interrupt where INTI
			  * lines start */
} __attribute__((__packed__));

struct madt_intsrcovr {
	APIC_HEADER_DEF
	uint8_t  bus;
	uint8_t  source;
	uint32_t gsi;
	uint16_t flags;
} __attribute__((packed));

#include "acpi-dsdt.hex"

static inline uint16_t cpu_to_le16(uint16_t x)
{
    return x;
}

static inline uint32_t cpu_to_le32(uint32_t x)
{
    return x;
}

static int acpi_checksum(const uint8_t *data, int len)
{
    int sum, i;
    sum = 0;
    for(i = 0; i < len; i++)
        sum += data[i];
    return (-sum) & 0xff;
}

static void acpi_build_table_header(struct acpi_table_header *h,
                                    char *sig, int len, uint8_t rev)
{
    memcpy(h->signature, sig, 4);
    h->length = cpu_to_le32(len);
    h->revision = rev;
#ifdef BX_QEMU
    memcpy(h->oem_id, "QEMU  ", 6);
    memcpy(h->oem_table_id, "QEMU", 4);
#else
    memcpy(h->oem_id, "BOCHS ", 6);
    memcpy(h->oem_table_id, "BXPC", 4);
#endif
    memcpy(h->oem_table_id + 4, sig, 4);
    h->oem_revision = cpu_to_le32(1);
#ifdef BX_QEMU
    memcpy(h->asl_compiler_id, "QEMU", 4);
#else
    memcpy(h->asl_compiler_id, "BXPC", 4);
#endif
    h->asl_compiler_revision = cpu_to_le32(1);
    h->checksum = acpi_checksum((void *)h, len);
}

/* base_addr must be a multiple of 4KB */
void acpi_bios_init(void)
{
    struct rsdp_descriptor *rsdp;
    struct rsdt_descriptor_rev1 *rsdt;
    struct fadt_descriptor_rev1 *fadt;
    struct facs_descriptor_rev1 *facs;
    struct multiple_apic_table *madt;
    uint8_t *dsdt;
    uint32_t base_addr, rsdt_addr, fadt_addr, addr, facs_addr, dsdt_addr;
    uint32_t acpi_tables_size, madt_addr, madt_size;
    int i;

    /* reserve memory space for tables */
#ifdef BX_USE_EBDA_TABLES
    ebda_cur_addr = align(ebda_cur_addr, 16);
    rsdp = (void *)(ebda_cur_addr);
    ebda_cur_addr += sizeof(*rsdp);
#else
    bios_table_cur_addr = align(bios_table_cur_addr, 16);
    rsdp = (void *)(bios_table_cur_addr);
    bios_table_cur_addr += sizeof(*rsdp);
#endif

    addr = base_addr = ram_size - ACPI_DATA_SIZE;
    rsdt_addr = addr;
    rsdt = (void *)(addr);
    addr += sizeof(*rsdt);

    fadt_addr = addr;
    fadt = (void *)(addr);
    addr += sizeof(*fadt);

    /* XXX: FACS should be in RAM */
    addr = (addr + 63) & ~63; /* 64 byte alignment for FACS */
    facs_addr = addr;
    facs = (void *)(addr);
    addr += sizeof(*facs);

    dsdt_addr = addr;
    dsdt = (void *)(addr);
    addr += sizeof(AmlCode);

    addr = (addr + 7) & ~7;
    madt_addr = addr;
    madt_size = sizeof(*madt) +
        sizeof(struct madt_processor_apic) * MAX_CPUS +
        sizeof(struct madt_io_apic);
    madt = (void *)(addr);
    addr += madt_size;

    acpi_tables_size = addr - base_addr;

    BX_INFO("ACPI tables: RSDP addr=0x%08lx ACPI DATA addr=0x%08lx size=0x%x\n",
            (unsigned long)rsdp,
            (unsigned long)rsdt, acpi_tables_size);

    /* RSDP */
    memset(rsdp, 0, sizeof(*rsdp));
    memcpy(rsdp->signature, "RSD PTR ", 8);
#ifdef BX_QEMU
    memcpy(rsdp->oem_id, "QEMU  ", 6);
#else
    memcpy(rsdp->oem_id, "BOCHS ", 6);
#endif
    rsdp->rsdt_physical_address = cpu_to_le32(rsdt_addr);
    rsdp->checksum = acpi_checksum((void *)rsdp, 20);

    /* RSDT */
    memset(rsdt, 0, sizeof(*rsdt));
    rsdt->table_offset_entry[0] = cpu_to_le32(fadt_addr);
    rsdt->table_offset_entry[1] = cpu_to_le32(madt_addr);
    acpi_build_table_header((struct acpi_table_header *)rsdt,
                            "RSDT", sizeof(*rsdt), 1);

    /* FADT */
    memset(fadt, 0, sizeof(*fadt));
    fadt->firmware_ctrl = cpu_to_le32(facs_addr);
    fadt->dsdt = cpu_to_le32(dsdt_addr);
    fadt->model = 1;
    fadt->reserved1 = 0;
    fadt->sci_int = cpu_to_le16(pm_sci_int);
    fadt->smi_cmd = cpu_to_le32(SMI_CMD_IO_ADDR);
    fadt->acpi_enable = 0xf1;
    fadt->acpi_disable = 0xf0;
    fadt->pm1a_evt_blk = cpu_to_le32(pm_io_base);
    fadt->pm1a_cnt_blk = cpu_to_le32(pm_io_base + 0x04);
    fadt->pm_tmr_blk = cpu_to_le32(pm_io_base + 0x08);
    fadt->pm1_evt_len = 4;
    fadt->pm1_cnt_len = 2;
    fadt->pm_tmr_len = 4;
    fadt->plvl2_lat = cpu_to_le16(0xfff); // C2 state not supported
    fadt->plvl3_lat = cpu_to_le16(0xfff); // C3 state not supported
    fadt->gpe0_blk = cpu_to_le32(0xafe0);
    fadt->gpe0_blk_len = 4;
    /* WBINVD + PROC_C1 + SLP_BUTTON + FIX_RTC */
    fadt->flags = cpu_to_le32((1 << 0) | (1 << 2) | (1 << 5) | (1 << 6));
    acpi_build_table_header((struct acpi_table_header *)fadt, "FACP",
                            sizeof(*fadt), 1);

    /* FACS */
    memset(facs, 0, sizeof(*facs));
    memcpy(facs->signature, "FACS", 4);
    facs->length = cpu_to_le32(sizeof(*facs));
    BX_INFO("Firmware waking vector %p\n", &facs->firmware_waking_vector);

    /* DSDT */
    memcpy(dsdt, AmlCode, sizeof(AmlCode));

    /* MADT */
    {
        struct madt_processor_apic *apic;
        struct madt_io_apic *io_apic;
        struct madt_intsrcovr *intsrcovr;

        memset(madt, 0, madt_size);
        madt->local_apic_address = cpu_to_le32(0xfee00000);
        madt->flags = cpu_to_le32(1);
        apic = (void *)(madt + 1);
        for(i=0;i<MAX_CPUS;i++) {
            apic->type = APIC_PROCESSOR;
            apic->length = sizeof(*apic);
            apic->processor_id = i;
            apic->local_apic_id = i;
            if (i < smp_cpus)
                apic->flags = cpu_to_le32(1);
            else
                apic->flags = 0;
            apic++;
        }
        io_apic = (void *)apic;
        io_apic->type = APIC_IO;
        io_apic->length = sizeof(*io_apic);
        io_apic->io_apic_id = smp_cpus;
        io_apic->address = cpu_to_le32(0xfec00000);
        io_apic->interrupt = cpu_to_le32(0);

        intsrcovr = (struct madt_intsrcovr*)(io_apic + 1);
        for ( i = 0; i < 16; i++ ) {
            if ( PCI_ISA_IRQ_MASK & (1U << i) ) {
                memset(intsrcovr, 0, sizeof(*intsrcovr));
                intsrcovr->type   = APIC_XRUPT_OVERRIDE;
                intsrcovr->length = sizeof(*intsrcovr);
                intsrcovr->source = i;
                intsrcovr->gsi    = i;
                intsrcovr->flags  = 0xd; /* active high, level triggered */
            } else {
                /* No need for a INT source override structure. */
                continue;
            }
            intsrcovr++;
            madt_size += sizeof(struct madt_intsrcovr);
        }
        acpi_build_table_header((struct acpi_table_header *)madt,
                                "APIC", madt_size, 1);
    }
}

/* SMBIOS entry point -- must be written to a 16-bit aligned address
   between 0xf0000 and 0xfffff.
 */
struct smbios_entry_point {
	char anchor_string[4];
	uint8_t checksum;
	uint8_t length;
	uint8_t smbios_major_version;
	uint8_t smbios_minor_version;
	uint16_t max_structure_size;
	uint8_t entry_point_revision;
	uint8_t formatted_area[5];
	char intermediate_anchor_string[5];
	uint8_t intermediate_checksum;
	uint16_t structure_table_length;
	uint32_t structure_table_address;
	uint16_t number_of_structures;
	uint8_t smbios_bcd_revision;
} __attribute__((__packed__));

/* This goes at the beginning of every SMBIOS structure. */
struct smbios_structure_header {
	uint8_t type;
	uint8_t length;
	uint16_t handle;
} __attribute__((__packed__));

/* SMBIOS type 0 - BIOS Information */
struct smbios_type_0 {
	struct smbios_structure_header header;
	uint8_t vendor_str;
	uint8_t bios_version_str;
	uint16_t bios_starting_address_segment;
	uint8_t bios_release_date_str;
	uint8_t bios_rom_size;
	uint8_t bios_characteristics[8];
	uint8_t bios_characteristics_extension_bytes[2];
	uint8_t system_bios_major_release;
	uint8_t system_bios_minor_release;
	uint8_t embedded_controller_major_release;
	uint8_t embedded_controller_minor_release;
} __attribute__((__packed__));

/* SMBIOS type 1 - System Information */
struct smbios_type_1 {
	struct smbios_structure_header header;
	uint8_t manufacturer_str;
	uint8_t product_name_str;
	uint8_t version_str;
	uint8_t serial_number_str;
	uint8_t uuid[16];
	uint8_t wake_up_type;
	uint8_t sku_number_str;
	uint8_t family_str;
} __attribute__((__packed__));

/* SMBIOS type 3 - System Enclosure (v2.3) */
struct smbios_type_3 {
	struct smbios_structure_header header;
	uint8_t manufacturer_str;
	uint8_t type;
	uint8_t version_str;
	uint8_t serial_number_str;
	uint8_t asset_tag_number_str;
	uint8_t boot_up_state;
	uint8_t power_supply_state;
	uint8_t thermal_state;
	uint8_t security_status;
    uint32_t oem_defined;
    uint8_t height;
    uint8_t number_of_power_cords;
    uint8_t contained_element_count;
    // contained elements follow
} __attribute__((__packed__));

/* SMBIOS type 4 - Processor Information (v2.0) */
struct smbios_type_4 {
	struct smbios_structure_header header;
	uint8_t socket_designation_str;
	uint8_t processor_type;
	uint8_t processor_family;
	uint8_t processor_manufacturer_str;
	uint32_t processor_id[2];
	uint8_t processor_version_str;
	uint8_t voltage;
	uint16_t external_clock;
	uint16_t max_speed;
	uint16_t current_speed;
	uint8_t status;
	uint8_t processor_upgrade;
        uint16_t l1_cache_handle;
        uint16_t l2_cache_handle;
        uint16_t l3_cache_handle;
} __attribute__((__packed__));

/* SMBIOS type 16 - Physical Memory Array
 *   Associated with one type 17 (Memory Device).
 */
struct smbios_type_16 {
	struct smbios_structure_header header;
	uint8_t location;
	uint8_t use;
	uint8_t error_correction;
	uint32_t maximum_capacity;
	uint16_t memory_error_information_handle;
	uint16_t number_of_memory_devices;
} __attribute__((__packed__));

/* SMBIOS type 17 - Memory Device
 *   Associated with one type 19
 */
struct smbios_type_17 {
	struct smbios_structure_header header;
	uint16_t physical_memory_array_handle;
	uint16_t memory_error_information_handle;
	uint16_t total_width;
	uint16_t data_width;
	uint16_t size;
	uint8_t form_factor;
	uint8_t device_set;
	uint8_t device_locator_str;
	uint8_t bank_locator_str;
	uint8_t memory_type;
	uint16_t type_detail;
} __attribute__((__packed__));

/* SMBIOS type 19 - Memory Array Mapped Address */
struct smbios_type_19 {
	struct smbios_structure_header header;
	uint32_t starting_address;
	uint32_t ending_address;
	uint16_t memory_array_handle;
	uint8_t partition_width;
} __attribute__((__packed__));

/* SMBIOS type 20 - Memory Device Mapped Address */
struct smbios_type_20 {
	struct smbios_structure_header header;
	uint32_t starting_address;
	uint32_t ending_address;
	uint16_t memory_device_handle;
	uint16_t memory_array_mapped_address_handle;
	uint8_t partition_row_position;
	uint8_t interleave_position;
	uint8_t interleaved_data_depth;
} __attribute__((__packed__));

/* SMBIOS type 32 - System Boot Information */
struct smbios_type_32 {
	struct smbios_structure_header header;
	uint8_t reserved[6];
	uint8_t boot_status;
} __attribute__((__packed__));

/* SMBIOS type 127 -- End-of-table */
struct smbios_type_127 {
	struct smbios_structure_header header;
} __attribute__((__packed__));

static void
smbios_entry_point_init(void *start,
                        uint16_t max_structure_size,
                        uint16_t structure_table_length,
                        uint32_t structure_table_address,
                        uint16_t number_of_structures)
{
    uint8_t sum;
    int i;
    struct smbios_entry_point *ep = (struct smbios_entry_point *)start;

    memcpy(ep->anchor_string, "_SM_", 4);
    ep->length = 0x1f;
    ep->smbios_major_version = 2;
    ep->smbios_minor_version = 4;
    ep->max_structure_size = max_structure_size;
    ep->entry_point_revision = 0;
    memset(ep->formatted_area, 0, 5);
    memcpy(ep->intermediate_anchor_string, "_DMI_", 5);

    ep->structure_table_length = structure_table_length;
    ep->structure_table_address = structure_table_address;
    ep->number_of_structures = number_of_structures;
    ep->smbios_bcd_revision = 0x24;

    ep->checksum = 0;
    ep->intermediate_checksum = 0;

    sum = 0;
    for (i = 0; i < 0x10; i++)
        sum += ((int8_t *)start)[i];
    ep->checksum = -sum;

    sum = 0;
    for (i = 0x10; i < ep->length; i++)
        sum += ((int8_t *)start)[i];
    ep->intermediate_checksum = -sum;
    }

/* Type 0 -- BIOS Information */
#define RELEASE_DATE_STR "01/01/2007"
static void *
smbios_type_0_init(void *start)
{
    struct smbios_type_0 *p = (struct smbios_type_0 *)start;

    p->header.type = 0;
    p->header.length = sizeof(struct smbios_type_0);
    p->header.handle = 0;

    p->vendor_str = 1;
    p->bios_version_str = 1;
    p->bios_starting_address_segment = 0xe800;
    p->bios_release_date_str = 2;
    p->bios_rom_size = 0; /* FIXME */

    memset(p->bios_characteristics, 0, 8);
    p->bios_characteristics[0] = 0x08; /* BIOS characteristics not supported */
    p->bios_characteristics_extension_bytes[0] = 0;
    p->bios_characteristics_extension_bytes[1] = 0;

    p->system_bios_major_release = 1;
    p->system_bios_minor_release = 0;
    p->embedded_controller_major_release = 0xff;
    p->embedded_controller_minor_release = 0xff;

    start += sizeof(struct smbios_type_0);
    memcpy((char *)start, BX_APPNAME, sizeof(BX_APPNAME));
    start += sizeof(BX_APPNAME);
    memcpy((char *)start, RELEASE_DATE_STR, sizeof(RELEASE_DATE_STR));
    start += sizeof(RELEASE_DATE_STR);
    *((uint8_t *)start) = 0;

    return start+1;
}

/* Type 1 -- System Information */
static void *
smbios_type_1_init(void *start)
{
    struct smbios_type_1 *p = (struct smbios_type_1 *)start;
    p->header.type = 1;
    p->header.length = sizeof(struct smbios_type_1);
    p->header.handle = 0x100;

    p->manufacturer_str = 0;
    p->product_name_str = 0;
    p->version_str = 0;
    p->serial_number_str = 0;

    memcpy(p->uuid, bios_uuid, 16);

    p->wake_up_type = 0x06; /* power switch */
    p->sku_number_str = 0;
    p->family_str = 0;

    start += sizeof(struct smbios_type_1);
    *((uint16_t *)start) = 0;

    return start+2;
}

/* Type 3 -- System Enclosure */
static void *
smbios_type_3_init(void *start)
{
    struct smbios_type_3 *p = (struct smbios_type_3 *)start;

    p->header.type = 3;
    p->header.length = sizeof(struct smbios_type_3);
    p->header.handle = 0x300;

    p->manufacturer_str = 0;
    p->type = 0x01; /* other */
    p->version_str = 0;
    p->serial_number_str = 0;
    p->asset_tag_number_str = 0;
    p->boot_up_state = 0x03; /* safe */
    p->power_supply_state = 0x03; /* safe */
    p->thermal_state = 0x03; /* safe */
    p->security_status = 0x02; /* unknown */
    p->oem_defined = 0;
    p->height = 0;
    p->number_of_power_cords = 0;
    p->contained_element_count = 0;

    start += sizeof(struct smbios_type_3);
    *((uint16_t *)start) = 0;

    return start+2;
}

/* Type 4 -- Processor Information */
static void *
smbios_type_4_init(void *start, unsigned int cpu_number)
{
    struct smbios_type_4 *p = (struct smbios_type_4 *)start;

    p->header.type = 4;
    p->header.length = sizeof(struct smbios_type_4);
    p->header.handle = 0x400 + cpu_number;

    p->socket_designation_str = 1;
    p->processor_type = 0x03; /* CPU */
    p->processor_family = 0x01; /* other */
    p->processor_manufacturer_str = 0;

    p->processor_id[0] = cpuid_signature;
    p->processor_id[1] = cpuid_features;

    p->processor_version_str = 0;
    p->voltage = 0;
    p->external_clock = 0;

    p->max_speed = 0; /* unknown */
    p->current_speed = 0; /* unknown */

    p->status = 0x41; /* socket populated, CPU enabled */
    p->processor_upgrade = 0x01; /* other */

    p->l1_cache_handle = 0xffff; /* cache information structure not provided */
    p->l2_cache_handle = 0xffff;
    p->l3_cache_handle = 0xffff;

    start += sizeof(struct smbios_type_4);

    memcpy((char *)start, "CPU  " "\0" "" "\0" "", 7);
	((char *)start)[4] = cpu_number + '0';

    return start+7;
}

/* Type 16 -- Physical Memory Array */
static void *
smbios_type_16_init(void *start, uint32_t memsize, int nr_mem_devs)
{
    struct smbios_type_16 *p = (struct smbios_type_16*)start;

    p->header.type = 16;
    p->header.length = sizeof(struct smbios_type_16);
    p->header.handle = 0x1000;

    p->location = 0x01; /* other */
    p->use = 0x03; /* system memory */
    p->error_correction = 0x01; /* other */
    p->maximum_capacity = memsize * 1024;
    p->memory_error_information_handle = 0xfffe; /* none provided */
    p->number_of_memory_devices = nr_mem_devs;

    start += sizeof(struct smbios_type_16);
    *((uint16_t *)start) = 0;

    return start + 2;
}

/* Type 17 -- Memory Device */
static void *
smbios_type_17_init(void *start, uint32_t memory_size_mb, int instance)
{
    struct smbios_type_17 *p = (struct smbios_type_17 *)start;

    p->header.type = 17;
    p->header.length = sizeof(struct smbios_type_17);
    p->header.handle = 0x1100 + instance;

    p->physical_memory_array_handle = 0x1000;
    p->total_width = 64;
    p->data_width = 64;
/* TODO: should assert in case something is wrong   ASSERT((memory_size_mb & ~0x7fff) == 0); */
    p->size = memory_size_mb;
    p->form_factor = 0x09; /* DIMM */
    p->device_set = 0;
    p->device_locator_str = 1;
    p->bank_locator_str = 0;
    p->memory_type = 0x07; /* RAM */
    p->type_detail = 0;

    start += sizeof(struct smbios_type_17);
    snprintf(start, 8, "DIMM %d", instance);
    start += strlen(start) + 1;
    *((uint8_t *)start) = 0;

    return start+1;
}

/* Type 19 -- Memory Array Mapped Address */
static void *
smbios_type_19_init(void *start, uint32_t memory_size_mb, int instance)
{
    struct smbios_type_19 *p = (struct smbios_type_19 *)start;

    p->header.type = 19;
    p->header.length = sizeof(struct smbios_type_19);
    p->header.handle = 0x1300 + instance;

    p->starting_address = instance << 24;
    p->ending_address = p->starting_address + (memory_size_mb << 10) - 1;
    p->memory_array_handle = 0x1000;
    p->partition_width = 1;

    start += sizeof(struct smbios_type_19);
    *((uint16_t *)start) = 0;

    return start + 2;
}

/* Type 20 -- Memory Device Mapped Address */
static void *
smbios_type_20_init(void *start, uint32_t memory_size_mb, int instance)
{
    struct smbios_type_20 *p = (struct smbios_type_20 *)start;

    p->header.type = 20;
    p->header.length = sizeof(struct smbios_type_20);
    p->header.handle = 0x1400 + instance;

    p->starting_address = instance << 24;
    p->ending_address = p->starting_address + (memory_size_mb << 10) - 1;
    p->memory_device_handle = 0x1100 + instance;
    p->memory_array_mapped_address_handle = 0x1300 + instance;
    p->partition_row_position = 1;
    p->interleave_position = 0;
    p->interleaved_data_depth = 0;

    start += sizeof(struct smbios_type_20);

    *((uint16_t *)start) = 0;
    return start+2;
}

/* Type 32 -- System Boot Information */
static void *
smbios_type_32_init(void *start)
{
    struct smbios_type_32 *p = (struct smbios_type_32 *)start;

    p->header.type = 32;
    p->header.length = sizeof(struct smbios_type_32);
    p->header.handle = 0x2000;
    memset(p->reserved, 0, 6);
    p->boot_status = 0; /* no errors detected */

    start += sizeof(struct smbios_type_32);
    *((uint16_t *)start) = 0;

    return start+2;
}

/* Type 127 -- End of Table */
static void *
smbios_type_127_init(void *start)
{
    struct smbios_type_127 *p = (struct smbios_type_127 *)start;

    p->header.type = 127;
    p->header.length = sizeof(struct smbios_type_127);
    p->header.handle = 0x7f00;

    start += sizeof(struct smbios_type_127);
    *((uint16_t *)start) = 0;

    return start + 2;
}

void smbios_init(void)
{
    unsigned cpu_num, nr_structs = 0, max_struct_size = 0;
    char *start, *p, *q;
    int memsize = (ram_end == ram_size) ? ram_size / (1024 * 1024) :
                  (ram_end - (1ull << 32) + ram_size) / (1024 * 1024);
    int i, nr_mem_devs;

#ifdef BX_USE_EBDA_TABLES
    ebda_cur_addr = align(ebda_cur_addr, 16);
    start = (void *)(ebda_cur_addr);
#else
    bios_table_cur_addr = align(bios_table_cur_addr, 16);
    start = (void *)(bios_table_cur_addr);
#endif

	p = (char *)start + sizeof(struct smbios_entry_point);

#define add_struct(fn) do{ \
    q = (fn); \
    nr_structs++; \
    if ((q - p) > max_struct_size) \
        max_struct_size = q - p; \
    p = q; \
}while (0)

    add_struct(smbios_type_0_init(p));
    add_struct(smbios_type_1_init(p));
    add_struct(smbios_type_3_init(p));
    for (cpu_num = 1; cpu_num <= smp_cpus; cpu_num++)
        add_struct(smbios_type_4_init(p, cpu_num));

    /* Each 'memory device' covers up to 16GB of address space. */
    nr_mem_devs = (memsize + 0x3fff) >> 14;
    add_struct(smbios_type_16_init(p, memsize, nr_mem_devs));
    for ( i = 0; i < nr_mem_devs; i++ )
    {
        uint32_t dev_memsize = ((i == (nr_mem_devs - 1))
                                ? (memsize & 0x3fff) : 0x4000);
        add_struct(smbios_type_17_init(p, dev_memsize, i));
        add_struct(smbios_type_19_init(p, dev_memsize, i));
        add_struct(smbios_type_20_init(p, dev_memsize, i));
    }

    add_struct(smbios_type_32_init(p));
    add_struct(smbios_type_127_init(p));

#undef add_struct

    smbios_entry_point_init(
        start, max_struct_size,
        (p - (char *)start) - sizeof(struct smbios_entry_point),
        (uint32_t)(start + sizeof(struct smbios_entry_point)),
        nr_structs);

#ifdef BX_USE_EBDA_TABLES
    ebda_cur_addr += (p - (char *)start);
#else
    bios_table_cur_addr += (p - (char *)start);
#endif

    BX_INFO("SMBIOS table addr=0x%08lx\n", (unsigned long)start);
}

static uint32_t find_resume_vector(void)
{
    unsigned long addr, start, end;

#ifdef BX_USE_EBDA_TABLES
    start = align(ebda_cur_addr, 16);
    end = 0xa000 << 4;
#else
    if (bios_table_cur_addr == 0)
        return 0;
    start = align(bios_table_cur_addr, 16);
    end = bios_table_end_addr;
#endif

    for (addr = start; addr < end; addr += 16) {
        if (!memcmp((void*)addr, "RSD PTR ", 8)) {
            struct rsdp_descriptor *rsdp = (void*)addr;
            struct rsdt_descriptor_rev1 *rsdt = (void*)rsdp->rsdt_physical_address;
            struct fadt_descriptor_rev1 *fadt = (void*)rsdt->table_offset_entry[0];
            struct facs_descriptor_rev1 *facs = (void*)fadt->firmware_ctrl;
            return facs->firmware_waking_vector;
        }
    }

    return 0;
}

static void find_440fx(PCIDevice *d)
{
    uint16_t vendor_id, device_id;

    vendor_id = pci_config_readw(d, PCI_VENDOR_ID);
    device_id = pci_config_readw(d, PCI_DEVICE_ID);

    if (vendor_id == PCI_VENDOR_ID_INTEL && device_id == PCI_DEVICE_ID_INTEL_82441)
        i440_pcidev = *d;
}

static void reinit_piix4_pm(PCIDevice *d)
{
    uint16_t vendor_id, device_id;

    vendor_id = pci_config_readw(d, PCI_VENDOR_ID);
    device_id = pci_config_readw(d, PCI_DEVICE_ID);

    if (vendor_id == PCI_VENDOR_ID_INTEL && device_id == PCI_DEVICE_ID_INTEL_82371AB_3)
        piix4_pm_enable(d);
}

void rombios32_init(uint32_t *s3_resume_vector, uint8_t *shutdown_flag)
{
    BX_INFO("Starting rombios32\n");
    BX_INFO("Shutdown flag %x\n", *shutdown_flag);

#ifdef BX_QEMU
    qemu_cfg_port = qemu_cfg_port_probe();
#endif

    init_smp_msrs();

#ifdef BX_QEMU
    qemu_cfg_port = qemu_cfg_port_probe();
#endif

    ram_probe();

    cpu_probe();

    smp_probe();

    find_bios_table_area();

    if (*shutdown_flag == 0xfe) {
        /* redirect bios read access to RAM */
        pci_for_each_device(find_440fx);
        bios_lock_shadow_ram(); /* bios is already copied */
        *s3_resume_vector = find_resume_vector();
        if (!*s3_resume_vector) {
            BX_INFO("This is S3 resume but wakeup vector is NULL\n");
        } else {
            BX_INFO("S3 resume vector %p\n", *s3_resume_vector);
            pci_for_each_device(reinit_piix4_pm);
        }
        return;
    }

    pci_bios_init();

    if (bios_table_cur_addr != 0) {

        mptable_init();

        uuid_probe();

        smbios_init();

        if (acpi_enabled)
            acpi_bios_init();

        bios_lock_shadow_ram();

        BX_INFO("bios_table_cur_addr: 0x%08lx\n", bios_table_cur_addr);
        if (bios_table_cur_addr > bios_table_end_addr)
            BX_PANIC("bios_table_end_addr overflow!\n");
#ifdef BX_USE_EBDA_TABLES
        BX_INFO("ebda_cur_addr: 0x%08lx\n", ebda_cur_addr);
        if (ebda_cur_addr > 0xA0000)
            BX_PANIC("ebda_cur_addr overflow!\n");
#endif
    }
}<|MERGE_RESOLUTION|>--- conflicted
+++ resolved
@@ -452,7 +452,6 @@
 unsigned long bios_table_cur_addr;
 unsigned long bios_table_end_addr;
 
-<<<<<<< HEAD
 void init_smp_msrs(void)
 {
     *(uint32_t *)SMP_MSR_ADDR = 0;
@@ -470,8 +469,6 @@
     p->ecx = 0;
 }
 
-=======
->>>>>>> efb564ce
 #ifdef BX_QEMU
 #define QEMU_CFG_CTL_PORT 0x510
 #define QEMU_CFG_DATA_PORT 0x511
@@ -480,7 +477,6 @@
 #define QEMU_CFG_UUID       0x02
 
 int qemu_cfg_port;
-<<<<<<< HEAD
 
 void qemu_cfg_select(int f)
 {
@@ -498,25 +494,6 @@
         if (inb(QEMU_CFG_DATA_PORT) != sig[i])
             return 0;
 
-=======
-
-void qemu_cfg_select(int f)
-{
-    outw(QEMU_CFG_CTL_PORT, f);
-}
-
-int qemu_cfg_port_probe()
-{
-    char *sig = "QEMU";
-    int i;
-
-    qemu_cfg_select(QEMU_CFG_SIGNATURE);
-
-    for (i = 0; i < 4; i++)
-        if (inb(QEMU_CFG_DATA_PORT) != sig[i])
-            return 0;
-
->>>>>>> efb564ce
     return 1;
 }
 
@@ -655,15 +632,10 @@
 
 #ifndef BX_QEMU
         delay_ms(10);
-<<<<<<< HEAD
 #else
-	while (cmos_readb(0x5f) + 1 != readw((void *)CPU_COUNT_ADDR))
+	while (cmos_readb(0x5f) + 1 != smp_cpus)
 	    ;
 #endif
-
-        smp_cpus = readw((void *)CPU_COUNT_ADDR);
-=======
->>>>>>> efb564ce
     }
     BX_INFO("Found %d cpu(s)\n", readw(&smp_cpus));
 }
