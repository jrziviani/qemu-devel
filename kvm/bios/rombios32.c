/////////////////////////////////////////////////////////////////////////
// $Id: rombios32.c,v 1.11 2007/08/03 13:56:13 vruppert Exp $
/////////////////////////////////////////////////////////////////////////
//
//  32 bit Bochs BIOS init code
//  Copyright (C) 2006 Fabrice Bellard
//
//  This library is free software; you can redistribute it and/or
//  modify it under the terms of the GNU Lesser General Public
//  License as published by the Free Software Foundation; either
//  version 2 of the License, or (at your option) any later version.
//
//  This library is distributed in the hope that it will be useful,
//  but WITHOUT ANY WARRANTY; without even the implied warranty of
//  MERCHANTABILITY or FITNESS FOR A PARTICULAR PURPOSE.  See the GNU
//  Lesser General Public License for more details.
//
//  You should have received a copy of the GNU Lesser General Public
//  License along with this library; if not, write to the Free Software
//  Foundation, Inc., 51 Franklin Street, Fifth Floor, Boston, MA  02110-1301 USA
#include <stdarg.h>
#include <stddef.h>

#include "rombios.h"

typedef signed char  int8_t;
typedef short int16_t;
typedef int   int32_t;
typedef long long int64_t;
typedef unsigned char  uint8_t;
typedef unsigned short uint16_t;
typedef unsigned int   uint32_t;
typedef unsigned long long uint64_t;

/* if true, put the MP float table and ACPI RSDT in EBDA and the MP
   table in RAM. Unfortunately, Linux has bugs with that, so we prefer
   to modify the BIOS in shadow RAM */
//#define BX_USE_EBDA_TABLES

/* define it if the (emulated) hardware supports SMM mode */
#define BX_USE_SMM

#define cpuid(index, eax, ebx, ecx, edx) \
  asm volatile ("cpuid" \
                : "=a" (eax), "=b" (ebx), "=c" (ecx), "=d" (edx) \
                : "0" (index))

#define wbinvd() asm volatile("wbinvd")

#define CPUID_APIC (1 << 9)

#define APIC_BASE    ((uint8_t *)0xfee00000)
#define APIC_ICR_LOW 0x300
#define APIC_SVR     0x0F0
#define APIC_ID      0x020
#define APIC_LVT3    0x370

/* IRQs 5,9,10,11 */
#define PCI_ISA_IRQ_MASK    0x0e20U

#define APIC_ENABLED 0x0100

#define AP_BOOT_ADDR 0x10000

#define MPTABLE_MAX_SIZE  0x00002000
#define SMI_CMD_IO_ADDR   0xb2

#define BIOS_TMP_STORAGE  0x00030000 /* 64 KB used to copy the BIOS to shadow RAM */

#define MSR_MTRRcap			0x000000fe
#define MSR_MTRRfix64K_00000		0x00000250
#define MSR_MTRRfix16K_80000		0x00000258
#define MSR_MTRRfix16K_A0000		0x00000259
#define MSR_MTRRfix4K_C0000		0x00000268
#define MSR_MTRRfix4K_C8000		0x00000269
#define MSR_MTRRfix4K_D0000		0x0000026a
#define MSR_MTRRfix4K_D8000		0x0000026b
#define MSR_MTRRfix4K_E0000		0x0000026c
#define MSR_MTRRfix4K_E8000		0x0000026d
#define MSR_MTRRfix4K_F0000		0x0000026e
#define MSR_MTRRfix4K_F8000		0x0000026f
#define MSR_MTRRdefType			0x000002ff

#define MTRRphysBase_MSR(reg) (0x200 + 2 * (reg))
#define MTRRphysMask_MSR(reg) (0x200 + 2 * (reg) + 1)

static inline void outl(int addr, int val)
{
    asm volatile ("outl %1, %w0" : : "d" (addr), "a" (val));
}

static inline void outw(int addr, int val)
{
    asm volatile ("outw %w1, %w0" : : "d" (addr), "a" (val));
}

static inline void outb(int addr, int val)
{
    asm volatile ("outb %b1, %w0" : : "d" (addr), "a" (val));
}

static inline uint32_t inl(int addr)
{
    uint32_t val;
    asm volatile ("inl %w1, %0" : "=a" (val) : "d" (addr));
    return val;
}

static inline uint16_t inw(int addr)
{
    uint16_t val;
    asm volatile ("inw %w1, %w0" : "=a" (val) : "d" (addr));
    return val;
}

static inline uint8_t inb(int addr)
{
    uint8_t val;
    asm volatile ("inb %w1, %b0" : "=a" (val) : "d" (addr));
    return val;
}

static inline void writel(void *addr, uint32_t val)
{
    *(volatile uint32_t *)addr = val;
}

static inline void writew(void *addr, uint16_t val)
{
    *(volatile uint16_t *)addr = val;
}

static inline void writeb(void *addr, uint8_t val)
{
    *(volatile uint8_t *)addr = val;
}

static inline uint32_t readl(const void *addr)
{
    return *(volatile const uint32_t *)addr;
}

static inline uint16_t readw(const void *addr)
{
    return *(volatile const uint16_t *)addr;
}

static inline uint8_t readb(const void *addr)
{
    return *(volatile const uint8_t *)addr;
}

static inline void putc(int c)
{
    outb(INFO_PORT, c);
}

static uint64_t rdmsr(unsigned index)
{
    unsigned long long ret;

    asm ("rdmsr" : "=A"(ret) : "c"(index));
    return ret;
}

static void wrmsr(unsigned index, uint64_t val)
{
    asm volatile ("wrmsr" : : "c"(index), "A"(val));
}

static inline int isdigit(int c)
{
    return c >= '0' && c <= '9';
}

void *memset(void *d1, int val, size_t len)
{
    uint8_t *d = d1;

    while (len--) {
        *d++ = val;
    }
    return d1;
}

void *memcpy(void *d1, const void *s1, size_t len)
{
    uint8_t *d = d1;
    const uint8_t *s = s1;

    while (len--) {
        *d++ = *s++;
    }
    return d1;
}

void *memmove(void *d1, const void *s1, size_t len)
{
    uint8_t *d = d1;
    const uint8_t *s = s1;

    if (d <= s) {
        while (len--) {
            *d++ = *s++;
        }
    } else {
        d += len;
        s += len;
        while (len--) {
            *--d = *--s;
        }
    }
    return d1;
}

size_t strlen(const char *s)
{
    const char *s1;
    for(s1 = s; *s1 != '\0'; s1++);
    return s1 - s;
}

/* from BSD ppp sources */
int vsnprintf(char *buf, int buflen, const char *fmt, va_list args)
{
    int c, i, n;
    int width, prec, fillch;
    int base, len, neg;
    unsigned long val = 0;
    const char *f;
    char *str, *buf0;
    char num[32];
    static const char hexchars[] = "0123456789abcdef";

    buf0 = buf;
    --buflen;
    while (buflen > 0) {
	for (f = fmt; *f != '%' && *f != 0; ++f)
	    ;
	if (f > fmt) {
	    len = f - fmt;
	    if (len > buflen)
		len = buflen;
	    memcpy(buf, fmt, len);
	    buf += len;
	    buflen -= len;
	    fmt = f;
	}
	if (*fmt == 0)
	    break;
	c = *++fmt;
	width = prec = 0;
	fillch = ' ';
	if (c == '0') {
	    fillch = '0';
	    c = *++fmt;
	}
	if (c == '*') {
	    width = va_arg(args, int);
	    c = *++fmt;
	} else {
	    while (isdigit(c)) {
		width = width * 10 + c - '0';
		c = *++fmt;
	    }
	}
	if (c == '.') {
	    c = *++fmt;
	    if (c == '*') {
		prec = va_arg(args, int);
		c = *++fmt;
	    } else {
		while (isdigit(c)) {
		    prec = prec * 10 + c - '0';
		    c = *++fmt;
		}
	    }
	}
        /* modifiers */
        switch(c) {
        case 'l':
            c = *++fmt;
            break;
        default:
            break;
        }
        str = 0;
	base = 0;
	neg = 0;
	++fmt;
	switch (c) {
	case 'd':
	    i = va_arg(args, int);
	    if (i < 0) {
		neg = 1;
		val = -i;
	    } else
		val = i;
	    base = 10;
	    break;
	case 'o':
	    val = va_arg(args, unsigned int);
	    base = 8;
	    break;
	case 'x':
	case 'X':
	    val = va_arg(args, unsigned int);
	    base = 16;
	    break;
	case 'p':
	    val = (unsigned long) va_arg(args, void *);
	    base = 16;
	    neg = 2;
	    break;
	case 's':
	    str = va_arg(args, char *);
	    break;
	case 'c':
	    num[0] = va_arg(args, int);
	    num[1] = 0;
	    str = num;
	    break;
	default:
	    *buf++ = '%';
	    if (c != '%')
		--fmt;		/* so %z outputs %z etc. */
	    --buflen;
	    continue;
	}
	if (base != 0) {
	    str = num + sizeof(num);
	    *--str = 0;
	    while (str > num + neg) {
		*--str = hexchars[val % base];
		val = val / base;
		if (--prec <= 0 && val == 0)
		    break;
	    }
	    switch (neg) {
	    case 1:
		*--str = '-';
		break;
	    case 2:
		*--str = 'x';
		*--str = '0';
		break;
	    }
	    len = num + sizeof(num) - 1 - str;
	} else {
	    len = strlen(str);
	    if (prec > 0 && len > prec)
		len = prec;
	}
	if (width > 0) {
	    if (width > buflen)
		width = buflen;
	    if ((n = width - len) > 0) {
		buflen -= n;
		for (; n > 0; --n)
		    *buf++ = fillch;
	    }
	}
	if (len > buflen)
	    len = buflen;
	memcpy(buf, str, len);
	buf += len;
	buflen -= len;
    }
    *buf = 0;
    return buf - buf0;
}

void bios_printf(int flags, const char *fmt, ...)
{
    va_list ap;
    char buf[1024];
    const char *s;

    if ((flags & BIOS_PRINTF_DEBHALT) == BIOS_PRINTF_DEBHALT)
        outb(PANIC_PORT2, 0x00);

    va_start(ap, fmt);
    vsnprintf(buf, sizeof(buf), fmt, ap);
    s = buf;
    while (*s)
        putc(*s++);
    va_end(ap);
}

void delay_ms(int n)
{
    int i, j;
    for(i = 0; i < n; i++) {
#ifdef BX_QEMU
        /* approximative ! */
        for(j = 0; j < 1000000; j++);
#else
        {
          int r1, r2;
          j = 66;
          r1 = inb(0x61) & 0x10;
          do {
            r2 = inb(0x61) & 0x10;
            if (r1 != r2) {
              j--;
              r1 = r2;
            }
          } while (j > 0);
        }
#endif
    }
}

int smp_cpus;
uint32_t cpuid_signature;
uint32_t cpuid_features;
uint32_t cpuid_ext_features;
unsigned long ram_size;
uint64_t above4g_ram_size;
uint8_t bios_uuid[16];
#ifdef BX_USE_EBDA_TABLES
unsigned long ebda_cur_addr;
#endif
int acpi_enabled;
uint32_t pm_io_base, smb_io_base;
int pm_sci_int;
unsigned long bios_table_cur_addr;
unsigned long bios_table_end_addr;

void init_smp_msrs(void)
{
    *(uint32_t *)SMP_MSR_ADDR = 0;
}

void wrmsr_smp(uint32_t index, uint64_t val)
{
    static struct { uint32_t ecx, eax, edx; } *p = (void *)SMP_MSR_ADDR;

    wrmsr(index, val);
    p->ecx = index;
    p->eax = val;
    p->edx = val >> 32;
    ++p;
    p->ecx = 0;
}

void uuid_probe(void)
{
#ifdef BX_QEMU
    uint32_t eax, ebx, ecx, edx;

    // check if backdoor port exists
    asm volatile ("outl %%eax, %%dx"
        : "=a" (eax), "=b" (ebx), "=c" (ecx), "=d" (edx)
        : "a" (0x564d5868), "b" (0), "c" (0xa), "d" (0x5658));
    if (ebx == 0x564d5868) {
        uint32_t *uuid_ptr = (uint32_t *)bios_uuid;
        // get uuid
        asm volatile ("outl %%eax, %%dx"
            : "=a" (eax), "=b" (ebx), "=c" (ecx), "=d" (edx)
            : "a" (0x564d5868), "c" (0x13), "d" (0x5658));
        uuid_ptr[0] = eax;
        uuid_ptr[1] = ebx;
        uuid_ptr[2] = ecx;
        uuid_ptr[3] = edx;
    } else
#endif
    {
        // UUID not set
        memset(bios_uuid, 0, 16);
    }
}

void cpu_probe(void)
{
    uint32_t eax, ebx, ecx, edx;
    cpuid(1, eax, ebx, ecx, edx);
    cpuid_signature = eax;
    cpuid_features = edx;
    cpuid_ext_features = ecx;
}

static int cmos_readb(int addr)
{
    outb(0x70, addr);
    return inb(0x71);
}

void setup_mtrr(void)
{
    int i, vcnt, fix, wc;
    uint32_t mtrr_cap;
    union {
        uint8_t valb[8];
        uint64_t val;
    } u;
    uint64_t vbase, vmask;

    mtrr_cap = rdmsr(MSR_MTRRcap);
    vcnt = mtrr_cap & 0xff;
    fix = mtrr_cap & 0x100;
    wc = mtrr_cap & 0x400;
    if (!vcnt || !fix)
	return;
    u.val = 0;
    for (i = 0; i < 8; ++i)
        if (ram_size >= 65536 * (i + 1))
            u.valb[i] = 6;
    wrmsr_smp(MSR_MTRRfix64K_00000, u.val);
    u.val = 0;
    for (i = 0; i < 8; ++i)
        if (ram_size >= 65536 * 8 + 16384 * (i + 1))
            u.valb[i] = 6;
    wrmsr_smp(MSR_MTRRfix16K_80000, u.val);
    wrmsr_smp(MSR_MTRRfix16K_A0000, 0);
    wrmsr_smp(MSR_MTRRfix4K_C0000, 0);
    wrmsr_smp(MSR_MTRRfix4K_C8000, 0);
    wrmsr_smp(MSR_MTRRfix4K_D0000, 0);
    wrmsr_smp(MSR_MTRRfix4K_D8000, 0);
    wrmsr_smp(MSR_MTRRfix4K_E0000, 0);
    wrmsr_smp(MSR_MTRRfix4K_E8000, 0);
    wrmsr_smp(MSR_MTRRfix4K_F0000, 0);
    wrmsr_smp(MSR_MTRRfix4K_F8000, 0);
    vbase = 0;
    --vcnt; /* leave one mtrr for VRAM */
    for (i = 0; i < vcnt && vbase < ram_size; ++i) {
        vmask = (1ull << 40) - 1;
        while (vbase + vmask + 1 > ram_size)
            vmask >>= 1;
        wrmsr_smp(MTRRphysBase_MSR(i), vbase | 6);
        wrmsr_smp(MTRRphysMask_MSR(i), (~vmask & 0xfffffff000ull) | 0x800);
        vbase += vmask + 1;
    }
    for (vbase = 1ull << 32; i < vcnt && vbase < above4g_ram_size; ++i) {
        vmask = (1ull << 40) - 1;
        while (vbase + vmask + 1 > above4g_ram_size)
            vmask >>= 1;
        wrmsr_smp(MTRRphysBase_MSR(i), vbase | 6);
        wrmsr_smp(MTRRphysMask_MSR(i), (~vmask & 0xfffffff000ull) | 0x800);
        vbase += vmask + 1;
    }
    wrmsr_smp(MSR_MTRRdefType, 0xc00);
}

void ram_probe(void)
{
  if (cmos_readb(0x34) | cmos_readb(0x35))
    ram_size = (cmos_readb(0x34) | (cmos_readb(0x35) << 8)) * 65536 +
        16 * 1024 * 1024;
  else
<<<<<<< HEAD
    ram_size = (cmos_readb(0x17) | (cmos_readb(0x18) << 8)) * 1024;

  if (cmos_readb(0x5b) | cmos_readb(0x5c) | cmos_readb(0x5d))
    above4g_ram_size = ((uint64_t)cmos_readb(0x5b) << 16) |
        ((uint64_t)cmos_readb(0x5c) << 24) | ((uint64_t)cmos_readb(0x5d) << 32);

  if (above4g_ram_size)
    above4g_ram_size += 1ull << 32;

=======
    ram_size = (cmos_readb(0x30) | (cmos_readb(0x31) << 8)) * 1024 +
        1 * 1024 * 1024;
  BX_INFO("ram_size=0x%08lx\n", ram_size);
>>>>>>> 200e41c6
#ifdef BX_USE_EBDA_TABLES
  ebda_cur_addr = ((*(uint16_t *)(0x40e)) << 4) + 0x380;
  BX_INFO("ebda_cur_addr: 0x%08lx\n", ebda_cur_addr);
#endif
<<<<<<< HEAD
    BX_INFO("ram_size=0x%08lx\n", ram_size);
    BX_INFO("top of ram %ldMB\n", above4g_ram_size >> 20);
  setup_mtrr();
=======
>>>>>>> 200e41c6
}

/****************************************************/
/* SMP probe */

extern uint8_t smp_ap_boot_code_start;
extern uint8_t smp_ap_boot_code_end;

/* find the number of CPUs by launching a SIPI to them */
void smp_probe(void)
{
    uint32_t val, sipi_vector;

    smp_cpus = 1;
    if (cpuid_features & CPUID_APIC) {

        /* enable local APIC */
        val = readl(APIC_BASE + APIC_SVR);
        val |= APIC_ENABLED;
        writel(APIC_BASE + APIC_SVR, val);

        writew((void *)CPU_COUNT_ADDR, 1);
        /* copy AP boot code */
        memcpy((void *)AP_BOOT_ADDR, &smp_ap_boot_code_start,
               &smp_ap_boot_code_end - &smp_ap_boot_code_start);

        /* broadcast SIPI */
        writel(APIC_BASE + APIC_ICR_LOW, 0x000C4500);
        sipi_vector = AP_BOOT_ADDR >> 12;
        writel(APIC_BASE + APIC_ICR_LOW, 0x000C4600 | sipi_vector);
	asm volatile(
		     "xor %%eax, %%eax \n\t"
		     "xor %%edx, %%edx \n\t"
		     "mov $0x10, %%ecx \n\t"
		     "wrmsr"
		     : : : "eax", "ecx", "edx");

#ifndef BX_QEMU
        delay_ms(10);
#else
	while (cmos_readb(0x5f) + 1 != readw((void *)CPU_COUNT_ADDR))
	    ;
#endif

        smp_cpus = readw((void *)CPU_COUNT_ADDR);
    }
    BX_INFO("Found %d cpu(s)\n", smp_cpus);
}

/****************************************************/
/* PCI init */

#define PCI_ADDRESS_SPACE_MEM		0x00
#define PCI_ADDRESS_SPACE_IO		0x01
#define PCI_ADDRESS_SPACE_MEM_PREFETCH	0x08

#define PCI_ROM_SLOT 6
#define PCI_NUM_REGIONS 7

#define PCI_DEVICES_MAX 64

#define PCI_VENDOR_ID		0x00	/* 16 bits */
#define PCI_DEVICE_ID		0x02	/* 16 bits */
#define PCI_COMMAND		0x04	/* 16 bits */
#define  PCI_COMMAND_IO		0x1	/* Enable response in I/O space */
#define  PCI_COMMAND_MEMORY	0x2	/* Enable response in Memory space */
#define PCI_CLASS_DEVICE        0x0a    /* Device class */
#define PCI_INTERRUPT_LINE	0x3c	/* 8 bits */
#define PCI_INTERRUPT_PIN	0x3d	/* 8 bits */
#define PCI_MIN_GNT		0x3e	/* 8 bits */
#define PCI_MAX_LAT		0x3f	/* 8 bits */

#define PCI_VENDOR_ID_INTEL             0x8086
#define PCI_DEVICE_ID_INTEL_82441       0x1237
#define PCI_DEVICE_ID_INTEL_82371SB_0   0x7000
#define PCI_DEVICE_ID_INTEL_82371SB_1   0x7010
#define PCI_DEVICE_ID_INTEL_82371AB_0   0x7110
#define PCI_DEVICE_ID_INTEL_82371AB     0x7111
#define PCI_DEVICE_ID_INTEL_82371AB_3   0x7113

#define PCI_VENDOR_ID_IBM               0x1014
#define PCI_VENDOR_ID_APPLE             0x106b

typedef struct PCIDevice {
    int bus;
    int devfn;
} PCIDevice;

static uint32_t pci_bios_io_addr;
static uint32_t pci_bios_mem_addr;
static uint32_t pci_bios_bigmem_addr;
/* host irqs corresponding to PCI irqs A-D */
static uint8_t pci_irqs[4] = { 10, 10, 11, 11 };
static PCIDevice i440_pcidev;

static void pci_config_writel(PCIDevice *d, uint32_t addr, uint32_t val)
{
    outl(0xcf8, 0x80000000 | (d->bus << 16) | (d->devfn << 8) | (addr & 0xfc));
    outl(0xcfc, val);
}

static void pci_config_writew(PCIDevice *d, uint32_t addr, uint32_t val)
{
    outl(0xcf8, 0x80000000 | (d->bus << 16) | (d->devfn << 8) | (addr & 0xfc));
    outw(0xcfc + (addr & 2), val);
}

static void pci_config_writeb(PCIDevice *d, uint32_t addr, uint32_t val)
{
    outl(0xcf8, 0x80000000 | (d->bus << 16) | (d->devfn << 8) | (addr & 0xfc));
    outb(0xcfc + (addr & 3), val);
}

static uint32_t pci_config_readl(PCIDevice *d, uint32_t addr)
{
    outl(0xcf8, 0x80000000 | (d->bus << 16) | (d->devfn << 8) | (addr & 0xfc));
    return inl(0xcfc);
}

static uint32_t pci_config_readw(PCIDevice *d, uint32_t addr)
{
    outl(0xcf8, 0x80000000 | (d->bus << 16) | (d->devfn << 8) | (addr & 0xfc));
    return inw(0xcfc + (addr & 2));
}

static uint32_t pci_config_readb(PCIDevice *d, uint32_t addr)
{
    outl(0xcf8, 0x80000000 | (d->bus << 16) | (d->devfn << 8) | (addr & 0xfc));
    return inb(0xcfc + (addr & 3));
}

static void pci_set_io_region_addr(PCIDevice *d, int region_num, uint32_t addr)
{
    uint16_t cmd;
    uint32_t ofs, old_addr;

    if ( region_num == PCI_ROM_SLOT ) {
        ofs = 0x30;
    }else{
        ofs = 0x10 + region_num * 4;
    }

    old_addr = pci_config_readl(d, ofs);

    pci_config_writel(d, ofs, addr);
    BX_INFO("region %d: 0x%08x\n", region_num, addr);

    /* enable memory mappings */
    cmd = pci_config_readw(d, PCI_COMMAND);
    if ( region_num == PCI_ROM_SLOT )
        cmd |= 2;
    else if (old_addr & PCI_ADDRESS_SPACE_IO)
        cmd |= 1;
    else
        cmd |= 2;
    pci_config_writew(d, PCI_COMMAND, cmd);
}

/* return the global irq number corresponding to a given device irq
   pin. We could also use the bus number to have a more precise
   mapping. */
static int pci_slot_get_pirq(PCIDevice *pci_dev, int irq_num)
{
    int slot_addend;
    slot_addend = (pci_dev->devfn >> 3) - 1;
    return (irq_num + slot_addend) & 3;
}

static int find_bios_table_area(void)
{
    unsigned long addr;
    for(addr = 0xf0000; addr < 0x100000; addr += 16) {
        if (*(uint32_t *)addr == 0xaafb4442) {
            bios_table_cur_addr = addr + 8;
            bios_table_end_addr = bios_table_cur_addr + *(uint32_t *)(addr + 4);
            BX_INFO("bios_table_addr: 0x%08lx end=0x%08lx\n",
                    bios_table_cur_addr, bios_table_end_addr);
            return 0;
        }
    }
    return -1;
}

static void bios_shadow_init(PCIDevice *d)
{
    int v;

    if (find_bios_table_area() < 0)
        return;

    /* remap the BIOS to shadow RAM an keep it read/write while we
       are writing tables */
    v = pci_config_readb(d, 0x59);
    v &= 0xcf;
    pci_config_writeb(d, 0x59, v);
    memcpy((void *)BIOS_TMP_STORAGE, (void *)0x000f0000, 0x10000);
    v |= 0x30;
    pci_config_writeb(d, 0x59, v);
    memcpy((void *)0x000f0000, (void *)BIOS_TMP_STORAGE, 0x10000);

    i440_pcidev = *d;
}

static void bios_lock_shadow_ram(void)
{
    PCIDevice *d = &i440_pcidev;
    int v;

    wbinvd();
    v = pci_config_readb(d, 0x59);
    v = (v & 0x0f) | (0x10);
    pci_config_writeb(d, 0x59, v);
}

static void pci_bios_init_bridges(PCIDevice *d)
{
    uint16_t vendor_id, device_id;

    vendor_id = pci_config_readw(d, PCI_VENDOR_ID);
    device_id = pci_config_readw(d, PCI_DEVICE_ID);

    if (vendor_id == PCI_VENDOR_ID_INTEL &&
       (device_id == PCI_DEVICE_ID_INTEL_82371SB_0 ||
        device_id == PCI_DEVICE_ID_INTEL_82371AB_0)) {
        int i, irq;
        uint8_t elcr[2];

        /* PIIX3/PIIX4 PCI to ISA bridge */

        elcr[0] = 0x00;
        elcr[1] = 0x00;
        for(i = 0; i < 4; i++) {
            irq = pci_irqs[i];
            /* set to trigger level */
            elcr[irq >> 3] |= (1 << (irq & 7));
            /* activate irq remapping in PIIX */
            pci_config_writeb(d, 0x60 + i, irq);
        }
        outb(0x4d0, elcr[0]);
        outb(0x4d1, elcr[1]);
        BX_INFO("PIIX3/PIIX4 init: elcr=%02x %02x\n",
                elcr[0], elcr[1]);
    } else if (vendor_id == PCI_VENDOR_ID_INTEL && device_id == PCI_DEVICE_ID_INTEL_82441) {
        /* i440 PCI bridge */
        bios_shadow_init(d);
    }
}

extern uint8_t smm_relocation_start, smm_relocation_end;
extern uint8_t smm_code_start, smm_code_end;

#ifdef BX_USE_SMM
static void smm_init(PCIDevice *d)
{
    uint32_t value;

    /* check if SMM init is already done */
    value = pci_config_readl(d, 0x58);
    if ((value & (1 << 25)) == 0) {

        /* copy the SMM relocation code */
        memcpy((void *)0x38000, &smm_relocation_start,
               &smm_relocation_end - &smm_relocation_start);

        /* enable SMI generation when writing to the APMC register */
        pci_config_writel(d, 0x58, value | (1 << 25));

        /* init APM status port */
        outb(0xb3, 0x01);

        /* raise an SMI interrupt */
        outb(0xb2, 0x00);

        /* wait until SMM code executed */
        while (inb(0xb3) != 0x00);

        /* enable the SMM memory window */
        pci_config_writeb(&i440_pcidev, 0x72, 0x02 | 0x48);

        /* copy the SMM code */
        memcpy((void *)0xa8000, &smm_code_start,
               &smm_code_end - &smm_code_start);
        wbinvd();

        /* close the SMM memory window and enable normal SMM */
        pci_config_writeb(&i440_pcidev, 0x72, 0x02 | 0x08);
    }
}
#endif

static void pci_bios_init_device(PCIDevice *d)
{
    int class;
    uint32_t *paddr;
    int i, pin, pic_irq, vendor_id, device_id;

    class = pci_config_readw(d, PCI_CLASS_DEVICE);
    vendor_id = pci_config_readw(d, PCI_VENDOR_ID);
    device_id = pci_config_readw(d, PCI_DEVICE_ID);
    BX_INFO("PCI: bus=%d devfn=0x%02x: vendor_id=0x%04x device_id=0x%04x\n",
            d->bus, d->devfn, vendor_id, device_id);
    switch(class) {
    case 0x0101:
        if (vendor_id == PCI_VENDOR_ID_INTEL &&
           (device_id == PCI_DEVICE_ID_INTEL_82371SB_1 ||
            device_id == PCI_DEVICE_ID_INTEL_82371AB)) {
            /* PIIX3/PIIX4 IDE */
            pci_config_writew(d, 0x40, 0x8000); // enable IDE0
            pci_config_writew(d, 0x42, 0x8000); // enable IDE1
            goto default_map;
        } else {
            /* IDE: we map it as in ISA mode */
            pci_set_io_region_addr(d, 0, 0x1f0);
            pci_set_io_region_addr(d, 1, 0x3f4);
            pci_set_io_region_addr(d, 2, 0x170);
            pci_set_io_region_addr(d, 3, 0x374);
        }
        break;
    case 0x0300:
        if (vendor_id != 0x1234)
            goto default_map;
        /* VGA: map frame buffer to default Bochs VBE address */
        pci_set_io_region_addr(d, 0, 0xE0000000);
        break;
    case 0x0800:
        /* PIC */
        if (vendor_id == PCI_VENDOR_ID_IBM) {
            /* IBM */
            if (device_id == 0x0046 || device_id == 0xFFFF) {
                /* MPIC & MPIC2 */
                pci_set_io_region_addr(d, 0, 0x80800000 + 0x00040000);
            }
        }
        break;
    case 0xff00:
        if (vendor_id == PCI_VENDOR_ID_APPLE &&
            (device_id == 0x0017 || device_id == 0x0022)) {
            /* macio bridge */
            pci_set_io_region_addr(d, 0, 0x80800000);
        }
        break;
    default:
    default_map:
        /* default memory mappings */
        for(i = 0; i < PCI_NUM_REGIONS; i++) {
            int ofs;
            uint32_t val, size ;

            if (i == PCI_ROM_SLOT)
                ofs = 0x30;
            else
                ofs = 0x10 + i * 4;
            pci_config_writel(d, ofs, 0xffffffff);
            val = pci_config_readl(d, ofs);
            if (val != 0) {
                size = (~(val & ~0xf)) + 1;
                if (val & PCI_ADDRESS_SPACE_IO)
                    paddr = &pci_bios_io_addr;
                else if (size >= 0x04000000)
                    paddr = &pci_bios_bigmem_addr;
                else
                    paddr = &pci_bios_mem_addr;
                *paddr = (*paddr + size - 1) & ~(size - 1);
                pci_set_io_region_addr(d, i, *paddr);
                *paddr += size;
            }
        }
        break;
    }

    /* map the interrupt */
    pin = pci_config_readb(d, PCI_INTERRUPT_PIN);
    if (pin != 0) {
        pin = pci_slot_get_pirq(d, pin - 1);
        pic_irq = pci_irqs[pin];
        pci_config_writeb(d, PCI_INTERRUPT_LINE, pic_irq);
    }

    if (vendor_id == PCI_VENDOR_ID_INTEL && device_id == PCI_DEVICE_ID_INTEL_82371AB_3) {
        /* PIIX4 Power Management device (for ACPI) */

        // acpi sci is hardwired to 9
        pci_config_writeb(d, PCI_INTERRUPT_LINE, 9);

        pm_io_base = PM_IO_BASE;
        pci_config_writel(d, 0x40, pm_io_base | 1);
        pci_config_writeb(d, 0x80, 0x01); /* enable PM io space */
        smb_io_base = SMB_IO_BASE;
        pci_config_writel(d, 0x90, smb_io_base | 1);
        pci_config_writeb(d, 0xd2, 0x09); /* enable SMBus io space */
        pm_sci_int = pci_config_readb(d, PCI_INTERRUPT_LINE);
#ifdef BX_USE_SMM
        smm_init(d);
#endif
        acpi_enabled = 1;
    }
}

void pci_for_each_device(void (*init_func)(PCIDevice *d))
{
    PCIDevice d1, *d = &d1;
    int bus, devfn;
    uint16_t vendor_id, device_id;

    for(bus = 0; bus < 1; bus++) {
        for(devfn = 0; devfn < 256; devfn++) {
            d->bus = bus;
            d->devfn = devfn;
            vendor_id = pci_config_readw(d, PCI_VENDOR_ID);
            device_id = pci_config_readw(d, PCI_DEVICE_ID);
            if (vendor_id != 0xffff || device_id != 0xffff) {
                init_func(d);
            }
        }
    }
}

void pci_bios_init(void)
{
    pci_bios_io_addr = 0xc000;
    pci_bios_mem_addr = 0xf0000000;
    pci_bios_bigmem_addr = ram_size;
    if (pci_bios_bigmem_addr < 0x90000000)
        pci_bios_bigmem_addr = 0x90000000;

    pci_for_each_device(pci_bios_init_bridges);

    pci_for_each_device(pci_bios_init_device);
}

/****************************************************/
/* Multi Processor table init */

static void putb(uint8_t **pp, int val)
{
    uint8_t *q;
    q = *pp;
    *q++ = val;
    *pp = q;
}

static void putstr(uint8_t **pp, const char *str)
{
    uint8_t *q;
    q = *pp;
    while (*str)
        *q++ = *str++;
    *pp = q;
}

static void putle16(uint8_t **pp, int val)
{
    uint8_t *q;
    q = *pp;
    *q++ = val;
    *q++ = val >> 8;
    *pp = q;
}

static void putle32(uint8_t **pp, int val)
{
    uint8_t *q;
    q = *pp;
    *q++ = val;
    *q++ = val >> 8;
    *q++ = val >> 16;
    *q++ = val >> 24;
    *pp = q;
}

static int mpf_checksum(const uint8_t *data, int len)
{
    int sum, i;
    sum = 0;
    for(i = 0; i < len; i++)
        sum += data[i];
    return sum & 0xff;
}

static unsigned long align(unsigned long addr, unsigned long v)
{
    return (addr + v - 1) & ~(v - 1);
}

static void mptable_init(void)
{
    uint8_t *mp_config_table, *q, *float_pointer_struct;
    int ioapic_id, i, len;
    int mp_config_table_size;

#ifdef BX_USE_EBDA_TABLES
    mp_config_table = (uint8_t *)(ram_size - ACPI_DATA_SIZE - MPTABLE_MAX_SIZE);
#else
    bios_table_cur_addr = align(bios_table_cur_addr, 16);
    mp_config_table = (uint8_t *)bios_table_cur_addr;
#endif
    q = mp_config_table;
    putstr(&q, "PCMP"); /* "PCMP signature */
    putle16(&q, 0); /* table length (patched later) */
    putb(&q, 4); /* spec rev */
    putb(&q, 0); /* checksum (patched later) */
#ifdef BX_QEMU
    putstr(&q, "QEMUCPU "); /* OEM id */
#else
    putstr(&q, "BOCHSCPU");
#endif
    putstr(&q, "0.1         "); /* vendor id */
    putle32(&q, 0); /* OEM table ptr */
    putle16(&q, 0); /* OEM table size */
    putle16(&q, MAX_CPUS + 18); /* entry count */
    putle32(&q, 0xfee00000); /* local APIC addr */
    putle16(&q, 0); /* ext table length */
    putb(&q, 0); /* ext table checksum */
    putb(&q, 0); /* reserved */

    for(i = 0; i < MAX_CPUS ; i++) {
        putb(&q, 0); /* entry type = processor */
        putb(&q, i); /* APIC id */
        putb(&q, 0x11); /* local APIC version number */
        if (i == 0)
            putb(&q, 3); /* cpu flags: enabled, bootstrap cpu */
        else if ( i < smp_cpus)
            putb(&q, 1); /* cpu flags: enabled */
        else
            putb(&q, 0); /* cpu flags: disabled */
        putb(&q, 0); /* cpu signature */
        putb(&q, 6);
        putb(&q, 0);
        putb(&q, 0);
        putle16(&q, 0x201); /* feature flags */
        putle16(&q, 0);

        putle16(&q, 0); /* reserved */
        putle16(&q, 0);
        putle16(&q, 0);
        putle16(&q, 0);
    }

    /* isa bus */
    putb(&q, 1); /* entry type = bus */
    putb(&q, 0); /* bus ID */
    putstr(&q, "ISA   ");

    /* ioapic */
    ioapic_id = smp_cpus;
    putb(&q, 2); /* entry type = I/O APIC */
    putb(&q, ioapic_id); /* apic ID */
    putb(&q, 0x11); /* I/O APIC version number */
    putb(&q, 1); /* enable */
    putle32(&q, 0xfec00000); /* I/O APIC addr */

    /* irqs */
    for(i = 0; i < 16; i++) {
        putb(&q, 3); /* entry type = I/O interrupt */
        putb(&q, 0); /* interrupt type = vectored interrupt */
        putb(&q, 0); /* flags: po=0, el=0 */
        putb(&q, 0);
        putb(&q, 0); /* source bus ID = ISA */
        putb(&q, i); /* source bus IRQ */
        putb(&q, ioapic_id); /* dest I/O APIC ID */
        putb(&q, i); /* dest I/O APIC interrupt in */
    }
    /* patch length */
    len = q - mp_config_table;
    mp_config_table[4] = len;
    mp_config_table[5] = len >> 8;

    mp_config_table[7] = -mpf_checksum(mp_config_table, q - mp_config_table);

    mp_config_table_size = q - mp_config_table;

#ifndef BX_USE_EBDA_TABLES
    bios_table_cur_addr += mp_config_table_size;
#endif

    /* floating pointer structure */
#ifdef BX_USE_EBDA_TABLES
    ebda_cur_addr = align(ebda_cur_addr, 16);
    float_pointer_struct = (uint8_t *)ebda_cur_addr;
#else
    bios_table_cur_addr = align(bios_table_cur_addr, 16);
    float_pointer_struct = (uint8_t *)bios_table_cur_addr;
#endif
    q = float_pointer_struct;
    putstr(&q, "_MP_");
    /* pointer to MP config table */
    putle32(&q, (unsigned long)mp_config_table);

    putb(&q, 1); /* length in 16 byte units */
    putb(&q, 4); /* MP spec revision */
    putb(&q, 0); /* checksum (patched later) */
    putb(&q, 0); /* MP feature byte 1 */

    putb(&q, 0);
    putb(&q, 0);
    putb(&q, 0);
    putb(&q, 0);
    float_pointer_struct[10] =
        -mpf_checksum(float_pointer_struct, q - float_pointer_struct);
#ifdef BX_USE_EBDA_TABLES
    ebda_cur_addr += (q - float_pointer_struct);
#else
    bios_table_cur_addr += (q - float_pointer_struct);
#endif
    BX_INFO("MP table addr=0x%08lx MPC table addr=0x%08lx size=0x%x\n",
            (unsigned long)float_pointer_struct,
            (unsigned long)mp_config_table,
            mp_config_table_size);
}

/****************************************************/
/* ACPI tables init */

/* Table structure from Linux kernel (the ACPI tables are under the
   BSD license) */

#define ACPI_TABLE_HEADER_DEF   /* ACPI common table header */ \
	uint8_t                            signature [4];          /* ACPI signature (4 ASCII characters) */\
	uint32_t                             length;                 /* Length of table, in bytes, including header */\
	uint8_t                              revision;               /* ACPI Specification minor version # */\
	uint8_t                              checksum;               /* To make sum of entire table == 0 */\
	uint8_t                            oem_id [6];             /* OEM identification */\
	uint8_t                            oem_table_id [8];       /* OEM table identification */\
	uint32_t                             oem_revision;           /* OEM revision number */\
	uint8_t                            asl_compiler_id [4];    /* ASL compiler vendor ID */\
	uint32_t                             asl_compiler_revision;  /* ASL compiler revision number */


struct acpi_table_header         /* ACPI common table header */
{
	ACPI_TABLE_HEADER_DEF
};

struct rsdp_descriptor         /* Root System Descriptor Pointer */
{
	uint8_t                            signature [8];          /* ACPI signature, contains "RSD PTR " */
	uint8_t                              checksum;               /* To make sum of struct == 0 */
	uint8_t                            oem_id [6];             /* OEM identification */
	uint8_t                              revision;               /* Must be 0 for 1.0, 2 for 2.0 */
	uint32_t                             rsdt_physical_address;  /* 32-bit physical address of RSDT */
	uint32_t                             length;                 /* XSDT Length in bytes including hdr */
	uint64_t                             xsdt_physical_address;  /* 64-bit physical address of XSDT */
	uint8_t                              extended_checksum;      /* Checksum of entire table */
	uint8_t                            reserved [3];           /* Reserved field must be 0 */
};

/*
 * ACPI 1.0 Root System Description Table (RSDT)
 */
struct rsdt_descriptor_rev1
{
	ACPI_TABLE_HEADER_DEF                           /* ACPI common table header */
	uint32_t                             table_offset_entry [2]; /* Array of pointers to other */
			 /* ACPI tables */
};

/*
 * ACPI 1.0 Firmware ACPI Control Structure (FACS)
 */
struct facs_descriptor_rev1
{
	uint8_t                            signature[4];           /* ACPI Signature */
	uint32_t                             length;                 /* Length of structure, in bytes */
	uint32_t                             hardware_signature;     /* Hardware configuration signature */
	uint32_t                             firmware_waking_vector; /* ACPI OS waking vector */
	uint32_t                             global_lock;            /* Global Lock */
	uint32_t                             S4bios_f        : 1;    /* Indicates if S4BIOS support is present */
	uint32_t                             reserved1       : 31;   /* Must be 0 */
	uint8_t                              resverved3 [40];        /* Reserved - must be zero */
};


/*
 * ACPI 1.0 Fixed ACPI Description Table (FADT)
 */
struct fadt_descriptor_rev1
{
	ACPI_TABLE_HEADER_DEF                           /* ACPI common table header */
	uint32_t                             firmware_ctrl;          /* Physical address of FACS */
	uint32_t                             dsdt;                   /* Physical address of DSDT */
	uint8_t                              model;                  /* System Interrupt Model */
	uint8_t                              reserved1;              /* Reserved */
	uint16_t                             sci_int;                /* System vector of SCI interrupt */
	uint32_t                             smi_cmd;                /* Port address of SMI command port */
	uint8_t                              acpi_enable;            /* Value to write to smi_cmd to enable ACPI */
	uint8_t                              acpi_disable;           /* Value to write to smi_cmd to disable ACPI */
	uint8_t                              S4bios_req;             /* Value to write to SMI CMD to enter S4BIOS state */
	uint8_t                              reserved2;              /* Reserved - must be zero */
	uint32_t                             pm1a_evt_blk;           /* Port address of Power Mgt 1a acpi_event Reg Blk */
	uint32_t                             pm1b_evt_blk;           /* Port address of Power Mgt 1b acpi_event Reg Blk */
	uint32_t                             pm1a_cnt_blk;           /* Port address of Power Mgt 1a Control Reg Blk */
	uint32_t                             pm1b_cnt_blk;           /* Port address of Power Mgt 1b Control Reg Blk */
	uint32_t                             pm2_cnt_blk;            /* Port address of Power Mgt 2 Control Reg Blk */
	uint32_t                             pm_tmr_blk;             /* Port address of Power Mgt Timer Ctrl Reg Blk */
	uint32_t                             gpe0_blk;               /* Port addr of General Purpose acpi_event 0 Reg Blk */
	uint32_t                             gpe1_blk;               /* Port addr of General Purpose acpi_event 1 Reg Blk */
	uint8_t                              pm1_evt_len;            /* Byte length of ports at pm1_x_evt_blk */
	uint8_t                              pm1_cnt_len;            /* Byte length of ports at pm1_x_cnt_blk */
	uint8_t                              pm2_cnt_len;            /* Byte Length of ports at pm2_cnt_blk */
	uint8_t                              pm_tmr_len;              /* Byte Length of ports at pm_tm_blk */
	uint8_t                              gpe0_blk_len;           /* Byte Length of ports at gpe0_blk */
	uint8_t                              gpe1_blk_len;           /* Byte Length of ports at gpe1_blk */
	uint8_t                              gpe1_base;              /* Offset in gpe model where gpe1 events start */
	uint8_t                              reserved3;              /* Reserved */
	uint16_t                             plvl2_lat;              /* Worst case HW latency to enter/exit C2 state */
	uint16_t                             plvl3_lat;              /* Worst case HW latency to enter/exit C3 state */
	uint16_t                             flush_size;             /* Size of area read to flush caches */
	uint16_t                             flush_stride;           /* Stride used in flushing caches */
	uint8_t                              duty_offset;            /* Bit location of duty cycle field in p_cnt reg */
	uint8_t                              duty_width;             /* Bit width of duty cycle field in p_cnt reg */
	uint8_t                              day_alrm;               /* Index to day-of-month alarm in RTC CMOS RAM */
	uint8_t                              mon_alrm;               /* Index to month-of-year alarm in RTC CMOS RAM */
	uint8_t                              century;                /* Index to century in RTC CMOS RAM */
	uint8_t                              reserved4;              /* Reserved */
	uint8_t                              reserved4a;             /* Reserved */
	uint8_t                              reserved4b;             /* Reserved */
#if 0
	uint32_t                             wb_invd         : 1;    /* The wbinvd instruction works properly */
	uint32_t                             wb_invd_flush   : 1;    /* The wbinvd flushes but does not invalidate */
	uint32_t                             proc_c1         : 1;    /* All processors support C1 state */
	uint32_t                             plvl2_up        : 1;    /* C2 state works on MP system */
	uint32_t                             pwr_button      : 1;    /* Power button is handled as a generic feature */
	uint32_t                             sleep_button    : 1;    /* Sleep button is handled as a generic feature, or not present */
	uint32_t                             fixed_rTC       : 1;    /* RTC wakeup stat not in fixed register space */
	uint32_t                             rtcs4           : 1;    /* RTC wakeup stat not possible from S4 */
	uint32_t                             tmr_val_ext     : 1;    /* The tmr_val width is 32 bits (0 = 24 bits) */
	uint32_t                             reserved5       : 23;   /* Reserved - must be zero */
#else
        uint32_t flags;
#endif
};

/*
 * MADT values and structures
 */

/* Values for MADT PCATCompat */

#define DUAL_PIC                0
#define MULTIPLE_APIC           1


/* Master MADT */

struct multiple_apic_table
{
	ACPI_TABLE_HEADER_DEF                           /* ACPI common table header */
	uint32_t                             local_apic_address;     /* Physical address of local APIC */
#if 0
	uint32_t                             PCATcompat      : 1;    /* A one indicates system also has dual 8259s */
	uint32_t                             reserved1       : 31;
#else
        uint32_t                             flags;
#endif
};


/* Values for Type in APIC_HEADER_DEF */

#define APIC_PROCESSOR          0
#define APIC_IO                 1
#define APIC_XRUPT_OVERRIDE     2
#define APIC_NMI                3
#define APIC_LOCAL_NMI          4
#define APIC_ADDRESS_OVERRIDE   5
#define APIC_IO_SAPIC           6
#define APIC_LOCAL_SAPIC        7
#define APIC_XRUPT_SOURCE       8
#define APIC_RESERVED           9           /* 9 and greater are reserved */

/*
 * MADT sub-structures (Follow MULTIPLE_APIC_DESCRIPTION_TABLE)
 */
#define APIC_HEADER_DEF                     /* Common APIC sub-structure header */\
	uint8_t                              type; \
	uint8_t                              length;

/* Sub-structures for MADT */

struct madt_processor_apic
{
	APIC_HEADER_DEF
	uint8_t                              processor_id;           /* ACPI processor id */
	uint8_t                              local_apic_id;          /* Processor's local APIC id */
#if 0
	uint32_t                             processor_enabled: 1;   /* Processor is usable if set */
	uint32_t                             reserved2       : 31;   /* Reserved, must be zero */
#else
        uint32_t flags;
#endif
};

struct madt_io_apic
{
	APIC_HEADER_DEF
	uint8_t                              io_apic_id;             /* I/O APIC ID */
	uint8_t                              reserved;               /* Reserved - must be zero */
	uint32_t                             address;                /* APIC physical address */
	uint32_t                             interrupt;              /* Global system interrupt where INTI
			  * lines start */
};

struct madt_intsrcovr {
	APIC_HEADER_DEF
	uint8_t  bus;
	uint8_t  source;
	uint32_t gsi;
	uint16_t flags;
} __attribute__((packed));

#include "acpi-dsdt.hex"

static inline uint16_t cpu_to_le16(uint16_t x)
{
    return x;
}

static inline uint32_t cpu_to_le32(uint32_t x)
{
    return x;
}

static int acpi_checksum(const uint8_t *data, int len)
{
    int sum, i;
    sum = 0;
    for(i = 0; i < len; i++)
        sum += data[i];
    return (-sum) & 0xff;
}

static void acpi_build_table_header(struct acpi_table_header *h,
                                    char *sig, int len, uint8_t rev)
{
    memcpy(h->signature, sig, 4);
    h->length = cpu_to_le32(len);
    h->revision = rev;
#ifdef BX_QEMU
    memcpy(h->oem_id, "QEMU  ", 6);
    memcpy(h->oem_table_id, "QEMU", 4);
#else
    memcpy(h->oem_id, "BOCHS ", 6);
    memcpy(h->oem_table_id, "BXPC", 4);
#endif
    memcpy(h->oem_table_id + 4, sig, 4);
    h->oem_revision = cpu_to_le32(1);
#ifdef BX_QEMU
    memcpy(h->asl_compiler_id, "QEMU", 4);
#else
    memcpy(h->asl_compiler_id, "BXPC", 4);
#endif
    h->asl_compiler_revision = cpu_to_le32(1);
    h->checksum = acpi_checksum((void *)h, len);
}

/* base_addr must be a multiple of 4KB */
void acpi_bios_init(void)
{
    struct rsdp_descriptor *rsdp;
    struct rsdt_descriptor_rev1 *rsdt;
    struct fadt_descriptor_rev1 *fadt;
    struct facs_descriptor_rev1 *facs;
    struct multiple_apic_table *madt;
    uint8_t *dsdt;
    uint32_t base_addr, rsdt_addr, fadt_addr, addr, facs_addr, dsdt_addr;
    uint32_t acpi_tables_size, madt_addr, madt_size;
    int i;

    /* reserve memory space for tables */
#ifdef BX_USE_EBDA_TABLES
    ebda_cur_addr = align(ebda_cur_addr, 16);
    rsdp = (void *)(ebda_cur_addr);
    ebda_cur_addr += sizeof(*rsdp);
#else
    bios_table_cur_addr = align(bios_table_cur_addr, 16);
    rsdp = (void *)(bios_table_cur_addr);
    bios_table_cur_addr += sizeof(*rsdp);
#endif

    addr = base_addr = ram_size - ACPI_DATA_SIZE;
    rsdt_addr = addr;
    rsdt = (void *)(addr);
    addr += sizeof(*rsdt);

    fadt_addr = addr;
    fadt = (void *)(addr);
    addr += sizeof(*fadt);

    /* XXX: FACS should be in RAM */
    addr = (addr + 63) & ~63; /* 64 byte alignment for FACS */
    facs_addr = addr;
    facs = (void *)(addr);
    addr += sizeof(*facs);

    dsdt_addr = addr;
    dsdt = (void *)(addr);
    addr += sizeof(AmlCode);

    addr = (addr + 7) & ~7;
    madt_addr = addr;
    madt_size = sizeof(*madt) +
        sizeof(struct madt_processor_apic) * MAX_CPUS +
        sizeof(struct madt_io_apic);
    madt = (void *)(addr);
    addr += madt_size;

    acpi_tables_size = addr - base_addr;

    BX_INFO("ACPI tables: RSDP addr=0x%08lx ACPI DATA addr=0x%08lx size=0x%x\n",
            (unsigned long)rsdp,
            (unsigned long)rsdt, acpi_tables_size);

    /* RSDP */
    memset(rsdp, 0, sizeof(*rsdp));
    memcpy(rsdp->signature, "RSD PTR ", 8);
#ifdef BX_QEMU
    memcpy(rsdp->oem_id, "QEMU  ", 6);
#else
    memcpy(rsdp->oem_id, "BOCHS ", 6);
#endif
    rsdp->rsdt_physical_address = cpu_to_le32(rsdt_addr);
    rsdp->checksum = acpi_checksum((void *)rsdp, 20);

    /* RSDT */
    memset(rsdt, 0, sizeof(*rsdt));
    rsdt->table_offset_entry[0] = cpu_to_le32(fadt_addr);
    rsdt->table_offset_entry[1] = cpu_to_le32(madt_addr);
    acpi_build_table_header((struct acpi_table_header *)rsdt,
                            "RSDT", sizeof(*rsdt), 1);

    /* FADT */
    memset(fadt, 0, sizeof(*fadt));
    fadt->firmware_ctrl = cpu_to_le32(facs_addr);
    fadt->dsdt = cpu_to_le32(dsdt_addr);
    fadt->model = 1;
    fadt->reserved1 = 0;
    fadt->sci_int = cpu_to_le16(pm_sci_int);
    fadt->smi_cmd = cpu_to_le32(SMI_CMD_IO_ADDR);
    fadt->acpi_enable = 0xf1;
    fadt->acpi_disable = 0xf0;
    fadt->pm1a_evt_blk = cpu_to_le32(pm_io_base);
    fadt->pm1a_cnt_blk = cpu_to_le32(pm_io_base + 0x04);
    fadt->pm_tmr_blk = cpu_to_le32(pm_io_base + 0x08);
    fadt->pm1_evt_len = 4;
    fadt->pm1_cnt_len = 2;
    fadt->pm_tmr_len = 4;
<<<<<<< HEAD
    fadt->plvl2_lat = cpu_to_le16(0x0fff); // C2 state not supported
    fadt->plvl3_lat = cpu_to_le16(0x0fff); // C3 state not supported
    fadt->gpe0_blk = cpu_to_le32(0xafe0);
    fadt->gpe0_blk_len = 4;
    /* WBINVD + PROC_C1 + SLP_BUTTON + FIX_RTC */
    fadt->flags = cpu_to_le32((1 << 0) | (1 << 2) | (1 << 5) | (1 << 6));
=======
    fadt->plvl2_lat = cpu_to_le16(0xfff); // C2 state not supported
    fadt->plvl3_lat = cpu_to_le16(0xfff); // C3 state not supported
    /* WBINVD + PROC_C1 + PWR_BUTTON + SLP_BUTTON + FIX_RTC */
    fadt->flags = cpu_to_le32((1 << 0) | (1 << 2) | (1 << 4) | (1 << 5) | (1 << 6));
>>>>>>> 200e41c6
    acpi_build_table_header((struct acpi_table_header *)fadt, "FACP",
                            sizeof(*fadt), 1);

    /* FACS */
    memset(facs, 0, sizeof(*facs));
    memcpy(facs->signature, "FACS", 4);
    facs->length = cpu_to_le32(sizeof(*facs));

    /* DSDT */
    memcpy(dsdt, AmlCode, sizeof(AmlCode));

    /* MADT */
    {
        struct madt_processor_apic *apic;
        struct madt_io_apic *io_apic;
        struct madt_intsrcovr *intsrcovr;

        memset(madt, 0, madt_size);
        madt->local_apic_address = cpu_to_le32(0xfee00000);
        madt->flags = cpu_to_le32(1);
        apic = (void *)(madt + 1);
        for(i=0;i<MAX_CPUS;i++) {
            apic->type = APIC_PROCESSOR;
            apic->length = sizeof(*apic);
            apic->processor_id = i;
            apic->local_apic_id = i;
            if (i < smp_cpus)
                apic->flags = cpu_to_le32(1);
            else
                apic->flags = 0;
            apic++;
        }
        io_apic = (void *)apic;
        io_apic->type = APIC_IO;
        io_apic->length = sizeof(*io_apic);
        io_apic->io_apic_id = smp_cpus;
        io_apic->address = cpu_to_le32(0xfec00000);
        io_apic->interrupt = cpu_to_le32(0);

        intsrcovr = (struct madt_intsrcovr*)(io_apic + 1);
        for ( i = 0; i < 16; i++ ) {
            if ( PCI_ISA_IRQ_MASK & (1U << i) ) {
                memset(intsrcovr, 0, sizeof(*intsrcovr));
                intsrcovr->type   = APIC_XRUPT_OVERRIDE;
                intsrcovr->length = sizeof(*intsrcovr);
                intsrcovr->source = i;
                intsrcovr->gsi    = i;
                intsrcovr->flags  = 0xd; /* active high, level triggered */
            } else {
                /* No need for a INT source override structure. */
                continue;
            }
            intsrcovr++;
            madt_size += sizeof(struct madt_intsrcovr);
        }
        acpi_build_table_header((struct acpi_table_header *)madt,
                                "APIC", madt_size, 1);
    }
}

/* SMBIOS entry point -- must be written to a 16-bit aligned address
   between 0xf0000 and 0xfffff.
 */
struct smbios_entry_point {
	char anchor_string[4];
	uint8_t checksum;
	uint8_t length;
	uint8_t smbios_major_version;
	uint8_t smbios_minor_version;
	uint16_t max_structure_size;
	uint8_t entry_point_revision;
	uint8_t formatted_area[5];
	char intermediate_anchor_string[5];
	uint8_t intermediate_checksum;
	uint16_t structure_table_length;
	uint32_t structure_table_address;
	uint16_t number_of_structures;
	uint8_t smbios_bcd_revision;
} __attribute__((__packed__));

/* This goes at the beginning of every SMBIOS structure. */
struct smbios_structure_header {
	uint8_t type;
	uint8_t length;
	uint16_t handle;
} __attribute__((__packed__));

/* SMBIOS type 0 - BIOS Information */
struct smbios_type_0 {
	struct smbios_structure_header header;
	uint8_t vendor_str;
	uint8_t bios_version_str;
	uint16_t bios_starting_address_segment;
	uint8_t bios_release_date_str;
	uint8_t bios_rom_size;
	uint8_t bios_characteristics[8];
	uint8_t bios_characteristics_extension_bytes[2];
	uint8_t system_bios_major_release;
	uint8_t system_bios_minor_release;
	uint8_t embedded_controller_major_release;
	uint8_t embedded_controller_minor_release;
} __attribute__((__packed__));

/* SMBIOS type 1 - System Information */
struct smbios_type_1 {
	struct smbios_structure_header header;
	uint8_t manufacturer_str;
	uint8_t product_name_str;
	uint8_t version_str;
	uint8_t serial_number_str;
	uint8_t uuid[16];
	uint8_t wake_up_type;
	uint8_t sku_number_str;
	uint8_t family_str;
} __attribute__((__packed__));

/* SMBIOS type 3 - System Enclosure (v2.3) */
struct smbios_type_3 {
	struct smbios_structure_header header;
	uint8_t manufacturer_str;
	uint8_t type;
	uint8_t version_str;
	uint8_t serial_number_str;
	uint8_t asset_tag_number_str;
	uint8_t boot_up_state;
	uint8_t power_supply_state;
	uint8_t thermal_state;
	uint8_t security_status;
    uint32_t oem_defined;
    uint8_t height;
    uint8_t number_of_power_cords;
    uint8_t contained_element_count;
    // contained elements follow
} __attribute__((__packed__));

/* SMBIOS type 4 - Processor Information (v2.0) */
struct smbios_type_4 {
	struct smbios_structure_header header;
	uint8_t socket_designation_str;
	uint8_t processor_type;
	uint8_t processor_family;
	uint8_t processor_manufacturer_str;
	uint32_t processor_id[2];
	uint8_t processor_version_str;
	uint8_t voltage;
	uint16_t external_clock;
	uint16_t max_speed;
	uint16_t current_speed;
	uint8_t status;
	uint8_t processor_upgrade;
        uint16_t l1_cache_handle;
        uint16_t l2_cache_handle;
        uint16_t l3_cache_handle;
} __attribute__((__packed__));

/* SMBIOS type 16 - Physical Memory Array
 *   Associated with one type 17 (Memory Device).
 */
struct smbios_type_16 {
	struct smbios_structure_header header;
	uint8_t location;
	uint8_t use;
	uint8_t error_correction;
	uint32_t maximum_capacity;
	uint16_t memory_error_information_handle;
	uint16_t number_of_memory_devices;
} __attribute__((__packed__));

/* SMBIOS type 17 - Memory Device
 *   Associated with one type 19
 */
struct smbios_type_17 {
	struct smbios_structure_header header;
	uint16_t physical_memory_array_handle;
	uint16_t memory_error_information_handle;
	uint16_t total_width;
	uint16_t data_width;
	uint16_t size;
	uint8_t form_factor;
	uint8_t device_set;
	uint8_t device_locator_str;
	uint8_t bank_locator_str;
	uint8_t memory_type;
	uint16_t type_detail;
} __attribute__((__packed__));

/* SMBIOS type 19 - Memory Array Mapped Address */
struct smbios_type_19 {
	struct smbios_structure_header header;
	uint32_t starting_address;
	uint32_t ending_address;
	uint16_t memory_array_handle;
	uint8_t partition_width;
} __attribute__((__packed__));

/* SMBIOS type 20 - Memory Device Mapped Address */
struct smbios_type_20 {
	struct smbios_structure_header header;
	uint32_t starting_address;
	uint32_t ending_address;
	uint16_t memory_device_handle;
	uint16_t memory_array_mapped_address_handle;
	uint8_t partition_row_position;
	uint8_t interleave_position;
	uint8_t interleaved_data_depth;
} __attribute__((__packed__));

/* SMBIOS type 32 - System Boot Information */
struct smbios_type_32 {
	struct smbios_structure_header header;
	uint8_t reserved[6];
	uint8_t boot_status;
} __attribute__((__packed__));

/* SMBIOS type 127 -- End-of-table */
struct smbios_type_127 {
	struct smbios_structure_header header;
} __attribute__((__packed__));

static void
smbios_entry_point_init(void *start,
                        uint16_t max_structure_size,
                        uint16_t structure_table_length,
                        uint32_t structure_table_address,
                        uint16_t number_of_structures)
{
    uint8_t sum;
    int i;
    struct smbios_entry_point *ep = (struct smbios_entry_point *)start;

    memcpy(ep->anchor_string, "_SM_", 4);
    ep->length = 0x1f;
    ep->smbios_major_version = 2;
    ep->smbios_minor_version = 4;
    ep->max_structure_size = max_structure_size;
    ep->entry_point_revision = 0;
    memset(ep->formatted_area, 0, 5);
    memcpy(ep->intermediate_anchor_string, "_DMI_", 5);

    ep->structure_table_length = structure_table_length;
    ep->structure_table_address = structure_table_address;
    ep->number_of_structures = number_of_structures;
    ep->smbios_bcd_revision = 0x24;

    ep->checksum = 0;
    ep->intermediate_checksum = 0;

    sum = 0;
    for (i = 0; i < 0x10; i++)
        sum += ((int8_t *)start)[i];
    ep->checksum = -sum;

    sum = 0;
    for (i = 0x10; i < ep->length; i++)
        sum += ((int8_t *)start)[i];
    ep->intermediate_checksum = -sum;
    }

/* Type 0 -- BIOS Information */
#define RELEASE_DATE_STR "01/01/2007"
static void *
smbios_type_0_init(void *start)
{
    struct smbios_type_0 *p = (struct smbios_type_0 *)start;

    p->header.type = 0;
    p->header.length = sizeof(struct smbios_type_0);
    p->header.handle = 0;

    p->vendor_str = 1;
    p->bios_version_str = 1;
    p->bios_starting_address_segment = 0xe800;
    p->bios_release_date_str = 2;
    p->bios_rom_size = 0; /* FIXME */

    memset(p->bios_characteristics, 0, 8);
    p->bios_characteristics[0] = 0x08; /* BIOS characteristics not supported */
    p->bios_characteristics_extension_bytes[0] = 0;
    p->bios_characteristics_extension_bytes[1] = 0;

    p->system_bios_major_release = 1;
    p->system_bios_minor_release = 0;
    p->embedded_controller_major_release = 0xff;
    p->embedded_controller_minor_release = 0xff;

    start += sizeof(struct smbios_type_0);
    memcpy((char *)start, BX_APPNAME, sizeof(BX_APPNAME));
    start += sizeof(BX_APPNAME);
    memcpy((char *)start, RELEASE_DATE_STR, sizeof(RELEASE_DATE_STR));
    start += sizeof(RELEASE_DATE_STR);
    *((uint8_t *)start) = 0;

    return start+1;
}

/* Type 1 -- System Information */
static void *
smbios_type_1_init(void *start)
{
    struct smbios_type_1 *p = (struct smbios_type_1 *)start;
    p->header.type = 1;
    p->header.length = sizeof(struct smbios_type_1);
    p->header.handle = 0x100;

    p->manufacturer_str = 0;
    p->product_name_str = 0;
    p->version_str = 0;
    p->serial_number_str = 0;

    memcpy(p->uuid, bios_uuid, 16);

    p->wake_up_type = 0x06; /* power switch */
    p->sku_number_str = 0;
    p->family_str = 0;

    start += sizeof(struct smbios_type_1);
    *((uint16_t *)start) = 0;

    return start+2;
}

/* Type 3 -- System Enclosure */
static void *
smbios_type_3_init(void *start)
{
    struct smbios_type_3 *p = (struct smbios_type_3 *)start;

    p->header.type = 3;
    p->header.length = sizeof(struct smbios_type_3);
    p->header.handle = 0x300;

    p->manufacturer_str = 0;
    p->type = 0x01; /* other */
    p->version_str = 0;
    p->serial_number_str = 0;
    p->asset_tag_number_str = 0;
    p->boot_up_state = 0x03; /* safe */
    p->power_supply_state = 0x03; /* safe */
    p->thermal_state = 0x03; /* safe */
    p->security_status = 0x02; /* unknown */
    p->oem_defined = 0;
    p->height = 0;
    p->number_of_power_cords = 0;
    p->contained_element_count = 0;

    start += sizeof(struct smbios_type_3);
    *((uint16_t *)start) = 0;

    return start+2;
}

/* Type 4 -- Processor Information */
static void *
smbios_type_4_init(void *start, unsigned int cpu_number)
{
    struct smbios_type_4 *p = (struct smbios_type_4 *)start;

    p->header.type = 4;
    p->header.length = sizeof(struct smbios_type_4);
    p->header.handle = 0x400 + cpu_number;

    p->socket_designation_str = 1;
    p->processor_type = 0x03; /* CPU */
    p->processor_family = 0x01; /* other */
    p->processor_manufacturer_str = 0;

    p->processor_id[0] = cpuid_signature;
    p->processor_id[1] = cpuid_features;

    p->processor_version_str = 0;
    p->voltage = 0;
    p->external_clock = 0;

    p->max_speed = 0; /* unknown */
    p->current_speed = 0; /* unknown */

    p->status = 0x41; /* socket populated, CPU enabled */
    p->processor_upgrade = 0x01; /* other */

    p->l1_cache_handle = 0xffff; /* cache information structure not provided */
    p->l2_cache_handle = 0xffff;
    p->l3_cache_handle = 0xffff;

    start += sizeof(struct smbios_type_4);

    memcpy((char *)start, "CPU  " "\0" "" "\0" "", 7);
	((char *)start)[4] = cpu_number + '0';

    return start+7;
}

/* Type 16 -- Physical Memory Array */
static void *
smbios_type_16_init(void *start, uint32_t memsize)
{
    struct smbios_type_16 *p = (struct smbios_type_16*)start;

    p->header.type = 16;
    p->header.length = sizeof(struct smbios_type_16);
    p->header.handle = 0x1000;

    p->location = 0x01; /* other */
    p->use = 0x03; /* system memory */
    p->error_correction = 0x01; /* other */
    p->maximum_capacity = memsize * 1024;
    p->memory_error_information_handle = 0xfffe; /* none provided */
    p->number_of_memory_devices = 1;

    start += sizeof(struct smbios_type_16);
    *((uint16_t *)start) = 0;

    return start + 2;
}

/* Type 17 -- Memory Device */
static void *
smbios_type_17_init(void *start, uint32_t memory_size_mb)
{
    struct smbios_type_17 *p = (struct smbios_type_17 *)start;

    p->header.type = 17;
    p->header.length = sizeof(struct smbios_type_17);
    p->header.handle = 0x1100;

    p->physical_memory_array_handle = 0x1000;
    p->total_width = 64;
    p->data_width = 64;
    /* truncate memory_size_mb to 16 bits and clear most significant
       bit [indicates size in MB] */
    p->size = (uint16_t) memory_size_mb & 0x7fff;
    p->form_factor = 0x09; /* DIMM */
    p->device_set = 0;
    p->device_locator_str = 1;
    p->bank_locator_str = 0;
    p->memory_type = 0x07; /* RAM */
    p->type_detail = 0;

    start += sizeof(struct smbios_type_17);
    memcpy((char *)start, "DIMM 1", 7);
    start += 7;
    *((uint8_t *)start) = 0;

    return start+1;
}

/* Type 19 -- Memory Array Mapped Address */
static void *
smbios_type_19_init(void *start, uint32_t memory_size_mb)
{
    struct smbios_type_19 *p = (struct smbios_type_19 *)start;

    p->header.type = 19;
    p->header.length = sizeof(struct smbios_type_19);
    p->header.handle = 0x1300;

    p->starting_address = 0;
    p->ending_address = (memory_size_mb-1) * 1024;
    p->memory_array_handle = 0x1000;
    p->partition_width = 1;

    start += sizeof(struct smbios_type_19);
    *((uint16_t *)start) = 0;

    return start + 2;
}

/* Type 20 -- Memory Device Mapped Address */
static void *
smbios_type_20_init(void *start, uint32_t memory_size_mb)
{
    struct smbios_type_20 *p = (struct smbios_type_20 *)start;

    p->header.type = 20;
    p->header.length = sizeof(struct smbios_type_20);
    p->header.handle = 0x1400;

    p->starting_address = 0;
    p->ending_address = (memory_size_mb-1)*1024;
    p->memory_device_handle = 0x1100;
    p->memory_array_mapped_address_handle = 0x1300;
    p->partition_row_position = 1;
    p->interleave_position = 0;
    p->interleaved_data_depth = 0;

    start += sizeof(struct smbios_type_20);

    *((uint16_t *)start) = 0;
    return start+2;
}

/* Type 32 -- System Boot Information */
static void *
smbios_type_32_init(void *start)
{
    struct smbios_type_32 *p = (struct smbios_type_32 *)start;

    p->header.type = 32;
    p->header.length = sizeof(struct smbios_type_32);
    p->header.handle = 0x2000;
    memset(p->reserved, 0, 6);
    p->boot_status = 0; /* no errors detected */

    start += sizeof(struct smbios_type_32);
    *((uint16_t *)start) = 0;

    return start+2;
}

/* Type 127 -- End of Table */
static void *
smbios_type_127_init(void *start)
{
    struct smbios_type_127 *p = (struct smbios_type_127 *)start;

    p->header.type = 127;
    p->header.length = sizeof(struct smbios_type_127);
    p->header.handle = 0x7f00;

    start += sizeof(struct smbios_type_127);
    *((uint16_t *)start) = 0;

    return start + 2;
}

void smbios_init(void)
{
    unsigned cpu_num, nr_structs = 0, max_struct_size = 0;
    char *start, *p, *q;
    int memsize = ram_size / (1024 * 1024);

#ifdef BX_USE_EBDA_TABLES
    ebda_cur_addr = align(ebda_cur_addr, 16);
    start = (void *)(ebda_cur_addr);
#else
    bios_table_cur_addr = align(bios_table_cur_addr, 16);
    start = (void *)(bios_table_cur_addr);
#endif

	p = (char *)start + sizeof(struct smbios_entry_point);

#define add_struct(fn) { \
    q = (fn); \
    nr_structs++; \
    if ((q - p) > max_struct_size) \
        max_struct_size = q - p; \
    p = q; \
}

    add_struct(smbios_type_0_init(p));
    add_struct(smbios_type_1_init(p));
    add_struct(smbios_type_3_init(p));
    for (cpu_num = 1; cpu_num <= smp_cpus; cpu_num++)
        add_struct(smbios_type_4_init(p, cpu_num));
    add_struct(smbios_type_16_init(p, memsize));
    add_struct(smbios_type_17_init(p, memsize));
    add_struct(smbios_type_19_init(p, memsize));
    add_struct(smbios_type_20_init(p, memsize));
    add_struct(smbios_type_32_init(p));
    add_struct(smbios_type_127_init(p));

#undef add_struct

    smbios_entry_point_init(
        start, max_struct_size,
        (p - (char *)start) - sizeof(struct smbios_entry_point),
        (uint32_t)(start + sizeof(struct smbios_entry_point)),
        nr_structs);

#ifdef BX_USE_EBDA_TABLES
    ebda_cur_addr += (p - (char *)start);
#else
    bios_table_cur_addr += (p - (char *)start);
#endif

    BX_INFO("SMBIOS table addr=0x%08lx\n", (unsigned long)start);
}

void rombios32_init(void)
{
    BX_INFO("Starting rombios32\n");

    init_smp_msrs();

    ram_probe();

    cpu_probe();

    smp_probe();

    pci_bios_init();

    if (bios_table_cur_addr != 0) {

        mptable_init();

        uuid_probe();

        smbios_init();

        if (acpi_enabled)
            acpi_bios_init();

        bios_lock_shadow_ram();

        BX_INFO("bios_table_cur_addr: 0x%08lx\n", bios_table_cur_addr);
        if (bios_table_cur_addr > bios_table_end_addr)
            BX_PANIC("bios_table_end_addr overflow!\n");
    }
}<|MERGE_RESOLUTION|>--- conflicted
+++ resolved
@@ -548,7 +548,6 @@
     ram_size = (cmos_readb(0x34) | (cmos_readb(0x35) << 8)) * 65536 +
         16 * 1024 * 1024;
   else
-<<<<<<< HEAD
     ram_size = (cmos_readb(0x17) | (cmos_readb(0x18) << 8)) * 1024;
 
   if (cmos_readb(0x5b) | cmos_readb(0x5c) | cmos_readb(0x5d))
@@ -558,21 +557,13 @@
   if (above4g_ram_size)
     above4g_ram_size += 1ull << 32;
 
-=======
-    ram_size = (cmos_readb(0x30) | (cmos_readb(0x31) << 8)) * 1024 +
-        1 * 1024 * 1024;
   BX_INFO("ram_size=0x%08lx\n", ram_size);
->>>>>>> 200e41c6
 #ifdef BX_USE_EBDA_TABLES
   ebda_cur_addr = ((*(uint16_t *)(0x40e)) << 4) + 0x380;
   BX_INFO("ebda_cur_addr: 0x%08lx\n", ebda_cur_addr);
 #endif
-<<<<<<< HEAD
-    BX_INFO("ram_size=0x%08lx\n", ram_size);
-    BX_INFO("top of ram %ldMB\n", above4g_ram_size >> 20);
+  BX_INFO("top of ram %ldMB\n", above4g_ram_size >> 20);
   setup_mtrr();
-=======
->>>>>>> 200e41c6
 }
 
 /****************************************************/
@@ -1519,19 +1510,12 @@
     fadt->pm1_evt_len = 4;
     fadt->pm1_cnt_len = 2;
     fadt->pm_tmr_len = 4;
-<<<<<<< HEAD
-    fadt->plvl2_lat = cpu_to_le16(0x0fff); // C2 state not supported
-    fadt->plvl3_lat = cpu_to_le16(0x0fff); // C3 state not supported
+    fadt->plvl2_lat = cpu_to_le16(0xfff); // C2 state not supported
+    fadt->plvl3_lat = cpu_to_le16(0xfff); // C3 state not supported
     fadt->gpe0_blk = cpu_to_le32(0xafe0);
     fadt->gpe0_blk_len = 4;
     /* WBINVD + PROC_C1 + SLP_BUTTON + FIX_RTC */
     fadt->flags = cpu_to_le32((1 << 0) | (1 << 2) | (1 << 5) | (1 << 6));
-=======
-    fadt->plvl2_lat = cpu_to_le16(0xfff); // C2 state not supported
-    fadt->plvl3_lat = cpu_to_le16(0xfff); // C3 state not supported
-    /* WBINVD + PROC_C1 + PWR_BUTTON + SLP_BUTTON + FIX_RTC */
-    fadt->flags = cpu_to_le32((1 << 0) | (1 << 2) | (1 << 4) | (1 << 5) | (1 << 6));
->>>>>>> 200e41c6
     acpi_build_table_header((struct acpi_table_header *)fadt, "FACP",
                             sizeof(*fadt), 1);
 
