--- conflicted
+++ resolved
@@ -4560,11 +4560,7 @@
                 {
                     case 0:
                         set_e820_range(ES, regs.u.r16.di,
-<<<<<<< HEAD
-                                       0x0000000L, 0x0009fc00L, 0, 0, 1);
-=======
-                                       0x0000000L, 0x0009f000L, 1);
->>>>>>> efb564ce
+                                       0x0000000L, 0x0009f000L, 0, 0, 1);
                         regs.u.r32.ebx = 1;
                         regs.u.r32.eax = 0x534D4150;
                         regs.u.r32.ecx = 0x14;
@@ -4573,11 +4569,7 @@
                         break;
                     case 1:
                         set_e820_range(ES, regs.u.r16.di,
-<<<<<<< HEAD
-                                       0x0009fc00L, 0x000a0000L, 0, 0, 2);
-=======
-                                       0x0009f000L, 0x000a0000L, 2);
->>>>>>> efb564ce
+                                       0x0009f000L, 0x000a0000L, 0, 0, 2);
                         regs.u.r32.ebx = 2;
                         regs.u.r32.eax = 0x534D4150;
                         regs.u.r32.ecx = 0x14;
@@ -10357,14 +10349,13 @@
   mov  ds, ax
   ret
 
-<<<<<<< HEAD
 post_enable_cache:
   ;; enable cache
   mov eax, cr0
   and eax, #0x9fffffff
   mov cr0, eax
   jmp post_enable_cache_done
-=======
+
 post_init_pic:
   mov al, #0x11 ; send initialisation commands
   out 0x20, al
@@ -10389,7 +10380,6 @@
 #endif
   out  0xa1, AL ;slave  pic: unmask IRQ 12, 13, 14
   ret
->>>>>>> efb564ce
 
 ;; the following area can be used to write dynamically generated tables
   .align 16
