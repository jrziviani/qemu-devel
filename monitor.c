--- conflicted
+++ resolved
@@ -44,15 +44,12 @@
 #include "migration.h"
 #include "kvm.h"
 #include "acl.h"
-<<<<<<< HEAD
-#include "exec-all.h"
-
-#include "qemu-kvm.h"
-=======
 #include "qint.h"
 #include "qdict.h"
 #include "qstring.h"
->>>>>>> f7188bbe
+#include "exec-all.h"
+
+#include "qemu-kvm.h"
 
 //#define DEBUG
 //#define DEBUG_COMPLETION
