--- conflicted
+++ resolved
@@ -152,11 +152,9 @@
 hw-obj-$(CONFIG_PARALLEL) += parallel.o
 hw-obj-$(CONFIG_USB_UHCI) += usb-uhci.o
 hw-obj-$(CONFIG_FDC) += fdc.o
-<<<<<<< HEAD
-=======
-hw-obj-$(CONFIG_ACPI) += acpi.o acpi_piix4.o
+# needs fixes for cpu hotplug, so moved to Makefile.target:
+# hw-obj-$(CONFIG_ACPI) += acpi.o acpi_piix4.o
 hw-obj-$(CONFIG_APM) += pm_smbus.o apm.o
->>>>>>> c69ea0df
 
 # PPC devices
 hw-obj-$(CONFIG_OPENPIC) += openpic.o
