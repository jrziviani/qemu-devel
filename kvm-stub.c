/*
 * QEMU KVM stub
 *
 * Copyright Red Hat, Inc. 2010
 *
 * Author: Paolo Bonzini     <pbonzini@redhat.com>
 *
 * This work is licensed under the terms of the GNU GPL, version 2 or later.
 * See the COPYING file in the top-level directory.
 *
 */

#include "qemu-common.h"
#include "hw/hw.h"
#include "hw/msi.h"
#include "cpu.h"
#include "gdbstub.h"
#include "kvm.h"

KVMState *kvm_state;
<<<<<<< HEAD
=======
bool kvm_kernel_irqchip;
>>>>>>> 7d37d351

int kvm_init_vcpu(CPUArchState *env)
{
    return -ENOSYS;
}

int kvm_coalesce_mmio_region(target_phys_addr_t start, ram_addr_t size)
{
    return -ENOSYS;
}

int kvm_uncoalesce_mmio_region(target_phys_addr_t start, ram_addr_t size)
{
    return -ENOSYS;
}

int kvm_init(void)
{
    return -ENOSYS;
}

void kvm_flush_coalesced_mmio_buffer(void)
{
}

void kvm_cpu_synchronize_state(CPUArchState *env)
{
}

void kvm_cpu_synchronize_post_reset(CPUArchState *env)
{
}

void kvm_cpu_synchronize_post_init(CPUArchState *env)
{
}

int kvm_cpu_exec(CPUArchState *env)
{
    abort ();
}

int kvm_has_sync_mmu(void)
{
    return 0;
}

int kvm_has_many_ioeventfds(void)
{
    return 0;
}

int kvm_allows_irq0_override(void)
{
    return 1;
}

int kvm_has_pit_state2(void)
{
    return 0;
}

void kvm_setup_guest_memory(void *start, size_t size)
{
}

int kvm_update_guest_debug(CPUArchState *env, unsigned long reinject_trap)
{
    return -ENOSYS;
}

int kvm_insert_breakpoint(CPUArchState *current_env, target_ulong addr,
                          target_ulong len, int type)
{
    return -EINVAL;
}

int kvm_remove_breakpoint(CPUArchState *current_env, target_ulong addr,
                          target_ulong len, int type)
{
    return -EINVAL;
}

void kvm_remove_all_breakpoints(CPUArchState *current_env)
{
}

#ifndef _WIN32
int kvm_set_signal_mask(CPUArchState *env, const sigset_t *sigset)
{
    abort();
}
#endif

int kvm_set_ioeventfd_pio_word(int fd, uint16_t addr, uint16_t val, bool assign)
{
    return -ENOSYS;
}

int kvm_set_ioeventfd_mmio(int fd, uint32_t adr, uint32_t val, bool assign, uint32_t len)
{
    return -ENOSYS;
}

int kvm_has_gsi_routing(void)
{
    return 0;
}

int kvm_get_irq_route_gsi(void)
{
    return -ENOSYS;
}

int kvm_msi_message_add(KVMMsiMessage *msg)
{
    return -ENOSYS;
}

int kvm_msi_message_del(KVMMsiMessage *msg)
{
    return -ENOSYS;
}

int kvm_msi_message_update(KVMMsiMessage *old, KVMMsiMessage *new)
{
    return -ENOSYS;
}

int kvm_irqchip_commit_routes(KVMState *s)
{
    return -ENOSYS;
}

int kvm_irqchip_set_irq(KVMState *s, int irq, int level)
{
    assert(0);
    return -ENOSYS;
}

int kvm_on_sigbus_vcpu(CPUArchState *env, int code, void *addr)
{
    return 1;
}

int kvm_on_sigbus(int code, void *addr)
{
    return 1;
}

<<<<<<< HEAD
int kvm_set_irqfd(int gsi, int fd, bool assigned)
=======
int kvm_irqchip_add_msi_route(KVMState *s, MSIMessage msg)
{
    return -ENOSYS;
}

void kvm_irqchip_release_virq(KVMState *s, int virq)
{
}

int kvm_irqchip_add_irqfd(KVMState *s, int fd, int virq)
{
    return -ENOSYS;
}

int kvm_irqchip_remove_irqfd(KVMState *s, int fd, int virq)
>>>>>>> 7d37d351
{
    return -ENOSYS;
}<|MERGE_RESOLUTION|>--- conflicted
+++ resolved
@@ -18,10 +18,7 @@
 #include "kvm.h"
 
 KVMState *kvm_state;
-<<<<<<< HEAD
-=======
 bool kvm_kernel_irqchip;
->>>>>>> 7d37d351
 
 int kvm_init_vcpu(CPUArchState *env)
 {
@@ -151,9 +148,8 @@
     return -ENOSYS;
 }
 
-int kvm_irqchip_commit_routes(KVMState *s)
+void kvm_irqchip_commit_routes(KVMState *s)
 {
-    return -ENOSYS;
 }
 
 int kvm_irqchip_set_irq(KVMState *s, int irq, int level)
@@ -172,9 +168,6 @@
     return 1;
 }
 
-<<<<<<< HEAD
-int kvm_set_irqfd(int gsi, int fd, bool assigned)
-=======
 int kvm_irqchip_add_msi_route(KVMState *s, MSIMessage msg)
 {
     return -ENOSYS;
@@ -190,7 +183,6 @@
 }
 
 int kvm_irqchip_remove_irqfd(KVMState *s, int fd, int virq)
->>>>>>> 7d37d351
 {
     return -ENOSYS;
 }