/*
 * QEMU KVM stub
 *
 * Copyright Red Hat, Inc. 2010
 *
 * Author: Paolo Bonzini     <pbonzini@redhat.com>
 *
 * This work is licensed under the terms of the GNU GPL, version 2 or later.
 * See the COPYING file in the top-level directory.
 *
 */

#include "qemu-common.h"
#include "hw/hw.h"
#include "cpu.h"
#include "gdbstub.h"
#include "kvm.h"

<<<<<<< HEAD
KVMState *kvm_state;

int kvm_pit_in_kernel(void)
{
    return 0;
}


=======
>>>>>>> c73b0097
int kvm_init_vcpu(CPUArchState *env)
{
    return -ENOSYS;
}

int kvm_coalesce_mmio_region(target_phys_addr_t start, ram_addr_t size)
{
    return -ENOSYS;
}

int kvm_uncoalesce_mmio_region(target_phys_addr_t start, ram_addr_t size)
{
    return -ENOSYS;
}

int kvm_init(void)
{
    return -ENOSYS;
}

void kvm_flush_coalesced_mmio_buffer(void)
{
}

void kvm_cpu_synchronize_state(CPUArchState *env)
{
}

void kvm_cpu_synchronize_post_reset(CPUArchState *env)
{
}

void kvm_cpu_synchronize_post_init(CPUArchState *env)
{
}

int kvm_cpu_exec(CPUArchState *env)
{
    abort ();
}

int kvm_has_sync_mmu(void)
{
    return 0;
}

int kvm_has_many_ioeventfds(void)
{
    return 0;
}

int kvm_allows_irq0_override(void)
{
    return 1;
}

int kvm_has_pit_state2(void)
{
    return 0;
}

void kvm_setup_guest_memory(void *start, size_t size)
{
}

int kvm_update_guest_debug(CPUArchState *env, unsigned long reinject_trap)
{
    return -ENOSYS;
}

int kvm_insert_breakpoint(CPUArchState *current_env, target_ulong addr,
                          target_ulong len, int type)
{
    return -EINVAL;
}

int kvm_remove_breakpoint(CPUArchState *current_env, target_ulong addr,
                          target_ulong len, int type)
{
    return -EINVAL;
}

void kvm_remove_all_breakpoints(CPUArchState *current_env)
{
}

#ifndef _WIN32
int kvm_set_signal_mask(CPUArchState *env, const sigset_t *sigset)
{
    abort();
}
#endif

int kvm_set_ioeventfd_pio_word(int fd, uint16_t addr, uint16_t val, bool assign)
{
    return -ENOSYS;
}

int kvm_set_ioeventfd_mmio(int fd, uint32_t adr, uint32_t val, bool assign, uint32_t len)
{
    return -ENOSYS;
}

int kvm_has_gsi_routing(void)
{
    return 0;
}

int kvm_get_irq_route_gsi(void)
{
    return -ENOSYS;
}

int kvm_msi_message_add(KVMMsiMessage *msg)
{
    return -ENOSYS;
}

int kvm_msi_message_del(KVMMsiMessage *msg)
{
    return -ENOSYS;
}

int kvm_msi_message_update(KVMMsiMessage *old, KVMMsiMessage *new)
{
    return -ENOSYS;
}

int kvm_irqchip_commit_routes(KVMState *s)
{
    return -ENOSYS;
}

int kvm_irqchip_set_irq(KVMState *s, int irq, int level)
{
    assert(0);
    return -ENOSYS;
}

int kvm_on_sigbus_vcpu(CPUArchState *env, int code, void *addr)
{
    return 1;
}

int kvm_on_sigbus(int code, void *addr)
{
    return 1;
}

int kvm_set_irqfd(int gsi, int fd, bool assigned)
{
    return -ENOSYS;
}<|MERGE_RESOLUTION|>--- conflicted
+++ resolved
@@ -16,17 +16,8 @@
 #include "gdbstub.h"
 #include "kvm.h"
 
-<<<<<<< HEAD
 KVMState *kvm_state;
 
-int kvm_pit_in_kernel(void)
-{
-    return 0;
-}
-
-
-=======
->>>>>>> c73b0097
 int kvm_init_vcpu(CPUArchState *env)
 {
     return -ENOSYS;
