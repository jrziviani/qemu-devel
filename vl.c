--- conflicted
+++ resolved
@@ -4901,12 +4901,8 @@
         node_cpumask[i] = 0;
     }
 
-<<<<<<< HEAD
     assigned_devices_index = 0;
 
-    nb_net_clients = 0;
-=======
->>>>>>> dc1c9fe8
     nb_numa_nodes = 0;
     nb_nics = 0;
 
