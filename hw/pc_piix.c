/*
 * QEMU PC System Emulator
 *
 * Copyright (c) 2003-2004 Fabrice Bellard
 *
 * Permission is hereby granted, free of charge, to any person obtaining a copy
 * of this software and associated documentation files (the "Software"), to deal
 * in the Software without restriction, including without limitation the rights
 * to use, copy, modify, merge, publish, distribute, sublicense, and/or sell
 * copies of the Software, and to permit persons to whom the Software is
 * furnished to do so, subject to the following conditions:
 *
 * The above copyright notice and this permission notice shall be included in
 * all copies or substantial portions of the Software.
 *
 * THE SOFTWARE IS PROVIDED "AS IS", WITHOUT WARRANTY OF ANY KIND, EXPRESS OR
 * IMPLIED, INCLUDING BUT NOT LIMITED TO THE WARRANTIES OF MERCHANTABILITY,
 * FITNESS FOR A PARTICULAR PURPOSE AND NONINFRINGEMENT. IN NO EVENT SHALL
 * THE AUTHORS OR COPYRIGHT HOLDERS BE LIABLE FOR ANY CLAIM, DAMAGES OR OTHER
 * LIABILITY, WHETHER IN AN ACTION OF CONTRACT, TORT OR OTHERWISE, ARISING FROM,
 * OUT OF OR IN CONNECTION WITH THE SOFTWARE OR THE USE OR OTHER DEALINGS IN
 * THE SOFTWARE.
 */

#include <glib.h>

#include "hw.h"
#include "pc.h"
#include "apic.h"
#include "pci.h"
#include "usb-uhci.h"
#include "usb-ohci.h"
#include "net.h"
#include "boards.h"
#include "ide.h"
#include "kvm.h"
#include "kvm/clock.h"
#include "sysemu.h"
#include "sysbus.h"
#include "arch_init.h"
#include "blockdev.h"
#include "smbus.h"
#include "xen.h"
#include "memory.h"
#include "exec-memory.h"
#ifdef CONFIG_XEN
#  include <xen/hvm/hvm_info_table.h>
#endif

qemu_irq *ioapic_irq_hack;

#define MAX_IDE_BUS 2

static const int ide_iobase[MAX_IDE_BUS] = { 0x1f0, 0x170 };
static const int ide_iobase2[MAX_IDE_BUS] = { 0x3f6, 0x376 };
static const int ide_irq[MAX_IDE_BUS] = { 14, 15 };

const char *global_cpu_model; /* cpu hotadd */

#ifdef UNUSED_UPSTREAM_KVM
static void kvm_piix3_setup_irq_routing(bool pci_enabled)
{
#ifdef CONFIG_KVM
    KVMState *s = kvm_state;
    int ret, i;

    if (kvm_check_extension(s, KVM_CAP_IRQ_ROUTING)) {
        for (i = 0; i < 8; ++i) {
            if (i == 2) {
                continue;
            }
            kvm_irqchip_add_route(s, i, KVM_IRQCHIP_PIC_MASTER, i);
        }
        for (i = 8; i < 16; ++i) {
            kvm_irqchip_add_route(s, i, KVM_IRQCHIP_PIC_SLAVE, i - 8);
        }
        if (pci_enabled) {
            for (i = 0; i < 24; ++i) {
                if (i == 0) {
                    kvm_irqchip_add_route(s, i, KVM_IRQCHIP_IOAPIC, 2);
                } else if (i != 2) {
                    kvm_irqchip_add_route(s, i, KVM_IRQCHIP_IOAPIC, i);
                }
            }
        }
        ret = kvm_irqchip_commit_routes(s);
        if (ret < 0) {
            hw_error("KVM IRQ routing setup failed");
        }
    }
#endif /* CONFIG_KVM */
}
#endif

static void kvm_piix3_gsi_handler(void *opaque, int n, int level)
{
    GSIState *s = opaque;

    if (n < ISA_NUM_IRQS) {
        /* Kernel will forward to both PIC and IOAPIC */
        qemu_set_irq(s->i8259_irq[n], level);
    } else {
        qemu_set_irq(s->ioapic_irq[n], level);
    }
}

static void ioapic_init(GSIState *gsi_state)
{
    DeviceState *dev;
    SysBusDevice *d;
    unsigned int i;

<<<<<<< HEAD
#ifdef UNUSED_UPSTREAM_KVM
    if (kvm_enabled() && kvm_irqchip_in_kernel()) {
=======
    if (kvm_irqchip_in_kernel()) {
>>>>>>> 3d4b2649
        dev = qdev_create(NULL, "kvm-ioapic");
    } else
#endif
    {
        dev = qdev_create(NULL, "ioapic");
    }
    qdev_init_nofail(dev);
    d = sysbus_from_qdev(dev);
    sysbus_mmio_map(d, 0, 0xfec00000);

    for (i = 0; i < IOAPIC_NUM_PINS; i++) {
        gsi_state->ioapic_irq[i] = qdev_get_gpio_in(dev, i);
    }
}

/* PC hardware initialisation */
static void pc_init1(MemoryRegion *system_memory,
                     MemoryRegion *system_io,
                     ram_addr_t ram_size,
                     const char *boot_device,
                     const char *kernel_filename,
                     const char *kernel_cmdline,
                     const char *initrd_filename,
                     const char *cpu_model,
                     int pci_enabled,
                     int kvmclock_enabled)
{
    int i;
    ram_addr_t below_4g_mem_size, above_4g_mem_size;
    PCIBus *pci_bus;
    ISABus *isa_bus;
    PCII440FXState *i440fx_state;
    int piix3_devfn = -1;
    qemu_irq *cpu_irq;
    qemu_irq *gsi;
    qemu_irq *i8259;
    qemu_irq *cmos_s3;
    qemu_irq *smi_irq;
    GSIState *gsi_state;
    DriveInfo *hd[MAX_IDE_BUS * MAX_IDE_DEVS];
    BusState *idebus[MAX_IDE_BUS];
    ISADevice *rtc_state;
    ISADevice *floppy;
    MemoryRegion *ram_memory;
    MemoryRegion *pci_memory;
    MemoryRegion *rom_memory;
    DeviceState *dev;

    global_cpu_model = cpu_model;

    pc_cpus_init(cpu_model);

    if (kvmclock_enabled) {
        kvmclock_create();
    }

    if (ram_size >= 0xe0000000 ) {
        above_4g_mem_size = ram_size - 0xe0000000;
        below_4g_mem_size = 0xe0000000;
    } else {
        above_4g_mem_size = 0;
        below_4g_mem_size = ram_size;
    }

    if (pci_enabled) {
        pci_memory = g_new(MemoryRegion, 1);
        memory_region_init(pci_memory, "pci", INT64_MAX);
        rom_memory = pci_memory;
    } else {
        pci_memory = NULL;
        rom_memory = system_memory;
    }

    /* allocate ram and load rom/bios */
    if (!xen_enabled()) {
        pc_memory_init(system_memory,
                       kernel_filename, kernel_cmdline, initrd_filename,
                       below_4g_mem_size, above_4g_mem_size,
                       pci_enabled ? rom_memory : system_memory, &ram_memory);
    }

    gsi_state = g_malloc0(sizeof(*gsi_state));
<<<<<<< HEAD
    if (kvm_enabled() && kvm_irqchip_in_kernel()) {
#ifdef UNUSED_UPSTREAM_KVM
=======
    if (kvm_irqchip_in_kernel()) {
>>>>>>> 3d4b2649
        kvm_piix3_setup_irq_routing(pci_enabled);
#endif
        gsi = qemu_allocate_irqs(kvm_piix3_gsi_handler, gsi_state,
                                 GSI_NUM_PINS);
    } else {
        gsi = qemu_allocate_irqs(gsi_handler, gsi_state, GSI_NUM_PINS);
    }

    if (pci_enabled) {
        pci_bus = i440fx_init(&i440fx_state, &piix3_devfn, &isa_bus, gsi,
                              system_memory, system_io, ram_size,
                              below_4g_mem_size,
                              0x100000000ULL - below_4g_mem_size,
                              0x100000000ULL + above_4g_mem_size,
                              (sizeof(target_phys_addr_t) == 4
                               ? 0
                               : ((uint64_t)1 << 62)),
                              pci_memory, ram_memory);
    } else {
        pci_bus = NULL;
        i440fx_state = NULL;
        isa_bus = isa_bus_new(NULL, system_io);
        no_hpet = 1;
    }
    isa_bus_irqs(isa_bus, gsi);

<<<<<<< HEAD
#ifdef UNUSED_UPSTREAM_KVM
    if (kvm_enabled() && kvm_irqchip_in_kernel()) {
=======
    if (kvm_irqchip_in_kernel()) {
>>>>>>> 3d4b2649
        i8259 = kvm_i8259_init(isa_bus);
    } else
#endif
    if (xen_enabled()) {
        i8259 = xen_interrupt_controller_init();
    } else {
        cpu_irq = pc_allocate_cpu_irq();
        i8259 = i8259_init(isa_bus, cpu_irq[0]);
    }

    for (i = 0; i < ISA_NUM_IRQS; i++) {
        gsi_state->i8259_irq[i] = i8259[i];
    }
    if (pci_enabled) {
        ioapic_init(gsi_state);
    }

    pc_register_ferr_irq(gsi[13]);

    dev = pc_vga_init(isa_bus, pci_enabled ? pci_bus : NULL);
    if (dev) {
        object_property_add_child(object_get_root(), "vga", OBJECT(dev), NULL);
    }

    if (xen_enabled()) {
        pci_create_simple(pci_bus, -1, "xen-platform");
    }

    /* init basic PC hardware */
    pc_basic_device_init(isa_bus, gsi, &rtc_state, &floppy, xen_enabled());

    for(i = 0; i < nb_nics; i++) {
        NICInfo *nd = &nd_table[i];

        if (!pci_enabled || (nd->model && strcmp(nd->model, "ne2k_isa") == 0))
            pc_init_ne2k_isa(isa_bus, nd);
        else
            pci_nic_init_nofail(nd, "rtl8139", NULL);
    }

    ide_drive_get(hd, MAX_IDE_BUS);
    if (pci_enabled) {
        PCIDevice *dev;
        if (xen_enabled()) {
            dev = pci_piix3_xen_ide_init(pci_bus, hd, piix3_devfn + 1);
        } else {
            dev = pci_piix3_ide_init(pci_bus, hd, piix3_devfn + 1);
        }
        idebus[0] = qdev_get_child_bus(&dev->qdev, "ide.0");
        idebus[1] = qdev_get_child_bus(&dev->qdev, "ide.1");

        /* FIXME there's some major spaghetti here.  Somehow we create the
         * devices on the PIIX before we actually create it.  We create the
         * PIIX3 deep in the recess of the i440fx creation too and then lose
         * the DeviceState.
         *
         * For now, let's "fix" this by making judicious use of paths.  This
         * is not generally the right way to do this.
         */
        object_property_add_child(object_resolve_path("/i440fx/piix3", NULL),
                                  "rtc", (Object *)rtc_state, NULL);
    } else {
        for(i = 0; i < MAX_IDE_BUS; i++) {
            ISADevice *dev;
            dev = isa_ide_init(isa_bus, ide_iobase[i], ide_iobase2[i],
                               ide_irq[i],
                               hd[MAX_IDE_DEVS * i], hd[MAX_IDE_DEVS * i + 1]);
            idebus[i] = qdev_get_child_bus(&dev->qdev, "ide.0");
        }
    }

    audio_init(isa_bus, pci_enabled ? pci_bus : NULL);

    pc_cmos_init(below_4g_mem_size, above_4g_mem_size, boot_device,
                 floppy, idebus[0], idebus[1], rtc_state);

    if (pci_enabled && usb_enabled) {
        usb_uhci_piix3_init(pci_bus, piix3_devfn + 2);
    }

    if (pci_enabled && acpi_enabled) {
        i2c_bus *smbus;

        if (!xen_enabled()) {
            cmos_s3 = qemu_allocate_irqs(pc_cmos_set_s3_resume, rtc_state, 1);
        } else {
            cmos_s3 = qemu_allocate_irqs(xen_cmos_set_s3_resume, rtc_state, 1);
        }
        smi_irq = qemu_allocate_irqs(pc_acpi_smi_interrupt, first_cpu, 1);
        /* TODO: Populate SPD eeprom data.  */
        smbus = piix4_pm_init(pci_bus, piix3_devfn + 3, 0xb100,
                              gsi[9], *cmos_s3, *smi_irq,
                              kvm_enabled());
        smbus_eeprom_init(smbus, 8, NULL, 0);
    }

    if (pci_enabled) {
        pc_pci_device_init(pci_bus);
    }
}

static void pc_init_pci(ram_addr_t ram_size,
                        const char *boot_device,
                        const char *kernel_filename,
                        const char *kernel_cmdline,
                        const char *initrd_filename,
                        const char *cpu_model)
{
    pc_init1(get_system_memory(),
             get_system_io(),
             ram_size, boot_device,
             kernel_filename, kernel_cmdline,
             initrd_filename, cpu_model, 1, 1);
}

static void pc_init_pci_no_kvmclock(ram_addr_t ram_size,
                                    const char *boot_device,
                                    const char *kernel_filename,
                                    const char *kernel_cmdline,
                                    const char *initrd_filename,
                                    const char *cpu_model)
{
    pc_init1(get_system_memory(),
             get_system_io(),
             ram_size, boot_device,
             kernel_filename, kernel_cmdline,
             initrd_filename, cpu_model, 1, 0);
}

static void pc_init_isa(ram_addr_t ram_size,
                        const char *boot_device,
                        const char *kernel_filename,
                        const char *kernel_cmdline,
                        const char *initrd_filename,
                        const char *cpu_model)
{
    if (cpu_model == NULL)
        cpu_model = "486";
    pc_init1(get_system_memory(),
             get_system_io(),
             ram_size, boot_device,
             kernel_filename, kernel_cmdline,
             initrd_filename, cpu_model, 0, 1);
}

#ifdef CONFIG_XEN
static void pc_xen_hvm_init(ram_addr_t ram_size,
                            const char *boot_device,
                            const char *kernel_filename,
                            const char *kernel_cmdline,
                            const char *initrd_filename,
                            const char *cpu_model)
{
    if (xen_hvm_init() != 0) {
        hw_error("xen hardware virtual machine initialisation failed");
    }
    pc_init_pci_no_kvmclock(ram_size, boot_device,
                            kernel_filename, kernel_cmdline,
                            initrd_filename, cpu_model);
    xen_vcpu_init();
}
#endif

static QEMUMachine pc_machine_v1_0 = {
    .name = "pc-1.0",
    .alias = "pc",
    .desc = "Standard PC",
    .init = pc_init_pci,
    .max_cpus = 255,
    .is_default = 1,
};

static QEMUMachine pc_machine_v0_15 = {
    .name = "pc-0.15",
    .desc = "Standard PC",
    .init = pc_init_pci,
    .max_cpus = 255,
    .is_default = 1,
};

static QEMUMachine pc_machine_v0_14 = {
    .name = "pc-0.14",
    .desc = "Standard PC",
    .init = pc_init_pci,
    .max_cpus = 255,
    .compat_props = (GlobalProperty[]) {
        {
            .driver   = "qxl",
            .property = "revision",
            .value    = stringify(2),
        },{
            .driver   = "qxl-vga",
            .property = "revision",
            .value    = stringify(2),
        },{
            .driver   = "virtio-blk-pci",
            .property = "event_idx",
            .value    = "off",
        },{
            .driver   = "virtio-serial-pci",
            .property = "event_idx",
            .value    = "off",
        },{
            .driver   = "virtio-net-pci",
            .property = "event_idx",
            .value    = "off",
        },{
            .driver   = "virtio-balloon-pci",
            .property = "event_idx",
            .value    = "off",
        },
        { /* end of list */ }
    },
};

static QEMUMachine pc_machine_v0_13 = {
    .name = "pc-0.13",
    .desc = "Standard PC",
    .init = pc_init_pci_no_kvmclock,
    .max_cpus = 255,
    .compat_props = (GlobalProperty[]) {
        {
            .driver   = "virtio-9p-pci",
            .property = "vectors",
            .value    = stringify(0),
        },{
            .driver   = "VGA",
            .property = "rombar",
            .value    = stringify(0),
        },{
            .driver   = "vmware-svga",
            .property = "rombar",
            .value    = stringify(0),
        },{
            .driver   = "PCI",
            .property = "command_serr_enable",
            .value    = "off",
        },{
            .driver   = "virtio-blk-pci",
            .property = "event_idx",
            .value    = "off",
        },{
            .driver   = "virtio-serial-pci",
            .property = "event_idx",
            .value    = "off",
        },{
            .driver   = "virtio-net-pci",
            .property = "event_idx",
            .value    = "off",
        },{
            .driver   = "virtio-balloon-pci",
            .property = "event_idx",
            .value    = "off",
        },{
            .driver   = "AC97",
            .property = "use_broken_id",
            .value    = stringify(1),
        },
        { /* end of list */ }
    },
};

static QEMUMachine pc_machine_v0_12 = {
    .name = "pc-0.12",
    .desc = "Standard PC",
    .init = pc_init_pci_no_kvmclock,
    .max_cpus = 255,
    .compat_props = (GlobalProperty[]) {
        {
            .driver   = "virtio-serial-pci",
            .property = "max_ports",
            .value    = stringify(1),
        },{
            .driver   = "virtio-serial-pci",
            .property = "vectors",
            .value    = stringify(0),
        },{
            .driver   = "VGA",
            .property = "rombar",
            .value    = stringify(0),
        },{
            .driver   = "vmware-svga",
            .property = "rombar",
            .value    = stringify(0),
        },{
            .driver   = "PCI",
            .property = "command_serr_enable",
            .value    = "off",
        },{
            .driver   = "virtio-blk-pci",
            .property = "event_idx",
            .value    = "off",
        },{
            .driver   = "virtio-serial-pci",
            .property = "event_idx",
            .value    = "off",
        },{
            .driver   = "virtio-net-pci",
            .property = "event_idx",
            .value    = "off",
        },{
            .driver   = "virtio-balloon-pci",
            .property = "event_idx",
            .value    = "off",
        },{
            .driver   = "AC97",
            .property = "use_broken_id",
            .value    = stringify(1),
        },
        { /* end of list */ }
    }
};

static QEMUMachine pc_machine_v0_11 = {
    .name = "pc-0.11",
    .desc = "Standard PC, qemu 0.11",
    .init = pc_init_pci_no_kvmclock,
    .max_cpus = 255,
    .compat_props = (GlobalProperty[]) {
        {
            .driver   = "virtio-blk-pci",
            .property = "vectors",
            .value    = stringify(0),
        },{
            .driver   = "virtio-serial-pci",
            .property = "max_ports",
            .value    = stringify(1),
        },{
            .driver   = "virtio-serial-pci",
            .property = "vectors",
            .value    = stringify(0),
        },{
            .driver   = "ide-drive",
            .property = "ver",
            .value    = "0.11",
        },{
            .driver   = "scsi-disk",
            .property = "ver",
            .value    = "0.11",
        },{
            .driver   = "PCI",
            .property = "rombar",
            .value    = stringify(0),
        },{
            .driver   = "PCI",
            .property = "command_serr_enable",
            .value    = "off",
        },{
            .driver   = "virtio-blk-pci",
            .property = "event_idx",
            .value    = "off",
        },{
            .driver   = "virtio-serial-pci",
            .property = "event_idx",
            .value    = "off",
        },{
            .driver   = "virtio-net-pci",
            .property = "event_idx",
            .value    = "off",
        },{
            .driver   = "virtio-balloon-pci",
            .property = "event_idx",
            .value    = "off",
        },{
            .driver   = "AC97",
            .property = "use_broken_id",
            .value    = stringify(1),
        },
        { /* end of list */ }
    }
};

static QEMUMachine pc_machine_v0_10 = {
    .name = "pc-0.10",
    .desc = "Standard PC, qemu 0.10",
    .init = pc_init_pci_no_kvmclock,
    .max_cpus = 255,
    .compat_props = (GlobalProperty[]) {
        {
            .driver   = "virtio-blk-pci",
            .property = "class",
            .value    = stringify(PCI_CLASS_STORAGE_OTHER),
        },{
            .driver   = "virtio-serial-pci",
            .property = "class",
            .value    = stringify(PCI_CLASS_DISPLAY_OTHER),
        },{
            .driver   = "virtio-serial-pci",
            .property = "max_ports",
            .value    = stringify(1),
        },{
            .driver   = "virtio-serial-pci",
            .property = "vectors",
            .value    = stringify(0),
        },{
            .driver   = "virtio-net-pci",
            .property = "vectors",
            .value    = stringify(0),
        },{
            .driver   = "virtio-blk-pci",
            .property = "vectors",
            .value    = stringify(0),
        },{
            .driver   = "ide-drive",
            .property = "ver",
            .value    = "0.10",
        },{
            .driver   = "scsi-disk",
            .property = "ver",
            .value    = "0.10",
        },{
            .driver   = "PCI",
            .property = "rombar",
            .value    = stringify(0),
        },{
            .driver   = "PCI",
            .property = "command_serr_enable",
            .value    = "off",
        },{
            .driver   = "virtio-blk-pci",
            .property = "event_idx",
            .value    = "off",
        },{
            .driver   = "virtio-serial-pci",
            .property = "event_idx",
            .value    = "off",
        },{
            .driver   = "virtio-net-pci",
            .property = "event_idx",
            .value    = "off",
        },{
            .driver   = "virtio-balloon-pci",
            .property = "event_idx",
            .value    = "off",
        },{
            .driver   = "AC97",
            .property = "use_broken_id",
            .value    = stringify(1),
        },
        { /* end of list */ }
    },
};

static QEMUMachine isapc_machine = {
    .name = "isapc",
    .desc = "ISA-only PC",
    .init = pc_init_isa,
    .max_cpus = 1,
};

#ifdef CONFIG_XEN
static QEMUMachine xenfv_machine = {
    .name = "xenfv",
    .desc = "Xen Fully-virtualized PC",
    .init = pc_xen_hvm_init,
    .max_cpus = HVM_MAX_VCPUS,
    .default_machine_opts = "accel=xen",
};
#endif

static void pc_machine_init(void)
{
    qemu_register_machine(&pc_machine_v1_0);
    qemu_register_machine(&pc_machine_v0_15);
    qemu_register_machine(&pc_machine_v0_14);
    qemu_register_machine(&pc_machine_v0_13);
    qemu_register_machine(&pc_machine_v0_12);
    qemu_register_machine(&pc_machine_v0_11);
    qemu_register_machine(&pc_machine_v0_10);
    qemu_register_machine(&isapc_machine);
#ifdef CONFIG_XEN
    qemu_register_machine(&xenfv_machine);
#endif
}

machine_init(pc_machine_init);<|MERGE_RESOLUTION|>--- conflicted
+++ resolved
@@ -110,12 +110,8 @@
     SysBusDevice *d;
     unsigned int i;
 
-<<<<<<< HEAD
 #ifdef UNUSED_UPSTREAM_KVM
-    if (kvm_enabled() && kvm_irqchip_in_kernel()) {
-=======
     if (kvm_irqchip_in_kernel()) {
->>>>>>> 3d4b2649
         dev = qdev_create(NULL, "kvm-ioapic");
     } else
 #endif
@@ -198,12 +194,8 @@
     }
 
     gsi_state = g_malloc0(sizeof(*gsi_state));
-<<<<<<< HEAD
-    if (kvm_enabled() && kvm_irqchip_in_kernel()) {
+    if (kvm_irqchip_in_kernel()) {
 #ifdef UNUSED_UPSTREAM_KVM
-=======
-    if (kvm_irqchip_in_kernel()) {
->>>>>>> 3d4b2649
         kvm_piix3_setup_irq_routing(pci_enabled);
 #endif
         gsi = qemu_allocate_irqs(kvm_piix3_gsi_handler, gsi_state,
@@ -230,12 +222,8 @@
     }
     isa_bus_irqs(isa_bus, gsi);
 
-<<<<<<< HEAD
 #ifdef UNUSED_UPSTREAM_KVM
-    if (kvm_enabled() && kvm_irqchip_in_kernel()) {
-=======
     if (kvm_irqchip_in_kernel()) {
->>>>>>> 3d4b2649
         i8259 = kvm_i8259_init(isa_bus);
     } else
 #endif
