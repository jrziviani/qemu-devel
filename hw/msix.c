--- conflicted
+++ resolved
@@ -168,7 +168,6 @@
     int config_offset;
     uint8_t *config;
 
-<<<<<<< HEAD
     pdev->msix_bar_size = bar_size;
 
     config_offset = pci_find_capability(pdev, PCI_CAP_ID_MSIX);
@@ -193,7 +192,7 @@
 
         pdev->msix_bar_size = new_size;
         config_offset = pci_add_capability(pdev, PCI_CAP_ID_MSIX,
-                                           MSIX_CAP_LENGTH);
+                                           0, MSIX_CAP_LENGTH);
         if (config_offset < 0)
             return config_offset;
         config = pdev->config + config_offset;
@@ -205,36 +204,6 @@
         pci_set_long(config + MSIX_PBA_OFFSET, (bar_size + MSIX_PAGE_PENDING) |
                      bar_nr);
     }
-=======
-    if (nentries < 1 || nentries > PCI_MSIX_FLAGS_QSIZE + 1)
-        return -EINVAL;
-    if (bar_size > 0x80000000)
-        return -ENOSPC;
-
-    /* Add space for MSI-X structures */
-    if (!bar_size) {
-        new_size = MSIX_PAGE_SIZE;
-    } else if (bar_size < MSIX_PAGE_SIZE) {
-        bar_size = MSIX_PAGE_SIZE;
-        new_size = MSIX_PAGE_SIZE * 2;
-    } else {
-        new_size = bar_size * 2;
-    }
-
-    pdev->msix_bar_size = new_size;
-    config_offset = pci_add_capability(pdev, PCI_CAP_ID_MSIX,
-                                       0, MSIX_CAP_LENGTH);
-    if (config_offset < 0)
-        return config_offset;
-    config = pdev->config + config_offset;
-
-    pci_set_word(config + PCI_MSIX_FLAGS, nentries - 1);
-    /* Table on top of BAR */
-    pci_set_long(config + MSIX_TABLE_OFFSET, bar_size | bar_nr);
-    /* Pending bits on top of that */
-    pci_set_long(config + MSIX_PBA_OFFSET, (bar_size + MSIX_PAGE_PENDING) |
-                 bar_nr);
->>>>>>> ca77089d
     pdev->msix_cap = config_offset;
     /* Make flags bit writeable. */
     pdev->wmask[config_offset + MSIX_CONTROL_OFFSET] |= MSIX_ENABLE_MASK |
