--- conflicted
+++ resolved
@@ -22,12 +22,9 @@
 #include "kvm.h"
 #include "kvm_ppc.h"
 #include "device_tree.h"
-<<<<<<< HEAD
-#include "qemu-kvm.h"
-=======
 #include "loader.h"
 #include "elf.h"
->>>>>>> ca20cf32
+#include "qemu-kvm.h"
 
 #define BINARY_DEVICE_TREE_FILE "bamboo.dtb"
 
