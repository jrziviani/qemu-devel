/*
 * QEMU i440FX/PIIX3 PCI Bridge Emulation
 *
 * Copyright (c) 2006 Fabrice Bellard
 *
 * Permission is hereby granted, free of charge, to any person obtaining a copy
 * of this software and associated documentation files (the "Software"), to deal
 * in the Software without restriction, including without limitation the rights
 * to use, copy, modify, merge, publish, distribute, sublicense, and/or sell
 * copies of the Software, and to permit persons to whom the Software is
 * furnished to do so, subject to the following conditions:
 *
 * The above copyright notice and this permission notice shall be included in
 * all copies or substantial portions of the Software.
 *
 * THE SOFTWARE IS PROVIDED "AS IS", WITHOUT WARRANTY OF ANY KIND, EXPRESS OR
 * IMPLIED, INCLUDING BUT NOT LIMITED TO THE WARRANTIES OF MERCHANTABILITY,
 * FITNESS FOR A PARTICULAR PURPOSE AND NONINFRINGEMENT. IN NO EVENT SHALL
 * THE AUTHORS OR COPYRIGHT HOLDERS BE LIABLE FOR ANY CLAIM, DAMAGES OR OTHER
 * LIABILITY, WHETHER IN AN ACTION OF CONTRACT, TORT OR OTHERWISE, ARISING FROM,
 * OUT OF OR IN CONNECTION WITH THE SOFTWARE OR THE USE OR OTHER DEALINGS IN
 * THE SOFTWARE.
 */

#include "hw.h"
#include "pc.h"
#include "pci.h"
#include "pci_host.h"
#include "isa.h"
#include "sysbus.h"
#include "kvm.h"

/*
 * I440FX chipset data sheet.
 * http://download.intel.com/design/chipsets/datashts/29054901.pdf
 */

typedef PCIHostState I440FXState;

typedef struct PIIX3State {
    PCIDevice dev;
    int pci_irq_levels[4];
    qemu_irq *pic;
} PIIX3State;

struct PCII440FXState {
    PCIDevice dev;
    target_phys_addr_t isa_page_descs[384 / 4];
    uint8_t smm_enabled;
    PIIX3State *piix3;
};


#define I440FX_PAM      0x59
#define I440FX_PAM_SIZE 7
#define I440FX_SMRAM    0x72

static void piix3_set_irq(void *opaque, int irq_num, int level);

/* return the global irq number corresponding to a given device irq
   pin. We could also use the bus number to have a more precise
   mapping. */
static int pci_slot_get_pirq(PCIDevice *pci_dev, int irq_num)
{
    int slot_addend;
    slot_addend = (pci_dev->devfn >> 3) - 1;
    return (irq_num + slot_addend) & 3;
}

static void update_pam(PCII440FXState *d, uint32_t start, uint32_t end, int r)
{
    uint32_t addr;

    //    printf("ISA mapping %08x-0x%08x: %d\n", start, end, r);
    switch(r) {
    case 3:
        /* RAM */
        cpu_register_physical_memory(start, end - start,
                                     start);
        break;
    case 1:
        /* ROM (XXX: not quite correct) */
        cpu_register_physical_memory(start, end - start,
                                     start | IO_MEM_ROM);
        break;
    case 2:
    case 0:
        /* XXX: should distinguish read/write cases */
        for(addr = start; addr < end; addr += 4096) {
            cpu_register_physical_memory(addr, 4096,
                                         d->isa_page_descs[(addr - 0xa0000) >> 12]);
        }
        break;
    }
}

static void i440fx_update_memory_mappings(PCII440FXState *d)
{
    int i, r;
    uint32_t smram, addr;

    if (kvm_enabled()) {
        /* FIXME: Support remappings and protection changes. */
        return;
    }
    update_pam(d, 0xf0000, 0x100000, (d->dev.config[I440FX_PAM] >> 4) & 3);
    for(i = 0; i < 12; i++) {
        r = (d->dev.config[(i >> 1) + (I440FX_PAM + 1)] >> ((i & 1) * 4)) & 3;
        update_pam(d, 0xc0000 + 0x4000 * i, 0xc0000 + 0x4000 * (i + 1), r);
    }
    smram = d->dev.config[I440FX_SMRAM];
    if ((d->smm_enabled && (smram & 0x08)) || (smram & 0x40)) {
        cpu_register_physical_memory(0xa0000, 0x20000, 0xa0000);
    } else {
        for(addr = 0xa0000; addr < 0xc0000; addr += 4096) {
            cpu_register_physical_memory(addr, 4096,
                                         d->isa_page_descs[(addr - 0xa0000) >> 12]);
        }
    }
}

void i440fx_set_smm(PCII440FXState *d, int val)
{
    val = (val != 0);
    if (d->smm_enabled != val) {
        d->smm_enabled = val;
        i440fx_update_memory_mappings(d);
    }
}


/* XXX: suppress when better memory API. We make the assumption that
   no device (in particular the VGA) changes the memory mappings in
   the 0xa0000-0x100000 range */
void i440fx_init_memory_mappings(PCII440FXState *d)
{
    int i;
    for(i = 0; i < 96; i++) {
        d->isa_page_descs[i] = cpu_get_physical_page_desc(0xa0000 + i * 0x1000);
    }
}

static void i440fx_write_config(PCIDevice *dev,
                                uint32_t address, uint32_t val, int len)
{
    PCII440FXState *d = DO_UPCAST(PCII440FXState, dev, dev);

    /* XXX: implement SMRAM.D_LOCK */
    pci_default_write_config(dev, address, val, len);
    if (ranges_overlap(address, len, I440FX_PAM, I440FX_PAM_SIZE) ||
        range_covers_byte(address, len, I440FX_SMRAM)) {
        i440fx_update_memory_mappings(d);
    }
}

static int i440fx_load_old(QEMUFile* f, void *opaque, int version_id)
{
    PCII440FXState *d = opaque;
    int ret, i;

    ret = pci_device_load(&d->dev, f);
    if (ret < 0)
        return ret;
    i440fx_update_memory_mappings(d);
    qemu_get_8s(f, &d->smm_enabled);

    if (version_id == 2)
        for (i = 0; i < 4; i++)
            d->piix3->pci_irq_levels[i] = qemu_get_be32(f);

    return 0;
}

static int i440fx_post_load(void *opaque, int version_id)
{
    PCII440FXState *d = opaque;

    i440fx_update_memory_mappings(d);
    return 0;
}

static const VMStateDescription vmstate_i440fx = {
    .name = "I440FX",
    .version_id = 3,
    .minimum_version_id = 3,
    .minimum_version_id_old = 1,
    .load_state_old = i440fx_load_old,
    .post_load = i440fx_post_load,
    .fields      = (VMStateField []) {
        VMSTATE_PCI_DEVICE(dev, PCII440FXState),
        VMSTATE_UINT8(smm_enabled, PCII440FXState),
        VMSTATE_END_OF_LIST()
    }
};

static int i440fx_pcihost_initfn(SysBusDevice *dev)
{
    I440FXState *s = FROM_SYSBUS(I440FXState, dev);

    pci_host_conf_register_ioport(0xcf8, s);

    pci_host_data_register_ioport(0xcfc, s);
    return 0;
}

static int i440fx_initfn(PCIDevice *dev)
{
    PCII440FXState *d = DO_UPCAST(PCII440FXState, dev, dev);

    pci_config_set_vendor_id(d->dev.config, PCI_VENDOR_ID_INTEL);
    pci_config_set_device_id(d->dev.config, PCI_DEVICE_ID_INTEL_82441);
    d->dev.config[0x08] = 0x02; // revision
    pci_config_set_class(d->dev.config, PCI_CLASS_BRIDGE_HOST);
    d->dev.config[PCI_HEADER_TYPE] = PCI_HEADER_TYPE_NORMAL; // header_type

    d->dev.config[I440FX_SMRAM] = 0x02;

    return 0;
}

<<<<<<< HEAD
static PIIX3State *piix3_dev;

PCIBus *i440fx_init(PCII440FXState **pi440fx_state, int *piix3_devfn, qemu_irq *pic)
=======
PCIBus *i440fx_init(PCII440FXState **pi440fx_state, int *piix3_devfn, qemu_irq *pic, int ram_size)
>>>>>>> ec5f92ce
{
    DeviceState *dev;
    PCIBus *b;
    PCIDevice *d;
    I440FXState *s;
    PIIX3State *piix3;

    dev = qdev_create(NULL, "i440FX-pcihost");
    s = FROM_SYSBUS(I440FXState, sysbus_from_qdev(dev));
    b = pci_bus_new(&s->busdev.qdev, NULL, 0);
    s->bus = b;
    qdev_init_nofail(dev);

    d = pci_create_simple(b, 0, "i440FX");
    *pi440fx_state = DO_UPCAST(PCII440FXState, dev, d);

    piix3 = DO_UPCAST(PIIX3State, dev,
                                 pci_create_simple(b, -1, "PIIX3"));
    piix3->pic = pic;
    pci_bus_irqs(b, piix3_set_irq, pci_slot_get_pirq, piix3, 4);
    (*pi440fx_state)->piix3 = piix3;

    *piix3_devfn = piix3->dev.devfn;

<<<<<<< HEAD
    piix3_dev = piix3;
=======
    ram_size = ram_size / 8 / 1024 / 1024;
    if (ram_size > 255)
        ram_size = 255;
    (*pi440fx_state)->dev.config[0x57]=ram_size;
>>>>>>> ec5f92ce

    return b;
}

/* PIIX3 PCI to ISA bridge */

static void piix3_set_irq(void *opaque, int irq_num, int level)
{
    int i, pic_irq, pic_level;
    PIIX3State *piix3 = opaque;

    piix3->pci_irq_levels[irq_num] = level;

    /* now we change the pic irq level according to the piix irq mappings */
    /* XXX: optimize */
    pic_irq = piix3->dev.config[0x60 + irq_num];
    if (pic_irq < 16) {
        /* The pic level is the logical OR of all the PCI irqs mapped
           to it */
        pic_level = 0;
        for (i = 0; i < 4; i++) {
            if (pic_irq == piix3->dev.config[0x60 + i])
                pic_level |= piix3->pci_irq_levels[i];
        }
        qemu_set_irq(piix3->pic[pic_irq], pic_level);
    }
}

int piix_get_irq(int pin)
{
    if (piix3_dev)
        return piix3_dev->dev.config[0x60+pin];
    return 0;
}

static void piix3_reset(void *opaque)
{
    PIIX3State *d = opaque;
    uint8_t *pci_conf = d->dev.config;

    pci_conf[0x04] = 0x07; // master, memory and I/O
    pci_conf[0x05] = 0x00;
    pci_conf[0x06] = 0x00;
    pci_conf[0x07] = 0x02; // PCI_status_devsel_medium
    pci_conf[0x4c] = 0x4d;
    pci_conf[0x4e] = 0x03;
    pci_conf[0x4f] = 0x00;
    pci_conf[0x60] = 0x80;
    pci_conf[0x61] = 0x80;
    pci_conf[0x62] = 0x80;
    pci_conf[0x63] = 0x80;
    pci_conf[0x69] = 0x02;
    pci_conf[0x70] = 0x80;
    pci_conf[0x76] = 0x0c;
    pci_conf[0x77] = 0x0c;
    pci_conf[0x78] = 0x02;
    pci_conf[0x79] = 0x00;
    pci_conf[0x80] = 0x00;
    pci_conf[0x82] = 0x00;
    pci_conf[0xa0] = 0x08;
    pci_conf[0xa2] = 0x00;
    pci_conf[0xa3] = 0x00;
    pci_conf[0xa4] = 0x00;
    pci_conf[0xa5] = 0x00;
    pci_conf[0xa6] = 0x00;
    pci_conf[0xa7] = 0x00;
    pci_conf[0xa8] = 0x0f;
    pci_conf[0xaa] = 0x00;
    pci_conf[0xab] = 0x00;
    pci_conf[0xac] = 0x00;
    pci_conf[0xae] = 0x00;

    memset(d->pci_irq_levels, 0, sizeof(d->pci_irq_levels));
}

static const VMStateDescription vmstate_piix3 = {
    .name = "PIIX3",
    .version_id = 3,
    .minimum_version_id = 2,
    .minimum_version_id_old = 2,
    .fields      = (VMStateField []) {
        VMSTATE_PCI_DEVICE(dev, PIIX3State),
        VMSTATE_INT32_ARRAY_V(pci_irq_levels, PIIX3State, 4, 3),
        VMSTATE_END_OF_LIST()
    }
};

static int piix3_initfn(PCIDevice *dev)
{
    PIIX3State *d = DO_UPCAST(PIIX3State, dev, dev);
    uint8_t *pci_conf;

    isa_bus_new(&d->dev.qdev);

    pci_conf = d->dev.config;
    pci_config_set_vendor_id(pci_conf, PCI_VENDOR_ID_INTEL);
    pci_config_set_device_id(pci_conf, PCI_DEVICE_ID_INTEL_82371SB_0); // 82371SB PIIX3 PCI-to-ISA bridge (Step A1)
    pci_config_set_class(pci_conf, PCI_CLASS_BRIDGE_ISA);
    pci_conf[PCI_HEADER_TYPE] =
        PCI_HEADER_TYPE_NORMAL | PCI_HEADER_TYPE_MULTI_FUNCTION; // header_type = PCI_multifunction, generic

    qemu_register_reset(piix3_reset, d);
    return 0;
}

static PCIDeviceInfo i440fx_info[] = {
    {
        .qdev.name    = "i440FX",
        .qdev.desc    = "Host bridge",
        .qdev.size    = sizeof(PCII440FXState),
        .qdev.vmsd    = &vmstate_i440fx,
        .qdev.no_user = 1,
        .init         = i440fx_initfn,
        .config_write = i440fx_write_config,
    },{
        .qdev.name    = "PIIX3",
        .qdev.desc    = "ISA bridge",
        .qdev.size    = sizeof(PIIX3State),
        .qdev.vmsd    = &vmstate_piix3,
        .qdev.no_user = 1,
        .init         = piix3_initfn,
    },{
        /* end of list */
    }
};

static SysBusDeviceInfo i440fx_pcihost_info = {
    .init         = i440fx_pcihost_initfn,
    .qdev.name    = "i440FX-pcihost",
    .qdev.size    = sizeof(I440FXState),
    .qdev.no_user = 1,
};

static void i440fx_register(void)
{
    sysbus_register_withprop(&i440fx_pcihost_info);
    pci_qdev_register_many(i440fx_info);
}
device_init(i440fx_register);<|MERGE_RESOLUTION|>--- conflicted
+++ resolved
@@ -218,13 +218,9 @@
     return 0;
 }
 
-<<<<<<< HEAD
 static PIIX3State *piix3_dev;
 
-PCIBus *i440fx_init(PCII440FXState **pi440fx_state, int *piix3_devfn, qemu_irq *pic)
-=======
 PCIBus *i440fx_init(PCII440FXState **pi440fx_state, int *piix3_devfn, qemu_irq *pic, int ram_size)
->>>>>>> ec5f92ce
 {
     DeviceState *dev;
     PCIBus *b;
@@ -249,14 +245,12 @@
 
     *piix3_devfn = piix3->dev.devfn;
 
-<<<<<<< HEAD
-    piix3_dev = piix3;
-=======
     ram_size = ram_size / 8 / 1024 / 1024;
     if (ram_size > 255)
         ram_size = 255;
     (*pi440fx_state)->dev.config[0x57]=ram_size;
->>>>>>> ec5f92ce
+
+    piix3_dev = piix3;
 
     return b;
 }
