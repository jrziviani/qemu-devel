--- conflicted
+++ resolved
@@ -794,15 +794,12 @@
     int i;
     uint32_t config_size = pci_config_size(d);
 
-<<<<<<< HEAD
     if (pci_access_cap_config(d, addr, l)) {
         d->cap.config_write(d, addr, val, l);
         return;
     }
 
-    /* not efficient, but simple */
-    memcpy(orig, d->config, PCI_CONFIG_SPACE_SIZE);
-    for(i = 0; i < l && addr < PCI_CONFIG_SPACE_SIZE; val >>= 8, ++i, ++addr) {
+    for(i = 0; i < l && addr < config_size; val >>= 8, ++i, ++addr) {
         uint8_t wmask = d->wmask[addr];
         d->config[addr] = (d->config[addr] & ~wmask) | (val & wmask);
     }
@@ -814,17 +811,8 @@
         assigned_dev_update_irqs();
 #endif /* CONFIG_KVM_DEVICE_ASSIGNMENT */
 
-    if (memcmp(orig + PCI_BASE_ADDRESS_0, d->config + PCI_BASE_ADDRESS_0, 24)
-        || ((orig[PCI_COMMAND] ^ d->config[PCI_COMMAND])
-            & (PCI_COMMAND_MEMORY | PCI_COMMAND_IO)))
-=======
-    for(i = 0; i < l && addr < config_size; val >>= 8, ++i, ++addr) {
-        uint8_t wmask = d->wmask[addr];
-        d->config[addr] = (d->config[addr] & ~wmask) | (val & wmask);
-    }
     if (ranges_overlap(addr, l, PCI_BASE_ADDRESS_0, 24) ||
         range_covers_byte(addr, l, PCI_COMMAND))
->>>>>>> 260c0cd3
         pci_update_mappings(d);
 
 }
