--- conflicted
+++ resolved
@@ -1060,26 +1060,12 @@
     if (!change)
         return;
 
-<<<<<<< HEAD
-    pci_dev->irq_state[irq_num] = level;
-
 #if defined(TARGET_IA64)
     ioapic_set_irq(pci_dev, irq_num, level);
 #endif
 
-    for (;;) {
-        bus = pci_dev->bus;
-        irq_num = bus->map_irq(pci_dev, irq_num);
-        if (bus->set_irq)
-            break;
-        pci_dev = bus->parent_dev;
-    }
-    bus->irq_count[irq_num] += change;
-    bus->set_irq(bus->irq_opaque, irq_num, bus->irq_count[irq_num] != 0);
-=======
     pci_set_irq_state(pci_dev, irq_num, level);
     pci_change_irq_level(pci_dev, irq_num, change);
->>>>>>> d036bb21
 }
 
 int pci_map_irq(PCIDevice *pci_dev, int pin)
