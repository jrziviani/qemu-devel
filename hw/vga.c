--- conflicted
+++ resolved
@@ -2649,11 +2649,8 @@
 
     vga_dirty_log_stop(s);
     pci_default_write_config(d, address, val, len);
-<<<<<<< HEAD
     if (s->map_addr && pvs->dev.io_regions[0].addr == -1)
         s->map_addr = 0;
-=======
->>>>>>> 7f70c937
     vga_dirty_log_start(s);
 }
 
