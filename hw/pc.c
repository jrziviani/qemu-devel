--- conflicted
+++ resolved
@@ -1025,25 +1025,6 @@
     isa_bios_size = bios_size;
     if (isa_bios_size > (128 * 1024))
         isa_bios_size = 128 * 1024;
-<<<<<<< HEAD
-    cpu_register_physical_memory(0xd0000, (192 * 1024) - isa_bios_size,
-                                 IO_MEM_UNASSIGNED);
-    cpu_register_physical_memory(0x100000 - isa_bios_size,
-                                 isa_bios_size,
-                                 (bios_offset + bios_size - isa_bios_size) | IO_MEM_ROM);
-
-    if (extboot_drive) {
-        option_rom[nb_option_roms].name = qemu_strdup(EXTBOOT_FILENAME);
-        option_rom[nb_option_roms].bootindex = 0;
-        nb_option_roms++;
-    }
-    option_rom[nb_option_roms].name = qemu_strdup(VAPIC_FILENAME);
-    option_rom[nb_option_roms].bootindex = -1;
-    nb_option_roms++;
-
-    option_rom_offset = qemu_ram_alloc(NULL, "pc.rom", PC_ROM_SIZE);
-    cpu_register_physical_memory(PC_ROM_MIN_VGA, PC_ROM_SIZE, option_rom_offset);
-=======
     isa_bios = qemu_malloc(sizeof(*isa_bios));
     memory_region_init_alias(isa_bios, "isa-bios", bios,
                              bios_size - isa_bios_size, isa_bios_size);
@@ -1059,12 +1040,20 @@
                                         PC_ROM_MIN_VGA,
                                         option_rom_mr,
                                         1);
->>>>>>> 00cb2a99
 
     /* map all the bios at the top of memory */
     memory_region_add_subregion(system_memory,
                                 (uint32_t)(-bios_size),
                                 bios);
+
+    if (extboot_drive) {
+        option_rom[nb_option_roms].name = qemu_strdup(EXTBOOT_FILENAME);
+        option_rom[nb_option_roms].bootindex = 0;
+        nb_option_roms++;
+    }
+    option_rom[nb_option_roms].name = qemu_strdup(VAPIC_FILENAME);
+    option_rom[nb_option_roms].bootindex = -1;
+    nb_option_roms++;
 
     fw_cfg = bochs_bios_init();
     rom_set_fw(fw_cfg);
