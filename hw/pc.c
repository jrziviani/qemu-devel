--- conflicted
+++ resolved
@@ -904,20 +904,7 @@
     }
 }
 
-<<<<<<< HEAD
-static void pc_cpu_reset(void *opaque)
-{
-    X86CPU *cpu = opaque;
-    CPUX86State *env = &cpu->env;
-
-    cpu_reset(CPU(cpu));
-    env->halted = !cpu_is_bsp(env);
-}
-
 X86CPU *pc_new_cpu(const char *cpu_model)
-=======
-static X86CPU *pc_new_cpu(const char *cpu_model)
->>>>>>> 65dee380
 {
     X86CPU *cpu;
     CPUX86State *env;
