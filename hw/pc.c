--- conflicted
+++ resolved
@@ -60,14 +60,8 @@
 #define DPRINTF(fmt, ...)
 #endif
 
-<<<<<<< HEAD
-#define BIOS_FILENAME "bios.bin"
 #define VAPIC_FILENAME "vapic.bin"
 
-#define PC_MAX_BIOS_SIZE (4 * 1024 * 1024)
-
-=======
->>>>>>> cbc5b5f3
 /* Leave a chunk of memory at the top of RAM for the BIOS ACPI tables.  */
 #define ACPI_DATA_SIZE       0x10000
 #define BIOS_CFG_IOPORT 0x510
@@ -1041,18 +1035,10 @@
                                         option_rom_mr,
                                         1);
 
-<<<<<<< HEAD
-    /* map all the bios at the top of memory */
-    memory_region_add_subregion(rom_memory,
-                                (uint32_t)(-bios_size),
-                                bios);
-
     option_rom[nb_option_roms].name = g_strdup(VAPIC_FILENAME);
     option_rom[nb_option_roms].bootindex = -1;
     nb_option_roms++;
 
-=======
->>>>>>> cbc5b5f3
     fw_cfg = bochs_bios_init();
     rom_set_fw(fw_cfg);
 
