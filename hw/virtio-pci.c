/*
 * Virtio PCI Bindings
 *
 * Copyright IBM, Corp. 2007
 * Copyright (c) 2009 CodeSourcery
 *
 * Authors:
 *  Anthony Liguori   <aliguori@us.ibm.com>
 *  Paul Brook        <paul@codesourcery.com>
 *
 * This work is licensed under the terms of the GNU GPL, version 2.  See
 * the COPYING file in the top-level directory.
 *
 */

#include <inttypes.h>

#include "virtio.h"
#include "virtio-blk.h"
#include "virtio-net.h"
#include "virtio-serial.h"
#include "pci.h"
#include "qemu-error.h"
#include "msix.h"
#include "net.h"
#include "loader.h"
#include "kvm.h"
#include "blockdev.h"
#include "virtio-pci.h"

/* from Linux's linux/virtio_pci.h */

/* A 32-bit r/o bitmask of the features supported by the host */
#define VIRTIO_PCI_HOST_FEATURES        0

/* A 32-bit r/w bitmask of features activated by the guest */
#define VIRTIO_PCI_GUEST_FEATURES       4

/* A 32-bit r/w PFN for the currently selected queue */
#define VIRTIO_PCI_QUEUE_PFN            8

/* A 16-bit r/o queue size for the currently selected queue */
#define VIRTIO_PCI_QUEUE_NUM            12

/* A 16-bit r/w queue selector */
#define VIRTIO_PCI_QUEUE_SEL            14

/* A 16-bit r/w queue notifier */
#define VIRTIO_PCI_QUEUE_NOTIFY         16

/* An 8-bit device status register.  */
#define VIRTIO_PCI_STATUS               18

/* An 8-bit r/o interrupt status register.  Reading the value will return the
 * current contents of the ISR and will also clear it.  This is effectively
 * a read-and-acknowledge. */
#define VIRTIO_PCI_ISR                  19

/* MSI-X registers: only enabled if MSI-X is enabled. */
/* A 16-bit vector for configuration changes. */
#define VIRTIO_MSI_CONFIG_VECTOR        20
/* A 16-bit vector for selected queue notifications. */
#define VIRTIO_MSI_QUEUE_VECTOR         22

/* Config space size */
#define VIRTIO_PCI_CONFIG_NOMSI         20
#define VIRTIO_PCI_CONFIG_MSI           24
#define VIRTIO_PCI_REGION_SIZE(dev)     (msix_present(dev) ? \
                                         VIRTIO_PCI_CONFIG_MSI : \
                                         VIRTIO_PCI_CONFIG_NOMSI)

/* The remaining space is defined by each driver as the per-driver
 * configuration space */
#define VIRTIO_PCI_CONFIG(dev)          (msix_enabled(dev) ? \
                                         VIRTIO_PCI_CONFIG_MSI : \
                                         VIRTIO_PCI_CONFIG_NOMSI)

/* Virtio ABI version, if we increment this, we break the guest driver. */
#define VIRTIO_PCI_ABI_VERSION          0

/* How many bits to shift physical queue address written to QUEUE_PFN.
 * 12 is historical, and due to x86 page size. */
#define VIRTIO_PCI_QUEUE_ADDR_SHIFT    12

/* Flags track per-device state like workarounds for quirks in older guests. */
#define VIRTIO_PCI_FLAG_BUS_MASTER_BUG  (1 << 0)

/* Performance improves when virtqueue kick processing is decoupled from the
 * vcpu thread using ioeventfd for some devices. */
#define VIRTIO_PCI_FLAG_USE_IOEVENTFD_BIT 1
#define VIRTIO_PCI_FLAG_USE_IOEVENTFD   (1 << VIRTIO_PCI_FLAG_USE_IOEVENTFD_BIT)

/* QEMU doesn't strictly need write barriers since everything runs in
 * lock-step.  We'll leave the calls to wmb() in though to make it obvious for
 * KVM or if kqemu gets SMP support.
 */
#define wmb() do { } while (0)

/* virtio device */

static void virtio_pci_notify(void *opaque, uint16_t vector)
{
    VirtIOPCIProxy *proxy = opaque;
    if (msix_enabled(&proxy->pci_dev))
        msix_notify(&proxy->pci_dev, vector);
    else
        qemu_set_irq(proxy->pci_dev.irq[0], proxy->vdev->isr & 1);
}

static void virtio_pci_save_config(void * opaque, QEMUFile *f)
{
    VirtIOPCIProxy *proxy = opaque;
    pci_device_save(&proxy->pci_dev, f);
    msix_save(&proxy->pci_dev, f);
    if (msix_present(&proxy->pci_dev))
        qemu_put_be16(f, proxy->vdev->config_vector);
}

static void virtio_pci_save_queue(void * opaque, int n, QEMUFile *f)
{
    VirtIOPCIProxy *proxy = opaque;
    if (msix_present(&proxy->pci_dev))
        qemu_put_be16(f, virtio_queue_vector(proxy->vdev, n));
}

static int virtio_pci_load_config(void * opaque, QEMUFile *f)
{
    VirtIOPCIProxy *proxy = opaque;
    int ret;
    ret = pci_device_load(&proxy->pci_dev, f);
    if (ret) {
        return ret;
    }
    msix_load(&proxy->pci_dev, f);
    if (msix_present(&proxy->pci_dev)) {
        qemu_get_be16s(f, &proxy->vdev->config_vector);
    } else {
        proxy->vdev->config_vector = VIRTIO_NO_VECTOR;
    }
    if (proxy->vdev->config_vector != VIRTIO_NO_VECTOR) {
        return msix_vector_use(&proxy->pci_dev, proxy->vdev->config_vector);
    }
    return 0;
}

static int virtio_pci_load_queue(void * opaque, int n, QEMUFile *f)
{
    VirtIOPCIProxy *proxy = opaque;
    uint16_t vector;
    if (msix_present(&proxy->pci_dev)) {
        qemu_get_be16s(f, &vector);
    } else {
        vector = VIRTIO_NO_VECTOR;
    }
    virtio_queue_set_vector(proxy->vdev, n, vector);
    if (vector != VIRTIO_NO_VECTOR) {
        return msix_vector_use(&proxy->pci_dev, vector);
    }
    return 0;
}

static int virtio_pci_set_host_notifier_internal(VirtIOPCIProxy *proxy,
                                                 int n, bool assign)
{
    VirtQueue *vq = virtio_get_queue(proxy->vdev, n);
    EventNotifier *notifier = virtio_queue_get_host_notifier(vq);
    int r;
    if (assign) {
        r = event_notifier_init(notifier, 1);
        if (r < 0) {
            error_report("%s: unable to init event notifier: %d",
                         __func__, r);
            return r;
        }
        r = kvm_set_ioeventfd_pio_word(event_notifier_get_fd(notifier),
                                       proxy->addr + VIRTIO_PCI_QUEUE_NOTIFY,
                                       n, assign);
        if (r < 0) {
            error_report("%s: unable to map ioeventfd: %d",
                         __func__, r);
            event_notifier_cleanup(notifier);
        }
    } else {
        r = kvm_set_ioeventfd_pio_word(event_notifier_get_fd(notifier),
                                       proxy->addr + VIRTIO_PCI_QUEUE_NOTIFY,
                                       n, assign);
        if (r < 0) {
            error_report("%s: unable to unmap ioeventfd: %d",
                         __func__, r);
            return r;
        }

        /* Handle the race condition where the guest kicked and we deassigned
         * before we got around to handling the kick.
         */
        if (event_notifier_test_and_clear(notifier)) {
            virtio_queue_notify_vq(vq);
        }

        event_notifier_cleanup(notifier);
    }
    return r;
}

static void virtio_pci_host_notifier_read(void *opaque)
{
    VirtQueue *vq = opaque;
    EventNotifier *n = virtio_queue_get_host_notifier(vq);
    if (event_notifier_test_and_clear(n)) {
        virtio_queue_notify_vq(vq);
    }
}

static void virtio_pci_set_host_notifier_fd_handler(VirtIOPCIProxy *proxy,
                                                    int n, bool assign)
{
    VirtQueue *vq = virtio_get_queue(proxy->vdev, n);
    EventNotifier *notifier = virtio_queue_get_host_notifier(vq);
    if (assign) {
        qemu_set_fd_handler(event_notifier_get_fd(notifier),
                            virtio_pci_host_notifier_read, NULL, vq);
    } else {
        qemu_set_fd_handler(event_notifier_get_fd(notifier),
                            NULL, NULL, NULL);
    }
}

static void virtio_pci_start_ioeventfd(VirtIOPCIProxy *proxy)
{
    int n, r;

    if (!(proxy->flags & VIRTIO_PCI_FLAG_USE_IOEVENTFD) ||
        proxy->ioeventfd_disabled ||
        proxy->ioeventfd_started) {
        return;
    }

    for (n = 0; n < VIRTIO_PCI_QUEUE_MAX; n++) {
        if (!virtio_queue_get_num(proxy->vdev, n)) {
            continue;
        }

        r = virtio_pci_set_host_notifier_internal(proxy, n, true);
        if (r < 0) {
            goto assign_error;
        }

        virtio_pci_set_host_notifier_fd_handler(proxy, n, true);
    }
    proxy->ioeventfd_started = true;
    return;

assign_error:
    while (--n >= 0) {
        if (!virtio_queue_get_num(proxy->vdev, n)) {
            continue;
        }

        virtio_pci_set_host_notifier_fd_handler(proxy, n, false);
        r = virtio_pci_set_host_notifier_internal(proxy, n, false);
        assert(r >= 0);
    }
    proxy->ioeventfd_started = false;
    error_report("%s: failed. Fallback to a userspace (slower).", __func__);
}

static void virtio_pci_stop_ioeventfd(VirtIOPCIProxy *proxy)
{
    int r;
    int n;

    if (!proxy->ioeventfd_started) {
        return;
    }

    for (n = 0; n < VIRTIO_PCI_QUEUE_MAX; n++) {
        if (!virtio_queue_get_num(proxy->vdev, n)) {
            continue;
        }

        virtio_pci_set_host_notifier_fd_handler(proxy, n, false);
        r = virtio_pci_set_host_notifier_internal(proxy, n, false);
        assert(r >= 0);
    }
    proxy->ioeventfd_started = false;
}

static void virtio_pci_reset(DeviceState *d)
{
    VirtIOPCIProxy *proxy = container_of(d, VirtIOPCIProxy, pci_dev.qdev);
    virtio_pci_stop_ioeventfd(proxy);
    virtio_reset(proxy->vdev);
    msix_reset(&proxy->pci_dev);
    proxy->flags &= ~VIRTIO_PCI_FLAG_BUS_MASTER_BUG;
}

static void virtio_ioport_write(void *opaque, uint32_t addr, uint32_t val)
{
    VirtIOPCIProxy *proxy = opaque;
    VirtIODevice *vdev = proxy->vdev;
    target_phys_addr_t pa;

    switch (addr) {
    case VIRTIO_PCI_GUEST_FEATURES:
	/* Guest does not negotiate properly?  We have to assume nothing. */
	if (val & (1 << VIRTIO_F_BAD_FEATURE)) {
	    if (vdev->bad_features)
		val = proxy->host_features & vdev->bad_features(vdev);
	    else
		val = 0;
	}
        if (vdev->set_features)
            vdev->set_features(vdev, val);
        vdev->guest_features = val;
        break;
    case VIRTIO_PCI_QUEUE_PFN:
        pa = (target_phys_addr_t)val << VIRTIO_PCI_QUEUE_ADDR_SHIFT;
        if (pa == 0) {
            virtio_pci_stop_ioeventfd(proxy);
            virtio_reset(proxy->vdev);
            msix_unuse_all_vectors(&proxy->pci_dev);
        }
        else
            virtio_queue_set_addr(vdev, vdev->queue_sel, pa);
        break;
    case VIRTIO_PCI_QUEUE_SEL:
        if (val < VIRTIO_PCI_QUEUE_MAX)
            vdev->queue_sel = val;
        break;
    case VIRTIO_PCI_QUEUE_NOTIFY:
        virtio_queue_notify(vdev, val);
        break;
    case VIRTIO_PCI_STATUS:
        if (!(val & VIRTIO_CONFIG_S_DRIVER_OK)) {
            virtio_pci_stop_ioeventfd(proxy);
        }

        virtio_set_status(vdev, val & 0xFF);

        if (val & VIRTIO_CONFIG_S_DRIVER_OK) {
            virtio_pci_start_ioeventfd(proxy);
        }

        if (vdev->status == 0) {
            virtio_reset(proxy->vdev);
            msix_unuse_all_vectors(&proxy->pci_dev);
        }

        /* Linux before 2.6.34 sets the device as OK without enabling
           the PCI device bus master bit. In this case we need to disable
           some safety checks. */
        if ((val & VIRTIO_CONFIG_S_DRIVER_OK) &&
            !(proxy->pci_dev.config[PCI_COMMAND] & PCI_COMMAND_MASTER)) {
            proxy->flags |= VIRTIO_PCI_FLAG_BUS_MASTER_BUG;
        }
        break;
    case VIRTIO_MSI_CONFIG_VECTOR:
        msix_vector_unuse(&proxy->pci_dev, vdev->config_vector);
        /* Make it possible for guest to discover an error took place. */
        if (msix_vector_use(&proxy->pci_dev, val) < 0)
            val = VIRTIO_NO_VECTOR;
        vdev->config_vector = val;
        break;
    case VIRTIO_MSI_QUEUE_VECTOR:
        msix_vector_unuse(&proxy->pci_dev,
                          virtio_queue_vector(vdev, vdev->queue_sel));
        /* Make it possible for guest to discover an error took place. */
        if (msix_vector_use(&proxy->pci_dev, val) < 0)
            val = VIRTIO_NO_VECTOR;
        virtio_queue_set_vector(vdev, vdev->queue_sel, val);
        break;
    default:
        error_report("%s: unexpected address 0x%x value 0x%x",
                     __func__, addr, val);
        break;
    }
}

static uint32_t virtio_ioport_read(VirtIOPCIProxy *proxy, uint32_t addr)
{
    VirtIODevice *vdev = proxy->vdev;
    uint32_t ret = 0xFFFFFFFF;

    switch (addr) {
    case VIRTIO_PCI_HOST_FEATURES:
        ret = proxy->host_features;
        break;
    case VIRTIO_PCI_GUEST_FEATURES:
        ret = vdev->guest_features;
        break;
    case VIRTIO_PCI_QUEUE_PFN:
        ret = virtio_queue_get_addr(vdev, vdev->queue_sel)
              >> VIRTIO_PCI_QUEUE_ADDR_SHIFT;
        break;
    case VIRTIO_PCI_QUEUE_NUM:
        ret = virtio_queue_get_num(vdev, vdev->queue_sel);
        break;
    case VIRTIO_PCI_QUEUE_SEL:
        ret = vdev->queue_sel;
        break;
    case VIRTIO_PCI_STATUS:
        ret = vdev->status;
        break;
    case VIRTIO_PCI_ISR:
        /* reading from the ISR also clears it. */
        ret = vdev->isr;
        vdev->isr = 0;
        qemu_set_irq(proxy->pci_dev.irq[0], 0);
        break;
    case VIRTIO_MSI_CONFIG_VECTOR:
        ret = vdev->config_vector;
        break;
    case VIRTIO_MSI_QUEUE_VECTOR:
        ret = virtio_queue_vector(vdev, vdev->queue_sel);
        break;
    default:
        break;
    }

    return ret;
}

static uint32_t virtio_pci_config_readb(void *opaque, uint32_t addr)
{
    VirtIOPCIProxy *proxy = opaque;
    uint32_t config = VIRTIO_PCI_CONFIG(&proxy->pci_dev);
    addr -= proxy->addr;
    if (addr < config)
        return virtio_ioport_read(proxy, addr);
    addr -= config;
    return virtio_config_readb(proxy->vdev, addr);
}

static uint32_t virtio_pci_config_readw(void *opaque, uint32_t addr)
{
    VirtIOPCIProxy *proxy = opaque;
    uint32_t config = VIRTIO_PCI_CONFIG(&proxy->pci_dev);
    addr -= proxy->addr;
    if (addr < config)
        return virtio_ioport_read(proxy, addr);
    addr -= config;
    return virtio_config_readw(proxy->vdev, addr);
}

static uint32_t virtio_pci_config_readl(void *opaque, uint32_t addr)
{
    VirtIOPCIProxy *proxy = opaque;
    uint32_t config = VIRTIO_PCI_CONFIG(&proxy->pci_dev);
    addr -= proxy->addr;
    if (addr < config)
        return virtio_ioport_read(proxy, addr);
    addr -= config;
    return virtio_config_readl(proxy->vdev, addr);
}

static void virtio_pci_config_writeb(void *opaque, uint32_t addr, uint32_t val)
{
    VirtIOPCIProxy *proxy = opaque;
    uint32_t config = VIRTIO_PCI_CONFIG(&proxy->pci_dev);
    addr -= proxy->addr;
    if (addr < config) {
        virtio_ioport_write(proxy, addr, val);
        return;
    }
    addr -= config;
    virtio_config_writeb(proxy->vdev, addr, val);
}

static void virtio_pci_config_writew(void *opaque, uint32_t addr, uint32_t val)
{
    VirtIOPCIProxy *proxy = opaque;
    uint32_t config = VIRTIO_PCI_CONFIG(&proxy->pci_dev);
    addr -= proxy->addr;
    if (addr < config) {
        virtio_ioport_write(proxy, addr, val);
        return;
    }
    addr -= config;
    virtio_config_writew(proxy->vdev, addr, val);
}

static void virtio_pci_config_writel(void *opaque, uint32_t addr, uint32_t val)
{
    VirtIOPCIProxy *proxy = opaque;
    uint32_t config = VIRTIO_PCI_CONFIG(&proxy->pci_dev);
    addr -= proxy->addr;
    if (addr < config) {
        virtio_ioport_write(proxy, addr, val);
        return;
    }
    addr -= config;
    virtio_config_writel(proxy->vdev, addr, val);
}

static void virtio_map(PCIDevice *pci_dev, int region_num,
                       pcibus_t addr, pcibus_t size, int type)
{
    VirtIOPCIProxy *proxy = container_of(pci_dev, VirtIOPCIProxy, pci_dev);
    VirtIODevice *vdev = proxy->vdev;
    unsigned config_len = VIRTIO_PCI_REGION_SIZE(pci_dev) + vdev->config_len;

    proxy->addr = addr;

    register_ioport_write(addr, config_len, 1, virtio_pci_config_writeb, proxy);
    register_ioport_write(addr, config_len, 2, virtio_pci_config_writew, proxy);
    register_ioport_write(addr, config_len, 4, virtio_pci_config_writel, proxy);
    register_ioport_read(addr, config_len, 1, virtio_pci_config_readb, proxy);
    register_ioport_read(addr, config_len, 2, virtio_pci_config_readw, proxy);
    register_ioport_read(addr, config_len, 4, virtio_pci_config_readl, proxy);

    if (vdev->config_len)
        vdev->get_config(vdev, vdev->config);
}

static void virtio_write_config(PCIDevice *pci_dev, uint32_t address,
                                uint32_t val, int len)
{
    VirtIOPCIProxy *proxy = DO_UPCAST(VirtIOPCIProxy, pci_dev, pci_dev);

    if (PCI_COMMAND == address) {
        if (!(val & PCI_COMMAND_MASTER)) {
            if (!(proxy->flags & VIRTIO_PCI_FLAG_BUS_MASTER_BUG)) {
                virtio_pci_stop_ioeventfd(proxy);
                virtio_set_status(proxy->vdev,
                                  proxy->vdev->status & ~VIRTIO_CONFIG_S_DRIVER_OK);
            }
        }
    }

    pci_default_write_config(pci_dev, address, val, len);
    msix_write_config(pci_dev, address, val, len);
}

static unsigned virtio_pci_get_features(void *opaque)
{
    VirtIOPCIProxy *proxy = opaque;
    return proxy->host_features;
}

static void virtio_pci_guest_notifier_read(void *opaque)
{
    VirtQueue *vq = opaque;
    EventNotifier *n = virtio_queue_get_guest_notifier(vq);
    if (event_notifier_test_and_clear(n)) {
        virtio_irq(vq);
    }
}

static int virtio_pci_mask_vq(PCIDevice *dev, unsigned vector,
                              VirtQueue *vq, int masked)
{
    EventNotifier *notifier = virtio_queue_get_guest_notifier(vq);
    int r = kvm_set_irqfd(dev->msix_irq_entries[vector].gsi,
                          event_notifier_get_fd(notifier),
                          !masked);
    if (r < 0) {
        return (r == -ENOSYS) ? 0 : r;
    }
    if (masked) {
        qemu_set_fd_handler(event_notifier_get_fd(notifier),
                            virtio_pci_guest_notifier_read, NULL, vq);
    } else {
        qemu_set_fd_handler(event_notifier_get_fd(notifier),
                            NULL, NULL, NULL);
    }
    return 0;
}

static int virtio_pci_mask_notifier(PCIDevice *dev, unsigned vector,
                                    int masked)
{
    VirtIOPCIProxy *proxy = container_of(dev, VirtIOPCIProxy, pci_dev);
    VirtIODevice *vdev = proxy->vdev;
    int r, n;

    for (n = 0; n < VIRTIO_PCI_QUEUE_MAX; n++) {
        if (!virtio_queue_get_num(vdev, n)) {
            break;
        }
        if (virtio_queue_vector(vdev, n) != vector) {
            continue;
        }
        r = virtio_pci_mask_vq(dev, vector, virtio_get_queue(vdev, n), masked);
        if (r < 0) {
            goto undo;
        }
    }
    return 0;
undo:
    while (--n >= 0) {
        if (virtio_queue_vector(vdev, n) != vector) {
            continue;
        }
        virtio_pci_mask_vq(dev, vector, virtio_get_queue(vdev, n), !masked);
    }
    return r;
}


static int virtio_pci_set_guest_notifier(void *opaque, int n, bool assign)
{
    VirtIOPCIProxy *proxy = opaque;
    VirtQueue *vq = virtio_get_queue(proxy->vdev, n);
    EventNotifier *notifier = virtio_queue_get_guest_notifier(vq);

    if (assign) {
        int r = event_notifier_init(notifier, 0);
        if (r < 0) {
            return r;
        }
        qemu_set_fd_handler(event_notifier_get_fd(notifier),
                            virtio_pci_guest_notifier_read, NULL, vq);
    } else {
        qemu_set_fd_handler(event_notifier_get_fd(notifier),
                            NULL, NULL, NULL);
        /* Test and clear notifier before closing it,
         * in case poll callback didn't have time to run. */
        virtio_pci_guest_notifier_read(vq);
        event_notifier_cleanup(notifier);
    }

    return 0;
}

static bool virtio_pci_query_guest_notifiers(void *opaque)
{
    VirtIOPCIProxy *proxy = opaque;
    return msix_enabled(&proxy->pci_dev);
}

static int virtio_pci_set_guest_notifiers(void *opaque, bool assign)
{
    VirtIOPCIProxy *proxy = opaque;
    VirtIODevice *vdev = proxy->vdev;
    int r, n;

    /* Must unset mask notifier while guest notifier
     * is still assigned */
    if (!assign) {
	    r = msix_unset_mask_notifier(&proxy->pci_dev);
            assert(r >= 0);
    }

    for (n = 0; n < VIRTIO_PCI_QUEUE_MAX; n++) {
        if (!virtio_queue_get_num(vdev, n)) {
            break;
        }

        r = virtio_pci_set_guest_notifier(opaque, n, assign);
        if (r < 0) {
            goto assign_error;
        }
    }

    /* Must set mask notifier after guest notifier
     * has been assigned */
    if (assign) {
        r = msix_set_mask_notifier(&proxy->pci_dev,
                                   virtio_pci_mask_notifier);
        if (r < 0) {
            goto assign_error;
        }
    }

    return 0;

assign_error:
    /* We get here on assignment failure. Recover by undoing for VQs 0 .. n. */
    while (--n >= 0) {
        virtio_pci_set_guest_notifier(opaque, n, !assign);
    }

    if (!assign) {
        msix_set_mask_notifier(&proxy->pci_dev,
                               virtio_pci_mask_notifier);
    }
    return r;
}

static int virtio_pci_set_host_notifier(void *opaque, int n, bool assign)
{
    VirtIOPCIProxy *proxy = opaque;

    /* Stop using ioeventfd for virtqueue kick if the device starts using host
     * notifiers.  This makes it easy to avoid stepping on each others' toes.
     */
    proxy->ioeventfd_disabled = assign;
    if (assign) {
        virtio_pci_stop_ioeventfd(proxy);
    }
    /* We don't need to start here: it's not needed because backend
     * currently only stops on status change away from ok,
     * reset, vmstop and such. If we do add code to start here,
     * need to check vmstate, device state etc. */
    return virtio_pci_set_host_notifier_internal(proxy, n, assign);
}

static void virtio_pci_vmstate_change(void *opaque, bool running)
{
    VirtIOPCIProxy *proxy = opaque;

    if (running) {
        /* Try to find out if the guest has bus master disabled, but is
           in ready state. Then we have a buggy guest OS. */
        if ((proxy->vdev->status & VIRTIO_CONFIG_S_DRIVER_OK) &&
            !(proxy->pci_dev.config[PCI_COMMAND] & PCI_COMMAND_MASTER)) {
            proxy->flags |= VIRTIO_PCI_FLAG_BUS_MASTER_BUG;
        }
        virtio_pci_start_ioeventfd(proxy);
    } else {
        virtio_pci_stop_ioeventfd(proxy);
    }
}

static const VirtIOBindings virtio_pci_bindings = {
    .notify = virtio_pci_notify,
    .save_config = virtio_pci_save_config,
    .load_config = virtio_pci_load_config,
    .save_queue = virtio_pci_save_queue,
    .load_queue = virtio_pci_load_queue,
    .get_features = virtio_pci_get_features,
    .query_guest_notifiers = virtio_pci_query_guest_notifiers,
    .set_host_notifier = virtio_pci_set_host_notifier,
    .set_guest_notifiers = virtio_pci_set_guest_notifiers,
    .vmstate_change = virtio_pci_vmstate_change,
};

<<<<<<< HEAD
void virtio_init_pci(VirtIOPCIProxy *proxy, VirtIODevice *vdev,
                            uint16_t vendor, uint16_t device,
                            uint16_t class_code, uint8_t pif)
=======
static void virtio_init_pci(VirtIOPCIProxy *proxy, VirtIODevice *vdev)
>>>>>>> e75ccf2c
{
    uint8_t *config;
    uint32_t size;

    proxy->vdev = vdev;

    config = proxy->pci_dev.config;

    if (proxy->class_code) {
        pci_config_set_class(config, proxy->class_code);
    }
    pci_set_word(config + 0x2c, pci_get_word(config + PCI_VENDOR_ID));
    pci_set_word(config + 0x2e, vdev->device_id);
    config[0x3d] = 1;

    if (vdev->nvectors && !msix_init(&proxy->pci_dev, vdev->nvectors, 1, 0)) {
        pci_register_bar(&proxy->pci_dev, 1,
                         msix_bar_size(&proxy->pci_dev),
                         PCI_BASE_ADDRESS_SPACE_MEMORY,
                         msix_mmio_map);
    } else
        vdev->nvectors = 0;

    proxy->pci_dev.config_write = virtio_write_config;

    size = VIRTIO_PCI_REGION_SIZE(&proxy->pci_dev) + vdev->config_len;
    if (size & (size-1))
        size = 1 << qemu_fls(size);

    pci_register_bar(&proxy->pci_dev, 0, size, PCI_BASE_ADDRESS_SPACE_IO,
                           virtio_map);

    if (!kvm_has_many_ioeventfds()) {
        proxy->flags &= ~VIRTIO_PCI_FLAG_USE_IOEVENTFD;
    }

    virtio_bind_device(vdev, &virtio_pci_bindings, proxy);
    proxy->host_features |= 0x1 << VIRTIO_F_NOTIFY_ON_EMPTY;
    proxy->host_features |= 0x1 << VIRTIO_F_BAD_FEATURE;
    proxy->host_features = vdev->get_features(vdev, proxy->host_features);
}

static int virtio_blk_init_pci(PCIDevice *pci_dev)
{
    VirtIOPCIProxy *proxy = DO_UPCAST(VirtIOPCIProxy, pci_dev, pci_dev);
    VirtIODevice *vdev;

    if (proxy->class_code != PCI_CLASS_STORAGE_SCSI &&
        proxy->class_code != PCI_CLASS_STORAGE_OTHER)
        proxy->class_code = PCI_CLASS_STORAGE_SCSI;

    vdev = virtio_blk_init(&pci_dev->qdev, &proxy->block);
    if (!vdev) {
        return -1;
    }
    vdev->nvectors = proxy->nvectors;
    virtio_init_pci(proxy, vdev);
    /* make the actual value visible */
    proxy->nvectors = vdev->nvectors;
    return 0;
}

static int virtio_exit_pci(PCIDevice *pci_dev)
{
    return msix_uninit(pci_dev);
}

static int virtio_blk_exit_pci(PCIDevice *pci_dev)
{
    VirtIOPCIProxy *proxy = DO_UPCAST(VirtIOPCIProxy, pci_dev, pci_dev);

    virtio_pci_stop_ioeventfd(proxy);
    virtio_blk_exit(proxy->vdev);
    blockdev_mark_auto_del(proxy->block.bs);
    return virtio_exit_pci(pci_dev);
}

static int virtio_serial_init_pci(PCIDevice *pci_dev)
{
    VirtIOPCIProxy *proxy = DO_UPCAST(VirtIOPCIProxy, pci_dev, pci_dev);
    VirtIODevice *vdev;

    if (proxy->class_code != PCI_CLASS_COMMUNICATION_OTHER &&
        proxy->class_code != PCI_CLASS_DISPLAY_OTHER && /* qemu 0.10 */
        proxy->class_code != PCI_CLASS_OTHERS)          /* qemu-kvm  */
        proxy->class_code = PCI_CLASS_COMMUNICATION_OTHER;

    vdev = virtio_serial_init(&pci_dev->qdev, &proxy->serial);
    if (!vdev) {
        return -1;
    }
    vdev->nvectors = proxy->nvectors == DEV_NVECTORS_UNSPECIFIED
                                        ? proxy->serial.max_virtserial_ports + 1
                                        : proxy->nvectors;
    virtio_init_pci(proxy, vdev);
    proxy->nvectors = vdev->nvectors;
    return 0;
}

static int virtio_serial_exit_pci(PCIDevice *pci_dev)
{
    VirtIOPCIProxy *proxy = DO_UPCAST(VirtIOPCIProxy, pci_dev, pci_dev);

    virtio_pci_stop_ioeventfd(proxy);
    virtio_serial_exit(proxy->vdev);
    return virtio_exit_pci(pci_dev);
}

static int virtio_net_init_pci(PCIDevice *pci_dev)
{
    VirtIOPCIProxy *proxy = DO_UPCAST(VirtIOPCIProxy, pci_dev, pci_dev);
    VirtIODevice *vdev;

    vdev = virtio_net_init(&pci_dev->qdev, &proxy->nic, &proxy->net);

    vdev->nvectors = proxy->nvectors;
    virtio_init_pci(proxy, vdev);

    /* make the actual value visible */
    proxy->nvectors = vdev->nvectors;
    return 0;
}

static int virtio_net_exit_pci(PCIDevice *pci_dev)
{
    VirtIOPCIProxy *proxy = DO_UPCAST(VirtIOPCIProxy, pci_dev, pci_dev);

    virtio_pci_stop_ioeventfd(proxy);
    virtio_net_exit(proxy->vdev);
    return virtio_exit_pci(pci_dev);
}

static int virtio_balloon_init_pci(PCIDevice *pci_dev)
{
    VirtIOPCIProxy *proxy = DO_UPCAST(VirtIOPCIProxy, pci_dev, pci_dev);
    VirtIODevice *vdev;

    vdev = virtio_balloon_init(&pci_dev->qdev);
    virtio_init_pci(proxy, vdev);
    return 0;
}

<<<<<<< HEAD
=======
#ifdef CONFIG_VIRTFS
static int virtio_9p_init_pci(PCIDevice *pci_dev)
{
    VirtIOPCIProxy *proxy = DO_UPCAST(VirtIOPCIProxy, pci_dev, pci_dev);
    VirtIODevice *vdev;

    vdev = virtio_9p_init(&pci_dev->qdev, &proxy->fsconf);
    vdev->nvectors = proxy->nvectors;
    virtio_init_pci(proxy, vdev);
    /* make the actual value visible */
    proxy->nvectors = vdev->nvectors;
    return 0;
}
#endif

>>>>>>> e75ccf2c
static PCIDeviceInfo virtio_info[] = {
    {
        .qdev.name = "virtio-blk-pci",
        .qdev.alias = "virtio-blk",
        .qdev.size = sizeof(VirtIOPCIProxy),
        .init      = virtio_blk_init_pci,
        .exit      = virtio_blk_exit_pci,
        .vendor_id = PCI_VENDOR_ID_REDHAT_QUMRANET,
        .device_id = PCI_DEVICE_ID_VIRTIO_BLOCK,
        .revision  = VIRTIO_PCI_ABI_VERSION,
        .class_id  = PCI_CLASS_STORAGE_SCSI,
        .qdev.props = (Property[]) {
            DEFINE_PROP_HEX32("class", VirtIOPCIProxy, class_code, 0),
            DEFINE_BLOCK_PROPERTIES(VirtIOPCIProxy, block),
            DEFINE_PROP_BIT("ioeventfd", VirtIOPCIProxy, flags,
                            VIRTIO_PCI_FLAG_USE_IOEVENTFD_BIT, true),
            DEFINE_PROP_UINT32("vectors", VirtIOPCIProxy, nvectors, 2),
            DEFINE_VIRTIO_BLK_FEATURES(VirtIOPCIProxy, host_features),
            DEFINE_PROP_END_OF_LIST(),
        },
        .qdev.reset = virtio_pci_reset,
    },{
        .qdev.name  = "virtio-net-pci",
        .qdev.alias = "virtio-net",
        .qdev.size  = sizeof(VirtIOPCIProxy),
        .init       = virtio_net_init_pci,
        .exit       = virtio_net_exit_pci,
        .romfile    = "pxe-virtio.rom",
        .vendor_id  = PCI_VENDOR_ID_REDHAT_QUMRANET,
        .device_id  = PCI_DEVICE_ID_VIRTIO_NET,
        .revision   = VIRTIO_PCI_ABI_VERSION,
        .class_id   = PCI_CLASS_NETWORK_ETHERNET,
        .qdev.props = (Property[]) {
            DEFINE_PROP_BIT("ioeventfd", VirtIOPCIProxy, flags,
                            VIRTIO_PCI_FLAG_USE_IOEVENTFD_BIT, false),
            DEFINE_PROP_UINT32("vectors", VirtIOPCIProxy, nvectors, 3),
            DEFINE_VIRTIO_NET_FEATURES(VirtIOPCIProxy, host_features),
            DEFINE_NIC_PROPERTIES(VirtIOPCIProxy, nic),
            DEFINE_PROP_UINT32("x-txtimer", VirtIOPCIProxy,
                               net.txtimer, TX_TIMER_INTERVAL),
            DEFINE_PROP_INT32("x-txburst", VirtIOPCIProxy,
                              net.txburst, TX_BURST),
            DEFINE_PROP_STRING("tx", VirtIOPCIProxy, net.tx),
            DEFINE_PROP_END_OF_LIST(),
        },
        .qdev.reset = virtio_pci_reset,
    },{
        .qdev.name = "virtio-serial-pci",
        .qdev.alias = "virtio-serial",
        .qdev.size = sizeof(VirtIOPCIProxy),
        .init      = virtio_serial_init_pci,
        .exit      = virtio_serial_exit_pci,
        .vendor_id = PCI_VENDOR_ID_REDHAT_QUMRANET,
        .device_id = PCI_DEVICE_ID_VIRTIO_CONSOLE,
        .revision  = VIRTIO_PCI_ABI_VERSION,
        .class_id  = PCI_CLASS_COMMUNICATION_OTHER,
        .qdev.props = (Property[]) {
            DEFINE_PROP_BIT("ioeventfd", VirtIOPCIProxy, flags,
                            VIRTIO_PCI_FLAG_USE_IOEVENTFD_BIT, true),
            DEFINE_PROP_UINT32("vectors", VirtIOPCIProxy, nvectors,
                               DEV_NVECTORS_UNSPECIFIED),
            DEFINE_PROP_HEX32("class", VirtIOPCIProxy, class_code, 0),
            DEFINE_VIRTIO_COMMON_FEATURES(VirtIOPCIProxy, host_features),
            DEFINE_PROP_UINT32("max_ports", VirtIOPCIProxy,
                               serial.max_virtserial_ports, 31),
            DEFINE_PROP_END_OF_LIST(),
        },
        .qdev.reset = virtio_pci_reset,
    },{
        .qdev.name = "virtio-balloon-pci",
        .qdev.alias = "virtio-balloon",
        .qdev.size = sizeof(VirtIOPCIProxy),
        .init      = virtio_balloon_init_pci,
        .exit      = virtio_exit_pci,
        .vendor_id = PCI_VENDOR_ID_REDHAT_QUMRANET,
        .device_id = PCI_DEVICE_ID_VIRTIO_BALLOON,
        .revision  = VIRTIO_PCI_ABI_VERSION,
        .class_id  = PCI_CLASS_MEMORY_RAM,
        .qdev.props = (Property[]) {
            DEFINE_VIRTIO_COMMON_FEATURES(VirtIOPCIProxy, host_features),
            DEFINE_PROP_END_OF_LIST(),
        },
        .qdev.reset = virtio_pci_reset,
    },{
<<<<<<< HEAD
=======
#ifdef CONFIG_VIRTFS
        .qdev.name = "virtio-9p-pci",
        .qdev.alias = "virtio-9p",
        .qdev.size = sizeof(VirtIOPCIProxy),
        .init      = virtio_9p_init_pci,
        .vendor_id = PCI_VENDOR_ID_REDHAT_QUMRANET,
        .device_id = 0x1009,
        .revision  = VIRTIO_PCI_ABI_VERSION,
        .class_id  = 0x2,
        .qdev.props = (Property[]) {
            DEFINE_PROP_UINT32("vectors", VirtIOPCIProxy, nvectors, 2),
            DEFINE_VIRTIO_COMMON_FEATURES(VirtIOPCIProxy, host_features),
            DEFINE_PROP_STRING("mount_tag", VirtIOPCIProxy, fsconf.tag),
            DEFINE_PROP_STRING("fsdev", VirtIOPCIProxy, fsconf.fsdev_id),
            DEFINE_PROP_END_OF_LIST(),
        },
    }, {
#endif
>>>>>>> e75ccf2c
        /* end of list */
    }
};

static void virtio_pci_register_devices(void)
{
    pci_qdev_register_many(virtio_info);
}

device_init(virtio_pci_register_devices)<|MERGE_RESOLUTION|>--- conflicted
+++ resolved
@@ -725,13 +725,7 @@
     .vmstate_change = virtio_pci_vmstate_change,
 };
 
-<<<<<<< HEAD
-void virtio_init_pci(VirtIOPCIProxy *proxy, VirtIODevice *vdev,
-                            uint16_t vendor, uint16_t device,
-                            uint16_t class_code, uint8_t pif)
-=======
-static void virtio_init_pci(VirtIOPCIProxy *proxy, VirtIODevice *vdev)
->>>>>>> e75ccf2c
+void virtio_init_pci(VirtIOPCIProxy *proxy, VirtIODevice *vdev)
 {
     uint8_t *config;
     uint32_t size;
@@ -874,8 +868,6 @@
     return 0;
 }
 
-<<<<<<< HEAD
-=======
 #ifdef CONFIG_VIRTFS
 static int virtio_9p_init_pci(PCIDevice *pci_dev)
 {
@@ -891,7 +883,6 @@
 }
 #endif
 
->>>>>>> e75ccf2c
 static PCIDeviceInfo virtio_info[] = {
     {
         .qdev.name = "virtio-blk-pci",
@@ -976,8 +967,6 @@
         },
         .qdev.reset = virtio_pci_reset,
     },{
-<<<<<<< HEAD
-=======
 #ifdef CONFIG_VIRTFS
         .qdev.name = "virtio-9p-pci",
         .qdev.alias = "virtio-9p",
@@ -996,7 +985,6 @@
         },
     }, {
 #endif
->>>>>>> e75ccf2c
         /* end of list */
     }
 };
