/*
 * QEMU 8259 interrupt controller emulation
 *
 * Copyright (c) 2003-2004 Fabrice Bellard
 *
 * Permission is hereby granted, free of charge, to any person obtaining a copy
 * of this software and associated documentation files (the "Software"), to deal
 * in the Software without restriction, including without limitation the rights
 * to use, copy, modify, merge, publish, distribute, sublicense, and/or sell
 * copies of the Software, and to permit persons to whom the Software is
 * furnished to do so, subject to the following conditions:
 *
 * The above copyright notice and this permission notice shall be included in
 * all copies or substantial portions of the Software.
 *
 * THE SOFTWARE IS PROVIDED "AS IS", WITHOUT WARRANTY OF ANY KIND, EXPRESS OR
 * IMPLIED, INCLUDING BUT NOT LIMITED TO THE WARRANTIES OF MERCHANTABILITY,
 * FITNESS FOR A PARTICULAR PURPOSE AND NONINFRINGEMENT. IN NO EVENT SHALL
 * THE AUTHORS OR COPYRIGHT HOLDERS BE LIABLE FOR ANY CLAIM, DAMAGES OR OTHER
 * LIABILITY, WHETHER IN AN ACTION OF CONTRACT, TORT OR OTHERWISE, ARISING FROM,
 * OUT OF OR IN CONNECTION WITH THE SOFTWARE OR THE USE OR OTHER DEALINGS IN
 * THE SOFTWARE.
 */
#include "hw.h"
#include "pc.h"
#include "isa.h"
#include "monitor.h"
#include "qemu-timer.h"

#include "kvm.h"

/* debug PIC */
//#define DEBUG_PIC

#ifdef DEBUG_PIC
#define DPRINTF(fmt, ...)                                       \
    do { printf("pic: " fmt , ## __VA_ARGS__); } while (0)
#else
#define DPRINTF(fmt, ...)
#endif

//#define DEBUG_IRQ_LATENCY
//#define DEBUG_IRQ_COUNT

typedef struct PicState {
    uint8_t last_irr; /* edge detection */
    uint8_t irr; /* interrupt request register */
    uint8_t imr; /* interrupt mask register */
    uint8_t isr; /* interrupt service register */
    uint8_t priority_add; /* highest irq priority */
    uint8_t irq_base;
    uint8_t read_reg_select;
    uint8_t poll;
    uint8_t special_mask;
    uint8_t init_state;
    uint8_t auto_eoi;
    uint8_t rotate_on_auto_eoi;
    uint8_t special_fully_nested_mode;
    uint8_t init4; /* true if 4 byte init */
    uint8_t single_mode; /* true if slave pic is not initialized */
    uint8_t elcr; /* PIIX edge/trigger selection*/
    uint8_t elcr_mask;
    qemu_irq int_out;
    PicState2 *pics_state;
    MemoryRegion base_io;
    MemoryRegion elcr_io;
} PicState;

struct PicState2 {
    /* 0 is master pic, 1 is slave pic */
    /* XXX: better separation between the two pics */
    PicState pics[2];
    void *irq_request_opaque;
};

#if defined(DEBUG_PIC) || defined (DEBUG_IRQ_COUNT)
static int irq_level[16];
#endif
#ifdef DEBUG_IRQ_COUNT
static uint64_t irq_count[16];
#endif
PicState2 *isa_pic;

/* return the highest priority found in mask (highest = smallest
   number). Return 8 if no irq */
static int get_priority(PicState *s, int mask)
{
    int priority;
    if (mask == 0)
        return 8;
    priority = 0;
    while ((mask & (1 << ((priority + s->priority_add) & 7))) == 0)
        priority++;
    return priority;
}

/* return the pic wanted interrupt. return -1 if none */
static int pic_get_irq(PicState *s)
{
    int mask, cur_priority, priority;

    mask = s->irr & ~s->imr;
    priority = get_priority(s, mask);
    if (priority == 8)
        return -1;
    /* compute current priority. If special fully nested mode on the
       master, the IRQ coming from the slave is not taken into account
       for the priority computation. */
    mask = s->isr;
    if (s->special_mask)
        mask &= ~s->imr;
    if (s->special_fully_nested_mode && s == &s->pics_state->pics[0])
        mask &= ~(1 << 2);
    cur_priority = get_priority(s, mask);
    if (priority < cur_priority) {
        /* higher priority found: an irq should be generated */
        return (priority + s->priority_add) & 7;
    } else {
        return -1;
    }
}

static void pic_set_irq1(PicState *s, int irq, int level);

/* raise irq to CPU if necessary. must be called every time the active
   irq may change */
static void pic_update_irq(PicState2 *s)
{
    int irq2, irq;

    /* first look at slave pic */
    irq2 = pic_get_irq(&s->pics[1]);
    if (irq2 >= 0) {
        /* if irq request by slave pic, signal master PIC */
        pic_set_irq1(&s->pics[0], 2, 1);
        pic_set_irq1(&s->pics[0], 2, 0);
    }
    /* look at requested irq */
    irq = pic_get_irq(&s->pics[0]);
    if (irq >= 0) {
#if defined(DEBUG_PIC)
        {
            int i;
            for(i = 0; i < 2; i++) {
                printf("pic%d: imr=%x irr=%x padd=%d\n",
                       i, s->pics[i].imr, s->pics[i].irr,
                       s->pics[i].priority_add);

            }
        }
        printf("pic: cpu_interrupt\n");
#endif
        qemu_irq_raise(s->pics[0].int_out);
    } else {
        qemu_irq_lower(s->pics[0].int_out);
    }
}

/* set irq level. If an edge is detected, then the IRR is set to 1 */
static void pic_set_irq1(PicState *s, int irq, int level)
{
    int mask;
    mask = 1 << irq;
    if (s->elcr & mask) {
        /* level triggered */
        if (level) {
            s->irr |= mask;
            s->last_irr |= mask;
        } else {
            s->irr &= ~mask;
            s->last_irr &= ~mask;
        }
    } else {
        /* edge triggered */
        if (level) {
            if ((s->last_irr & mask) == 0) {
                s->irr |= mask;
            }
            s->last_irr |= mask;
        } else {
            s->last_irr &= ~mask;
        }
    }
}

#ifdef DEBUG_IRQ_LATENCY
int64_t irq_time[16];
#endif

static void i8259_set_irq(void *opaque, int irq, int level)
{
    PicState2 *s = opaque;

#if defined(DEBUG_PIC) || defined(DEBUG_IRQ_COUNT)
    if (level != irq_level[irq]) {
        DPRINTF("i8259_set_irq: irq=%d level=%d\n", irq, level);
        irq_level[irq] = level;
#ifdef DEBUG_IRQ_COUNT
	if (level == 1)
	    irq_count[irq]++;
#endif
    }
#endif
#ifdef DEBUG_IRQ_LATENCY
    if (level) {
        irq_time[irq] = qemu_get_clock_ns(vm_clock);
    }
#endif
    pic_set_irq1(&s->pics[irq >> 3], irq & 7, level);
    pic_update_irq(s);
}

/* acknowledge interrupt 'irq' */
static void pic_intack(PicState *s, int irq)
{
    if (s->auto_eoi) {
        if (s->rotate_on_auto_eoi)
            s->priority_add = (irq + 1) & 7;
    } else {
        s->isr |= (1 << irq);
    }
    /* We don't clear a level sensitive interrupt here */
    if (!(s->elcr & (1 << irq)))
        s->irr &= ~(1 << irq);
}

extern int time_drift_fix;
extern int64_t timer_acks, timer_ints_to_push;

int pic_read_irq(PicState2 *s)
{
    int irq, irq2, intno;

    irq = pic_get_irq(&s->pics[0]);
    if (irq >= 0) {
        pic_intack(&s->pics[0], irq);
#ifdef TARGET_I386
	if (time_drift_fix && irq == 0) {
	    timer_acks++;
	    if (timer_ints_to_push > 0) {
		timer_ints_to_push--;
                /* simulate an edge irq0, like the one generated by i8254 */
                pic_set_irq1(&s->pics[0], 0, 0);
                pic_set_irq1(&s->pics[0], 0, 1);
	    }
	}
#endif
        if (irq == 2) {
            irq2 = pic_get_irq(&s->pics[1]);
            if (irq2 >= 0) {
                pic_intack(&s->pics[1], irq2);
            } else {
                /* spurious IRQ on slave controller */
                irq2 = 7;
            }
            intno = s->pics[1].irq_base + irq2;
#if defined(DEBUG_PIC) || defined(DEBUG_IRQ_LATENCY)
            irq = irq2 + 8;
#endif
        } else {
            intno = s->pics[0].irq_base + irq;
        }
    } else {
        /* spurious IRQ on host controller */
        irq = 7;
        intno = s->pics[0].irq_base + irq;
    }
    pic_update_irq(s);

#ifdef DEBUG_IRQ_LATENCY
    printf("IRQ%d latency=%0.3fus\n",
           irq,
           (double)(qemu_get_clock_ns(vm_clock) -
                    irq_time[irq]) * 1000000.0 / get_ticks_per_sec());
#endif
    DPRINTF("pic_interrupt: irq=%d\n", irq);
    return intno;
}

static int kvm_kernel_pic_load_from_user(PicState *s);

static void pic_reset(void *opaque)
{
    PicState *s = opaque;

    s->last_irr = 0;
    s->irr = 0;
    s->imr = 0;
    s->isr = 0;
    s->priority_add = 0;
    s->irq_base = 0;
    s->read_reg_select = 0;
    s->poll = 0;
    s->special_mask = 0;
    s->init_state = 0;
    s->auto_eoi = 0;
    s->rotate_on_auto_eoi = 0;
    s->special_fully_nested_mode = 0;
    s->init4 = 0;
    s->single_mode = 0;
    /* Note: ELCR is not reset */

    if (kvm_enabled() && kvm_irqchip_in_kernel()) {
        kvm_kernel_pic_load_from_user(s);
    }
}

static void pic_ioport_write(void *opaque, target_phys_addr_t addr64,
                             uint64_t val64, unsigned size)
{
    PicState *s = opaque;
    uint32_t addr = addr64;
    uint32_t val = val64;
    int priority, cmd, irq;

    DPRINTF("write: addr=0x%02x val=0x%02x\n", addr, val);
    if (addr == 0) {
        if (val & 0x10) {
            /* init */
            pic_reset(s);
            /* deassert a pending interrupt */
            qemu_irq_lower(s->pics_state->pics[0].int_out);
            s->init_state = 1;
            s->init4 = val & 1;
            s->single_mode = val & 2;
            if (val & 0x08)
                hw_error("level sensitive irq not supported");
        } else if (val & 0x08) {
            if (val & 0x04)
                s->poll = 1;
            if (val & 0x02)
                s->read_reg_select = val & 1;
            if (val & 0x40)
                s->special_mask = (val >> 5) & 1;
        } else {
            cmd = val >> 5;
            switch(cmd) {
            case 0:
            case 4:
                s->rotate_on_auto_eoi = cmd >> 2;
                break;
            case 1: /* end of interrupt */
            case 5:
                priority = get_priority(s, s->isr);
                if (priority != 8) {
                    irq = (priority + s->priority_add) & 7;
                    s->isr &= ~(1 << irq);
                    if (cmd == 5)
                        s->priority_add = (irq + 1) & 7;
                    pic_update_irq(s->pics_state);
                }
                break;
            case 3:
                irq = val & 7;
                s->isr &= ~(1 << irq);
                pic_update_irq(s->pics_state);
                break;
            case 6:
                s->priority_add = (val + 1) & 7;
                pic_update_irq(s->pics_state);
                break;
            case 7:
                irq = val & 7;
                s->isr &= ~(1 << irq);
                s->priority_add = (irq + 1) & 7;
                pic_update_irq(s->pics_state);
                break;
            default:
                /* no operation */
                break;
            }
        }
    } else {
        switch(s->init_state) {
        case 0:
            /* normal mode */
            s->imr = val;
            pic_update_irq(s->pics_state);
            break;
        case 1:
            s->irq_base = val & 0xf8;
            s->init_state = s->single_mode ? (s->init4 ? 3 : 0) : 2;
            break;
        case 2:
            if (s->init4) {
                s->init_state = 3;
            } else {
                s->init_state = 0;
            }
            break;
        case 3:
            s->special_fully_nested_mode = (val >> 4) & 1;
            s->auto_eoi = (val >> 1) & 1;
            s->init_state = 0;
            break;
        }
    }
}

static uint32_t pic_poll_read(PicState *s)
{
    int ret;

    ret = pic_get_irq(s);
    if (ret >= 0) {
        bool slave = (s == &isa_pic->pics[1]);

        if (slave) {
            s->pics_state->pics[0].isr &= ~(1 << 2);
            s->pics_state->pics[0].irr &= ~(1 << 2);
        }
        s->irr &= ~(1 << ret);
        s->isr &= ~(1 << ret);
        if (slave || ret != 2)
            pic_update_irq(s->pics_state);
    } else {
        ret = 0x07;
        pic_update_irq(s->pics_state);
    }

    return ret;
}

static uint64_t pic_ioport_read(void *opaque, target_phys_addr_t addr1,
                                unsigned size)
{
    PicState *s = opaque;
    unsigned int addr = addr1;
    int ret;

    if (s->poll) {
        ret = pic_poll_read(s);
        s->poll = 0;
    } else {
        if (addr == 0) {
            if (s->read_reg_select)
                ret = s->isr;
            else
                ret = s->irr;
        } else {
            ret = s->imr;
        }
    }
    DPRINTF("read: addr=0x%02x val=0x%02x\n", addr, ret);
    return ret;
}

/* memory mapped interrupt status */
/* XXX: may be the same than pic_read_irq() */
uint32_t pic_intack_read(PicState2 *s)
{
    int ret;

    ret = pic_poll_read(&s->pics[0]);
    if (ret == 2)
        ret = pic_poll_read(&s->pics[1]) + 8;
    /* Prepare for ISR read */
    s->pics[0].read_reg_select = 1;

    return ret;
}

int pic_get_output(PicState2 *s)
{
    return (pic_get_irq(&s->pics[0]) >= 0);
}

static void elcr_ioport_write(void *opaque, target_phys_addr_t addr,
                              uint64_t val, unsigned size)
{
    PicState *s = opaque;
    s->elcr = val & s->elcr_mask;
}

static uint64_t elcr_ioport_read(void *opaque, target_phys_addr_t addr,
                                 unsigned size)
{
    PicState *s = opaque;
    return s->elcr;
}

static void kvm_kernel_pic_save_to_user(PicState *s);

static void pic_pre_save(void *opaque)
{
    PicState *s = opaque;

    if (kvm_enabled() && kvm_irqchip_in_kernel()) {
        kvm_kernel_pic_save_to_user(s);
    }
}

static int pic_post_load(void *opaque, int version_id)
{
    PicState *s = opaque;

    if (kvm_enabled() && kvm_irqchip_in_kernel()) {
        kvm_kernel_pic_load_from_user(s);
    }
    return 0;
}

static const VMStateDescription vmstate_pic = {
    .name = "i8259",
    .version_id = 1,
    .pre_save = pic_pre_save,
    .post_load = pic_post_load,
    .minimum_version_id = 1,
    .minimum_version_id_old = 1,
    .fields      = (VMStateField []) {
        VMSTATE_UINT8(last_irr, PicState),
        VMSTATE_UINT8(irr, PicState),
        VMSTATE_UINT8(imr, PicState),
        VMSTATE_UINT8(isr, PicState),
        VMSTATE_UINT8(priority_add, PicState),
        VMSTATE_UINT8(irq_base, PicState),
        VMSTATE_UINT8(read_reg_select, PicState),
        VMSTATE_UINT8(poll, PicState),
        VMSTATE_UINT8(special_mask, PicState),
        VMSTATE_UINT8(init_state, PicState),
        VMSTATE_UINT8(auto_eoi, PicState),
        VMSTATE_UINT8(rotate_on_auto_eoi, PicState),
        VMSTATE_UINT8(special_fully_nested_mode, PicState),
        VMSTATE_UINT8(init4, PicState),
        VMSTATE_UINT8(single_mode, PicState),
        VMSTATE_UINT8(elcr, PicState),
        VMSTATE_END_OF_LIST()
    }
};

static const MemoryRegionOps pic_base_ioport_ops = {
    .read = pic_ioport_read,
    .write = pic_ioport_write,
    .impl = {
        .min_access_size = 1,
        .max_access_size = 1,
    },
};

static const MemoryRegionOps pic_elcr_ioport_ops = {
    .read = elcr_ioport_read,
    .write = elcr_ioport_write,
    .impl = {
        .min_access_size = 1,
        .max_access_size = 1,
    },
};

/* XXX: add generic master/slave system */
static void pic_init(int io_addr, int elcr_addr, PicState *s, qemu_irq int_out)
{
    s->int_out = int_out;

    memory_region_init_io(&s->base_io, &pic_base_ioport_ops, s, "pic", 2);
    memory_region_init_io(&s->elcr_io, &pic_elcr_ioport_ops, s, "elcr", 1);

    isa_register_ioport(NULL, &s->base_io, io_addr);
    if (elcr_addr >= 0) {
        isa_register_ioport(NULL, &s->elcr_io, elcr_addr);
    }

    vmstate_register(NULL, io_addr, &vmstate_pic, s);
    qemu_register_reset(pic_reset, s);
}

void pic_info(Monitor *mon)
{
    int i;
    PicState *s;

    if (!isa_pic)
        return;

    for(i=0;i<2;i++) {
        s = &isa_pic->pics[i];
        monitor_printf(mon, "pic%d: irr=%02x imr=%02x isr=%02x hprio=%d "
                       "irq_base=%02x rr_sel=%d elcr=%02x fnm=%d\n",
                       i, s->irr, s->imr, s->isr, s->priority_add,
                       s->irq_base, s->read_reg_select, s->elcr,
                       s->special_fully_nested_mode);
    }
}

void irq_info(Monitor *mon)
{
#ifndef DEBUG_IRQ_COUNT
    monitor_printf(mon, "irq statistic code not compiled.\n");
#else
    int i;
    int64_t count;

    monitor_printf(mon, "IRQ statistics:\n");
    for (i = 0; i < 16; i++) {
        count = irq_count[i];
        if (count > 0)
            monitor_printf(mon, "%2d: %" PRId64 "\n", i, count);
    }
#endif
}

qemu_irq *i8259_init(qemu_irq parent_irq)
{
    qemu_irq *irqs;
    PicState2 *s;

    s = g_malloc0(sizeof(PicState2));
    irqs = qemu_allocate_irqs(i8259_set_irq, s, 16);
    pic_init(0x20, 0x4d0, &s->pics[0], parent_irq);
    pic_init(0xa0, 0x4d1, &s->pics[1], irqs[2]);
    s->pics[0].elcr_mask = 0xf8;
    s->pics[1].elcr_mask = 0xde;
    s->pics[0].pics_state = s;
    s->pics[1].pics_state = s;
    isa_pic = s;
<<<<<<< HEAD
    return qemu_allocate_irqs(i8259_set_irq, s, 16);
}

static void kvm_kernel_pic_save_to_user(PicState *s)
{
#ifdef KVM_CAP_IRQCHIP
    struct kvm_irqchip chip;
    struct kvm_pic_state *kpic;

    chip.chip_id = (&s->pics_state->pics[0] == s) ?
                   KVM_IRQCHIP_PIC_MASTER :
                   KVM_IRQCHIP_PIC_SLAVE;
    kvm_get_irqchip(kvm_state, &chip);
    kpic = &chip.chip.pic;

    s->last_irr = kpic->last_irr;
    s->irr = kpic->irr;
    s->imr = kpic->imr;
    s->isr = kpic->isr;
    s->priority_add = kpic->priority_add;
    s->irq_base = kpic->irq_base;
    s->read_reg_select = kpic->read_reg_select;
    s->poll = kpic->poll;
    s->special_mask = kpic->special_mask;
    s->init_state = kpic->init_state;
    s->auto_eoi = kpic->auto_eoi;
    s->rotate_on_auto_eoi = kpic->rotate_on_auto_eoi;
    s->special_fully_nested_mode = kpic->special_fully_nested_mode;
    s->init4 = kpic->init4;
    s->elcr = kpic->elcr;
    s->elcr_mask = kpic->elcr_mask;
#endif
}

static int kvm_kernel_pic_load_from_user(PicState *s)
{
#ifdef KVM_CAP_IRQCHIP
    struct kvm_irqchip chip;
    struct kvm_pic_state *kpic;

    chip.chip_id = (&s->pics_state->pics[0] == s) ?
                   KVM_IRQCHIP_PIC_MASTER :
                   KVM_IRQCHIP_PIC_SLAVE;
    kpic = &chip.chip.pic;

    kpic->last_irr = s->last_irr;
    kpic->irr = s->irr;
    kpic->imr = s->imr;
    kpic->isr = s->isr;
    kpic->priority_add = s->priority_add;
    kpic->irq_base = s->irq_base;
    kpic->read_reg_select = s->read_reg_select;
    kpic->poll = s->poll;
    kpic->special_mask = s->special_mask;
    kpic->init_state = s->init_state;
    kpic->auto_eoi = s->auto_eoi;
    kpic->rotate_on_auto_eoi = s->rotate_on_auto_eoi;
    kpic->special_fully_nested_mode = s->special_fully_nested_mode;
    kpic->init4 = s->init4;
    kpic->elcr = s->elcr;
    kpic->elcr_mask = s->elcr_mask;

    kvm_set_irqchip(kvm_state, &chip);
#endif
    return 0;
}

#ifdef KVM_CAP_IRQCHIP
static void kvm_i8259_set_irq(void *opaque, int irq, int level)
{
    int pic_ret;
    if (kvm_set_irq(irq, level, &pic_ret)) {
        if (pic_ret != 0)
            apic_set_irq_delivered();
        return;
    }
}

static void kvm_pic_init1(int io_addr, PicState *s)
{
    vmstate_register(NULL, io_addr, &vmstate_pic, s);
    qemu_register_reset(pic_reset, s);
}

qemu_irq *kvm_i8259_init(qemu_irq parent_irq)
{
    PicState2 *s;

    s = g_malloc0(sizeof(PicState2));

    kvm_pic_init1(0x20, &s->pics[0]);
    kvm_pic_init1(0xa0, &s->pics[1]);
    s->parent_irq = parent_irq;
    s->pics[0].pics_state = s;
    s->pics[1].pics_state = s;
    isa_pic = s;
    return qemu_allocate_irqs(kvm_i8259_set_irq, s, 24);
}
#endif


=======
    return irqs;
}
>>>>>>> 2e2b2274
<|MERGE_RESOLUTION|>--- conflicted
+++ resolved
@@ -612,8 +612,7 @@
     s->pics[0].pics_state = s;
     s->pics[1].pics_state = s;
     isa_pic = s;
-<<<<<<< HEAD
-    return qemu_allocate_irqs(i8259_set_irq, s, 16);
+    return irqs;
 }
 
 static void kvm_kernel_pic_save_to_user(PicState *s)
@@ -705,7 +704,7 @@
 
     kvm_pic_init1(0x20, &s->pics[0]);
     kvm_pic_init1(0xa0, &s->pics[1]);
-    s->parent_irq = parent_irq;
+    s->pics[0].int_out = parent_irq;
     s->pics[0].pics_state = s;
     s->pics[1].pics_state = s;
     isa_pic = s;
@@ -714,7 +713,3 @@
 #endif
 
 
-=======
-    return irqs;
-}
->>>>>>> 2e2b2274
