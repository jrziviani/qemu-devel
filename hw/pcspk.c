/*
 * QEMU PC speaker emulation
 *
 * Copyright (c) 2006 Joachim Henke
 *
 * Permission is hereby granted, free of charge, to any person obtaining a copy
 * of this software and associated documentation files (the "Software"), to deal
 * in the Software without restriction, including without limitation the rights
 * to use, copy, modify, merge, publish, distribute, sublicense, and/or sell
 * copies of the Software, and to permit persons to whom the Software is
 * furnished to do so, subject to the following conditions:
 *
 * The above copyright notice and this permission notice shall be included in
 * all copies or substantial portions of the Software.
 *
 * THE SOFTWARE IS PROVIDED "AS IS", WITHOUT WARRANTY OF ANY KIND, EXPRESS OR
 * IMPLIED, INCLUDING BUT NOT LIMITED TO THE WARRANTIES OF MERCHANTABILITY,
 * FITNESS FOR A PARTICULAR PURPOSE AND NONINFRINGEMENT. IN NO EVENT SHALL
 * THE AUTHORS OR COPYRIGHT HOLDERS BE LIABLE FOR ANY CLAIM, DAMAGES OR OTHER
 * LIABILITY, WHETHER IN AN ACTION OF CONTRACT, TORT OR OTHERWISE, ARISING FROM,
 * OUT OF OR IN CONNECTION WITH THE SOFTWARE OR THE USE OR OTHER DEALINGS IN
 * THE SOFTWARE.
 */

#include "hw.h"
#include "pc.h"
#include "isa.h"
#include "audio/audio.h"
#include "qemu-timer.h"
#include "i8254.h"
<<<<<<< HEAD
#include "qemu-kvm.h"
=======
#include "pcspk.h"
>>>>>>> 302fe51b

#define PCSPK_BUF_LEN 1792
#define PCSPK_SAMPLE_RATE 32000
#define PCSPK_MAX_FREQ (PCSPK_SAMPLE_RATE >> 1)
#define PCSPK_MIN_COUNT ((PIT_FREQ + PCSPK_MAX_FREQ - 1) / PCSPK_MAX_FREQ)

typedef struct {
    ISADevice dev;
    MemoryRegion ioport;
    uint32_t iobase;
    uint8_t sample_buf[PCSPK_BUF_LEN];
    QEMUSoundCard card;
    SWVoiceOut *voice;
    void *pit;
    unsigned int pit_count;
    unsigned int samples;
    unsigned int play_pos;
    int data_on;
    int dummy_refresh_clock;
} PCSpkState;

static const char *s_spk = "pcspk";
static PCSpkState *pcspk_state;

#ifdef CONFIG_KVM_PIT
static void kvm_get_pit_ch2(ISADevice *dev,
                            struct kvm_pit_state *inkernel_state)
{
    struct PITState *pit = DO_UPCAST(struct PITState, dev, dev);
    struct kvm_pit_state pit_state;

    if (kvm_enabled() && kvm_irqchip_in_kernel()) {
        kvm_get_pit(kvm_state, &pit_state);
        pit->channels[2].mode = pit_state.channels[2].mode;
        pit->channels[2].count = pit_state.channels[2].count;
        pit->channels[2].count_load_time = pit_state.channels[2].count_load_time;
        pit->channels[2].gate = pit_state.channels[2].gate;
        if (inkernel_state) {
            memcpy(inkernel_state, &pit_state, sizeof(*inkernel_state));
        }
    }
}

static void kvm_set_pit_ch2(ISADevice *dev,
                            struct kvm_pit_state *inkernel_state)
{
    struct PITState *pit = DO_UPCAST(struct PITState, dev, dev);

    if (kvm_enabled() && kvm_irqchip_in_kernel()) {
        inkernel_state->channels[2].mode = pit->channels[2].mode;
        inkernel_state->channels[2].count = pit->channels[2].count;
        inkernel_state->channels[2].count_load_time =
            pit->channels[2].count_load_time;
        inkernel_state->channels[2].gate = pit->channels[2].gate;
        kvm_set_pit(kvm_state, inkernel_state);
    }
}
#else
static inline void kvm_get_pit_ch2(ISADevice *dev,
                                   struct kvm_pit_state *inkernel_state) { }
static inline void kvm_set_pit_ch2(ISADevice *dev,
                                   struct kvm_pit_state *inkernel_state) { }
#endif

static inline void generate_samples(PCSpkState *s)
{
    unsigned int i;

    if (s->pit_count) {
        const uint32_t m = PCSPK_SAMPLE_RATE * s->pit_count;
        const uint32_t n = ((uint64_t)PIT_FREQ << 32) / m;

        /* multiple of wavelength for gapless looping */
        s->samples = (PCSPK_BUF_LEN * PIT_FREQ / m * m / (PIT_FREQ >> 1) + 1) >> 1;
        for (i = 0; i < s->samples; ++i)
            s->sample_buf[i] = (64 & (n * i >> 25)) - 32;
    } else {
        s->samples = PCSPK_BUF_LEN;
        for (i = 0; i < PCSPK_BUF_LEN; ++i)
            s->sample_buf[i] = 128; /* silence */
    }
}

static void pcspk_callback(void *opaque, int free)
{
    PCSpkState *s = opaque;
    unsigned int n;

    kvm_get_pit_ch2(s->pit, NULL);

    if (pit_get_mode(s->pit, 2) != 3)
        return;

    n = pit_get_initial_count(s->pit, 2);
    /* avoid frequencies that are not reproducible with sample rate */
    if (n < PCSPK_MIN_COUNT)
        n = 0;

    if (s->pit_count != n) {
        s->pit_count = n;
        s->play_pos = 0;
        generate_samples(s);
    }

    while (free > 0) {
        n = audio_MIN(s->samples - s->play_pos, (unsigned int)free);
        n = AUD_write(s->voice, &s->sample_buf[s->play_pos], n);
        if (!n)
            break;
        s->play_pos = (s->play_pos + n) % s->samples;
        free -= n;
    }
}

int pcspk_audio_init(ISABus *bus)
{
    PCSpkState *s = pcspk_state;
    struct audsettings as = {PCSPK_SAMPLE_RATE, 1, AUD_FMT_U8, 0};

    AUD_register_card(s_spk, &s->card);

    s->voice = AUD_open_out(&s->card, s->voice, s_spk, s, pcspk_callback, &as);
    if (!s->voice) {
        AUD_log(s_spk, "Could not open voice\n");
        return -1;
    }

    return 0;
}

static uint64_t pcspk_io_read(void *opaque, target_phys_addr_t addr,
                              unsigned size)
{
    PCSpkState *s = opaque;
    int out;

    kvm_get_pit_ch2(s->pit, NULL);

    s->dummy_refresh_clock ^= (1 << 4);
    out = pit_get_out(s->pit, 2, qemu_get_clock_ns(vm_clock)) << 5;

    return pit_get_gate(s->pit, 2) | (s->data_on << 1) | s->dummy_refresh_clock | out;
}

static void pcspk_io_write(void *opaque, target_phys_addr_t addr, uint64_t val,
                           unsigned size)
{
    struct kvm_pit_state inkernel_state;
    PCSpkState *s = opaque;
    const int gate = val & 1;

    kvm_get_pit_ch2(s->pit, &inkernel_state);

    s->data_on = (val >> 1) & 1;
    pit_set_gate(s->pit, 2, gate);
    if (s->voice) {
        if (gate) /* restart */
            s->play_pos = 0;
        AUD_set_active_out(s->voice, gate & s->data_on);
    }

    kvm_set_pit_ch2(s->pit, &inkernel_state);
}

static const MemoryRegionOps pcspk_io_ops = {
    .read = pcspk_io_read,
    .write = pcspk_io_write,
    .impl = {
        .min_access_size = 1,
        .max_access_size = 1,
    },
};

static int pcspk_initfn(ISADevice *dev)
{
    PCSpkState *s = DO_UPCAST(PCSpkState, dev, dev);

    memory_region_init_io(&s->ioport, &pcspk_io_ops, s, "elcr", 1);
    isa_register_ioport(dev, &s->ioport, s->iobase);

    pcspk_state = s;

    return 0;
}

static Property pcspk_properties[] = {
    DEFINE_PROP_HEX32("iobase", PCSpkState, iobase,  -1),
    DEFINE_PROP_PTR("pit", PCSpkState, pit),
    DEFINE_PROP_END_OF_LIST(),
};

static void pcspk_class_initfn(ObjectClass *klass, void *data)
{
    DeviceClass *dc = DEVICE_CLASS(klass);
    ISADeviceClass *ic = ISA_DEVICE_CLASS(klass);

    ic->init = pcspk_initfn;
    dc->no_user = 1;
    dc->props = pcspk_properties;
}

static TypeInfo pcspk_info = {
    .name           = "isa-pcspk",
    .parent         = TYPE_ISA_DEVICE,
    .instance_size  = sizeof(PCSpkState),
    .class_init     = pcspk_class_initfn,
};

static void pcspk_register(void)
{
    type_register_static(&pcspk_info);
}
type_init(pcspk_register)<|MERGE_RESOLUTION|>--- conflicted
+++ resolved
@@ -28,11 +28,8 @@
 #include "audio/audio.h"
 #include "qemu-timer.h"
 #include "i8254.h"
-<<<<<<< HEAD
+#include "pcspk.h"
 #include "qemu-kvm.h"
-=======
-#include "pcspk.h"
->>>>>>> 302fe51b
 
 #define PCSPK_BUF_LEN 1792
 #define PCSPK_SAMPLE_RATE 32000
