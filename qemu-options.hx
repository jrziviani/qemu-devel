HXCOMM Use DEFHEADING() to define headings in both help text and texi
HXCOMM Text between STEXI and ETEXI are copied to texi version and
HXCOMM discarded from C version
HXCOMM DEF(option, HAS_ARG/0, opt_enum, opt_help, arch_mask) is used to
HXCOMM construct option structures, enums and help message for specified
HXCOMM architectures.
HXCOMM HXCOMM can be used for comments, discarded from both texi and C

HXCOMM TODO : when we are able to change -help output without breaking
HXCOMM libvirt we should update the help options which refer to -cpu ?,
HXCOMM -driver ?, etc to use the preferred -cpu help etc instead.

DEFHEADING(Standard options:)
STEXI
@table @option
ETEXI

DEF("help", 0, QEMU_OPTION_h,
    "-h or -help     display this help and exit\n", QEMU_ARCH_ALL)
STEXI
@item -h
@findex -h
Display help and exit
ETEXI

DEF("version", 0, QEMU_OPTION_version,
    "-version        display version information and exit\n", QEMU_ARCH_ALL)
STEXI
@item -version
@findex -version
Display version information and exit
ETEXI

DEF("machine", HAS_ARG, QEMU_OPTION_machine, \
    "-machine [type=]name[,prop[=value][,...]]\n"
    "                selects emulated machine (-machine ? for list)\n"
    "                property accel=accel1[:accel2[:...]] selects accelerator\n"
    "                supported accelerators are kvm, xen, tcg (default: tcg)\n"
    "                kernel_irqchip=on|off controls accelerated irqchip support\n"
    "                kvm_shadow_mem=size of KVM shadow MMU\n",
    QEMU_ARCH_ALL)
STEXI
@item -machine [type=]@var{name}[,prop=@var{value}[,...]]
@findex -machine
Select the emulated machine by @var{name}. Use @code{-machine ?} to list
available machines. Supported machine properties are:
@table @option
@item accel=@var{accels1}[:@var{accels2}[:...]]
This is used to enable an accelerator. Depending on the target architecture,
kvm, xen, or tcg can be available. By default, tcg is used. If there is more
than one accelerator specified, the next one is used if the previous one fails
to initialize.
@item kernel_irqchip=on|off
Enables in-kernel irqchip support for the chosen accelerator when available.
@item kvm_shadow_mem=size
Defines the size of the KVM shadow MMU.
@end table
ETEXI

HXCOMM Deprecated by -machine
DEF("M", HAS_ARG, QEMU_OPTION_M, "", QEMU_ARCH_ALL)

DEF("cpu", HAS_ARG, QEMU_OPTION_cpu,
    "-cpu cpu        select CPU (-cpu ? for list)\n", QEMU_ARCH_ALL)
STEXI
@item -cpu @var{model}
@findex -cpu
Select CPU model (-cpu ? for list and additional feature selection)
ETEXI

DEF("smp", HAS_ARG, QEMU_OPTION_smp,
    "-smp n[,maxcpus=cpus][,cores=cores][,threads=threads][,sockets=sockets]\n"
    "                set the number of CPUs to 'n' [default=1]\n"
    "                maxcpus= maximum number of total cpus, including\n"
    "                offline CPUs for hotplug, etc\n"
    "                cores= number of CPU cores on one socket\n"
    "                threads= number of threads on one CPU core\n"
    "                sockets= number of discrete sockets in the system\n",
        QEMU_ARCH_ALL)
STEXI
@item -smp @var{n}[,cores=@var{cores}][,threads=@var{threads}][,sockets=@var{sockets}][,maxcpus=@var{maxcpus}]
@findex -smp
Simulate an SMP system with @var{n} CPUs. On the PC target, up to 255
CPUs are supported. On Sparc32 target, Linux limits the number of usable CPUs
to 4.
For the PC target, the number of @var{cores} per socket, the number
of @var{threads} per cores and the total number of @var{sockets} can be
specified. Missing values will be computed. If any on the three values is
given, the total number of CPUs @var{n} can be omitted. @var{maxcpus}
specifies the maximum number of hotpluggable CPUs.
ETEXI

DEF("numa", HAS_ARG, QEMU_OPTION_numa,
    "-numa node[,mem=size][,cpus=cpu[-cpu]][,nodeid=node]\n", QEMU_ARCH_ALL)
STEXI
@item -numa @var{opts}
@findex -numa
Simulate a multi node NUMA system. If mem and cpus are omitted, resources
are split equally.
ETEXI

DEF("fda", HAS_ARG, QEMU_OPTION_fda,
    "-fda/-fdb file  use 'file' as floppy disk 0/1 image\n", QEMU_ARCH_ALL)
DEF("fdb", HAS_ARG, QEMU_OPTION_fdb, "", QEMU_ARCH_ALL)
STEXI
@item -fda @var{file}
@item -fdb @var{file}
@findex -fda
@findex -fdb
Use @var{file} as floppy disk 0/1 image (@pxref{disk_images}). You can
use the host floppy by using @file{/dev/fd0} as filename (@pxref{host_drives}).
ETEXI

DEF("hda", HAS_ARG, QEMU_OPTION_hda,
    "-hda/-hdb file  use 'file' as IDE hard disk 0/1 image\n", QEMU_ARCH_ALL)
DEF("hdb", HAS_ARG, QEMU_OPTION_hdb, "", QEMU_ARCH_ALL)
DEF("hdc", HAS_ARG, QEMU_OPTION_hdc,
    "-hdc/-hdd file  use 'file' as IDE hard disk 2/3 image\n", QEMU_ARCH_ALL)
DEF("hdd", HAS_ARG, QEMU_OPTION_hdd, "", QEMU_ARCH_ALL)
STEXI
@item -hda @var{file}
@item -hdb @var{file}
@item -hdc @var{file}
@item -hdd @var{file}
@findex -hda
@findex -hdb
@findex -hdc
@findex -hdd
Use @var{file} as hard disk 0, 1, 2 or 3 image (@pxref{disk_images}).
ETEXI

DEF("cdrom", HAS_ARG, QEMU_OPTION_cdrom,
    "-cdrom file     use 'file' as IDE cdrom image (cdrom is ide1 master)\n",
    QEMU_ARCH_ALL)
STEXI
@item -cdrom @var{file}
@findex -cdrom
Use @var{file} as CD-ROM image (you cannot use @option{-hdc} and
@option{-cdrom} at the same time). You can use the host CD-ROM by
using @file{/dev/cdrom} as filename (@pxref{host_drives}).
ETEXI

DEF("drive", HAS_ARG, QEMU_OPTION_drive,
    "-drive [file=file][,if=type][,bus=n][,unit=m][,media=d][,index=i]\n"
    "       [,cyls=c,heads=h,secs=s[,trans=t]][,snapshot=on|off]\n"
    "       [,cache=writethrough|writeback|none|directsync|unsafe][,format=f]\n"
    "       [,serial=s][,addr=A][,id=name][,aio=threads|native]\n"
    "       [,readonly=on|off][,copy-on-read=on|off]\n"
    "       [[,bps=b]|[[,bps_rd=r][,bps_wr=w]]][[,iops=i]|[[,iops_rd=r][,iops_wr=w]]\n"
    "                use 'file' as a drive image\n", QEMU_ARCH_ALL)
STEXI
@item -drive @var{option}[,@var{option}[,@var{option}[,...]]]
@findex -drive

Define a new drive. Valid options are:

@table @option
@item file=@var{file}
This option defines which disk image (@pxref{disk_images}) to use with
this drive. If the filename contains comma, you must double it
(for instance, "file=my,,file" to use file "my,file").

Special files such as iSCSI devices can be specified using protocol
specific URLs. See the section for "Device URL Syntax" for more information.
@item if=@var{interface}
This option defines on which type on interface the drive is connected.
Available types are: ide, scsi, sd, mtd, floppy, pflash, virtio.
@item bus=@var{bus},unit=@var{unit}
These options define where is connected the drive by defining the bus number and
the unit id.
@item index=@var{index}
This option defines where is connected the drive by using an index in the list
of available connectors of a given interface type.
@item media=@var{media}
This option defines the type of the media: disk or cdrom.
@item cyls=@var{c},heads=@var{h},secs=@var{s}[,trans=@var{t}]
These options have the same definition as they have in @option{-hdachs}.
@item snapshot=@var{snapshot}
@var{snapshot} is "on" or "off" and allows to enable snapshot for given drive (see @option{-snapshot}).
@item cache=@var{cache}
@var{cache} is "none", "writeback", "unsafe", "directsync" or "writethrough" and controls how the host cache is used to access block data.
@item aio=@var{aio}
@var{aio} is "threads", or "native" and selects between pthread based disk I/O and native Linux AIO.
@item format=@var{format}
Specify which disk @var{format} will be used rather than detecting
the format.  Can be used to specifiy format=raw to avoid interpreting
an untrusted format header.
@item serial=@var{serial}
This option specifies the serial number to assign to the device.
@item addr=@var{addr}
Specify the controller's PCI address (if=virtio only).
@item werror=@var{action},rerror=@var{action}
Specify which @var{action} to take on write and read errors. Valid actions are:
"ignore" (ignore the error and try to continue), "stop" (pause QEMU),
"report" (report the error to the guest), "enospc" (pause QEMU only if the
host disk is full; report the error to the guest otherwise).
The default setting is @option{werror=enospc} and @option{rerror=report}.
@item readonly
Open drive @option{file} as read-only. Guest write attempts will fail.
@item copy-on-read=@var{copy-on-read}
@var{copy-on-read} is "on" or "off" and enables whether to copy read backing
file sectors into the image file.
@end table

By default, writethrough caching is used for all block device.  This means that
the host page cache will be used to read and write data but write notification
will be sent to the guest only when the data has been reported as written by
the storage subsystem.

Writeback caching will report data writes as completed as soon as the data is
present in the host page cache.  This is safe as long as you trust your host.
If your host crashes or loses power, then the guest may experience data
corruption.

The host page cache can be avoided entirely with @option{cache=none}.  This will
attempt to do disk IO directly to the guests memory.  QEMU may still perform
an internal copy of the data.

The host page cache can be avoided while only sending write notifications to
the guest when the data has been reported as written by the storage subsystem
using @option{cache=directsync}.

Some block drivers perform badly with @option{cache=writethrough}, most notably,
qcow2.  If performance is more important than correctness,
@option{cache=writeback} should be used with qcow2.

In case you don't care about data integrity over host failures, use
cache=unsafe. This option tells QEMU that it never needs to write any data
to the disk but can instead keeps things in cache. If anything goes wrong,
like your host losing power, the disk storage getting disconnected accidentally,
etc. you're image will most probably be rendered unusable.   When using
the @option{-snapshot} option, unsafe caching is always used.

Copy-on-read avoids accessing the same backing file sectors repeatedly and is
useful when the backing file is over a slow network.  By default copy-on-read
is off.

Instead of @option{-cdrom} you can use:
@example
qemu-system-i386 -drive file=file,index=2,media=cdrom
@end example

Instead of @option{-hda}, @option{-hdb}, @option{-hdc}, @option{-hdd}, you can
use:
@example
qemu-system-i386 -drive file=file,index=0,media=disk
qemu-system-i386 -drive file=file,index=1,media=disk
qemu-system-i386 -drive file=file,index=2,media=disk
qemu-system-i386 -drive file=file,index=3,media=disk
@end example

You can connect a CDROM to the slave of ide0:
@example
qemu-system-i386 -drive file=file,if=ide,index=1,media=cdrom
@end example

If you don't specify the "file=" argument, you define an empty drive:
@example
qemu-system-i386 -drive if=ide,index=1,media=cdrom
@end example

You can connect a SCSI disk with unit ID 6 on the bus #0:
@example
qemu-system-i386 -drive file=file,if=scsi,bus=0,unit=6
@end example

Instead of @option{-fda}, @option{-fdb}, you can use:
@example
qemu-system-i386 -drive file=file,index=0,if=floppy
qemu-system-i386 -drive file=file,index=1,if=floppy
@end example

By default, @var{interface} is "ide" and @var{index} is automatically
incremented:
@example
qemu-system-i386 -drive file=a -drive file=b"
@end example
is interpreted like:
@example
qemu-system-i386 -hda a -hdb b
@end example
ETEXI

DEF("set", HAS_ARG, QEMU_OPTION_set,
    "-set group.id.arg=value\n"
    "                set <arg> parameter for item <id> of type <group>\n"
    "                i.e. -set drive.$id.file=/path/to/image\n", QEMU_ARCH_ALL)
STEXI
@item -set
@findex -set
TODO
ETEXI

DEF("global", HAS_ARG, QEMU_OPTION_global,
    "-global driver.prop=value\n"
    "                set a global default for a driver property\n",
    QEMU_ARCH_ALL)
STEXI
@item -global @var{driver}.@var{prop}=@var{value}
@findex -global
Set default value of @var{driver}'s property @var{prop} to @var{value}, e.g.:

@example
qemu-system-i386 -global ide-drive.physical_block_size=4096 -drive file=file,if=ide,index=0,media=disk
@end example

In particular, you can use this to set driver properties for devices which are 
created automatically by the machine model. To create a device which is not 
created automatically and set properties on it, use -@option{device}.
ETEXI

DEF("mtdblock", HAS_ARG, QEMU_OPTION_mtdblock,
    "-mtdblock file  use 'file' as on-board Flash memory image\n",
    QEMU_ARCH_ALL)
STEXI
@item -mtdblock @var{file}
@findex -mtdblock
Use @var{file} as on-board Flash memory image.
ETEXI

DEF("sd", HAS_ARG, QEMU_OPTION_sd,
    "-sd file        use 'file' as SecureDigital card image\n", QEMU_ARCH_ALL)
STEXI
@item -sd @var{file}
@findex -sd
Use @var{file} as SecureDigital card image.
ETEXI

DEF("pflash", HAS_ARG, QEMU_OPTION_pflash,
    "-pflash file    use 'file' as a parallel flash image\n", QEMU_ARCH_ALL)
STEXI
@item -pflash @var{file}
@findex -pflash
Use @var{file} as a parallel flash image.
ETEXI

DEF("boot", HAS_ARG, QEMU_OPTION_boot,
    "-boot [order=drives][,once=drives][,menu=on|off]\n"
    "      [,splash=sp_name][,splash-time=sp_time]\n"
    "                'drives': floppy (a), hard disk (c), CD-ROM (d), network (n)\n"
    "                'sp_name': the file's name that would be passed to bios as logo picture, if menu=on\n"
    "                'sp_time': the period that splash picture last if menu=on, unit is ms\n",
    QEMU_ARCH_ALL)
STEXI
@item -boot [order=@var{drives}][,once=@var{drives}][,menu=on|off][,splash=@var{sp_name}][,splash-time=@var{sp_time}]
@findex -boot
Specify boot order @var{drives} as a string of drive letters. Valid
drive letters depend on the target achitecture. The x86 PC uses: a, b
(floppy 1 and 2), c (first hard disk), d (first CD-ROM), n-p (Etherboot
from network adapter 1-4), hard disk boot is the default. To apply a
particular boot order only on the first startup, specify it via
@option{once}.

Interactive boot menus/prompts can be enabled via @option{menu=on} as far
as firmware/BIOS supports them. The default is non-interactive boot.

A splash picture could be passed to bios, enabling user to show it as logo,
when option splash=@var{sp_name} is given and menu=on, If firmware/BIOS
supports them. Currently Seabios for X86 system support it.
limitation: The splash file could be a jpeg file or a BMP file in 24 BPP
format(true color). The resolution should be supported by the SVGA mode, so
the recommended is 320x240, 640x480, 800x640.

@example
# try to boot from network first, then from hard disk
qemu-system-i386 -boot order=nc
# boot from CD-ROM first, switch back to default order after reboot
qemu-system-i386 -boot once=d
# boot with a splash picture for 5 seconds.
qemu-system-i386 -boot menu=on,splash=/root/boot.bmp,splash-time=5000
@end example

Note: The legacy format '-boot @var{drives}' is still supported but its
use is discouraged as it may be removed from future versions.
ETEXI

DEF("snapshot", 0, QEMU_OPTION_snapshot,
    "-snapshot       write to temporary files instead of disk image files\n",
    QEMU_ARCH_ALL)
STEXI
@item -snapshot
@findex -snapshot
Write to temporary files instead of disk image files. In this case,
the raw disk image you use is not written back. You can however force
the write back by pressing @key{C-a s} (@pxref{disk_images}).
ETEXI

DEF("m", HAS_ARG, QEMU_OPTION_m,
    "-m megs         set virtual RAM size to megs MB [default="
    stringify(DEFAULT_RAM_SIZE) "]\n", QEMU_ARCH_ALL)
STEXI
@item -m @var{megs}
@findex -m
Set virtual RAM size to @var{megs} megabytes. Default is 128 MiB.  Optionally,
a suffix of ``M'' or ``G'' can be used to signify a value in megabytes or
gigabytes respectively.
ETEXI

DEF("mem-path", HAS_ARG, QEMU_OPTION_mempath,
    "-mem-path FILE  provide backing storage for guest RAM\n", QEMU_ARCH_ALL)
STEXI
@item -mem-path @var{path}
Allocate guest RAM from a temporarily created file in @var{path}.
ETEXI

#ifdef MAP_POPULATE
DEF("mem-prealloc", 0, QEMU_OPTION_mem_prealloc,
    "-mem-prealloc   preallocate guest memory (use with -mem-path)\n",
    QEMU_ARCH_ALL)
STEXI
@item -mem-prealloc
Preallocate memory when using -mem-path.
ETEXI
#endif

DEF("k", HAS_ARG, QEMU_OPTION_k,
    "-k language     use keyboard layout (for example 'fr' for French)\n",
    QEMU_ARCH_ALL)
STEXI
@item -k @var{language}
@findex -k
Use keyboard layout @var{language} (for example @code{fr} for
French). This option is only needed where it is not easy to get raw PC
keycodes (e.g. on Macs, with some X11 servers or with a VNC
display). You don't normally need to use it on PC/Linux or PC/Windows
hosts.

The available layouts are:
@example
ar  de-ch  es  fo     fr-ca  hu  ja  mk     no  pt-br  sv
da  en-gb  et  fr     fr-ch  is  lt  nl     pl  ru     th
de  en-us  fi  fr-be  hr     it  lv  nl-be  pt  sl     tr
@end example

The default is @code{en-us}.
ETEXI


DEF("audio-help", 0, QEMU_OPTION_audio_help,
    "-audio-help     print list of audio drivers and their options\n",
    QEMU_ARCH_ALL)
STEXI
@item -audio-help
@findex -audio-help
Will show the audio subsystem help: list of drivers, tunable
parameters.
ETEXI

DEF("soundhw", HAS_ARG, QEMU_OPTION_soundhw,
    "-soundhw c1,... enable audio support\n"
    "                and only specified sound cards (comma separated list)\n"
    "                use -soundhw ? to get the list of supported cards\n"
    "                use -soundhw all to enable all of them\n", QEMU_ARCH_ALL)
STEXI
@item -soundhw @var{card1}[,@var{card2},...] or -soundhw all
@findex -soundhw
Enable audio and selected sound hardware. Use ? to print all
available sound hardware.

@example
qemu-system-i386 -soundhw sb16,adlib disk.img
qemu-system-i386 -soundhw es1370 disk.img
qemu-system-i386 -soundhw ac97 disk.img
qemu-system-i386 -soundhw hda disk.img
qemu-system-i386 -soundhw all disk.img
qemu-system-i386 -soundhw ?
@end example

Note that Linux's i810_audio OSS kernel (for AC97) module might
require manually specifying clocking.

@example
modprobe i810_audio clocking=48000
@end example
ETEXI

DEF("balloon", HAS_ARG, QEMU_OPTION_balloon,
    "-balloon none   disable balloon device\n"
    "-balloon virtio[,addr=str]\n"
    "                enable virtio balloon device (default)\n", QEMU_ARCH_ALL)
STEXI
@item -balloon none
@findex -balloon
Disable balloon device.
@item -balloon virtio[,addr=@var{addr}]
Enable virtio balloon device (default), optionally with PCI address
@var{addr}.
ETEXI

STEXI
@end table
ETEXI

DEF("usb", 0, QEMU_OPTION_usb,
    "-usb            enable the USB driver (will be the default soon)\n",
    QEMU_ARCH_ALL)
STEXI
USB options:
@table @option

@item -usb
@findex -usb
Enable the USB driver (will be the default soon)
ETEXI

DEF("usbdevice", HAS_ARG, QEMU_OPTION_usbdevice,
    "-usbdevice name add the host or guest USB device 'name'\n",
    QEMU_ARCH_ALL)
STEXI

@item -usbdevice @var{devname}
@findex -usbdevice
Add the USB device @var{devname}. @xref{usb_devices}.

@table @option

@item mouse
Virtual Mouse. This will override the PS/2 mouse emulation when activated.

@item tablet
Pointer device that uses absolute coordinates (like a touchscreen). This
means QEMU is able to report the mouse position without having to grab the
mouse. Also overrides the PS/2 mouse emulation when activated.

@item disk:[format=@var{format}]:@var{file}
Mass storage device based on file. The optional @var{format} argument
will be used rather than detecting the format. Can be used to specifiy
@code{format=raw} to avoid interpreting an untrusted format header.

@item host:@var{bus}.@var{addr}
Pass through the host device identified by @var{bus}.@var{addr} (Linux only).

@item host:@var{vendor_id}:@var{product_id}
Pass through the host device identified by @var{vendor_id}:@var{product_id}
(Linux only).

@item serial:[vendorid=@var{vendor_id}][,productid=@var{product_id}]:@var{dev}
Serial converter to host character device @var{dev}, see @code{-serial} for the
available devices.

@item braille
Braille device.  This will use BrlAPI to display the braille output on a real
or fake device.

@item net:@var{options}
Network adapter that supports CDC ethernet and RNDIS protocols.

@end table
ETEXI

DEF("device", HAS_ARG, QEMU_OPTION_device,
    "-device driver[,prop[=value][,...]]\n"
    "                add device (based on driver)\n"
    "                prop=value,... sets driver properties\n"
    "                use -device ? to print all possible drivers\n"
    "                use -device driver,? to print all possible properties\n",
    QEMU_ARCH_ALL)
STEXI
@item -device @var{driver}[,@var{prop}[=@var{value}][,...]]
@findex -device
Add device @var{driver}.  @var{prop}=@var{value} sets driver
properties.  Valid properties depend on the driver.  To get help on
possible drivers and properties, use @code{-device ?} and
@code{-device @var{driver},?}.
ETEXI

DEFHEADING()

DEFHEADING(File system options:)

DEF("fsdev", HAS_ARG, QEMU_OPTION_fsdev,
    "-fsdev fsdriver,id=id[,path=path,][security_model={mapped-xattr|mapped-file|passthrough|none}]\n"
    " [,writeout=immediate][,readonly][,socket=socket|sock_fd=sock_fd]\n",
    QEMU_ARCH_ALL)

STEXI

@item -fsdev @var{fsdriver},id=@var{id},path=@var{path},[security_model=@var{security_model}][,writeout=@var{writeout}][,readonly][,socket=@var{socket}|sock_fd=@var{sock_fd}]
@findex -fsdev
Define a new file system device. Valid options are:
@table @option
@item @var{fsdriver}
This option specifies the fs driver backend to use.
Currently "local", "handle" and "proxy" file system drivers are supported.
@item id=@var{id}
Specifies identifier for this device
@item path=@var{path}
Specifies the export path for the file system device. Files under
this path will be available to the 9p client on the guest.
@item security_model=@var{security_model}
Specifies the security model to be used for this export path.
Supported security models are "passthrough", "mapped-xattr", "mapped-file" and "none".
In "passthrough" security model, files are stored using the same
credentials as they are created on the guest. This requires QEMU
to run as root. In "mapped-xattr" security model, some of the file
attributes like uid, gid, mode bits and link target are stored as
file attributes. For "mapped-file" these attributes are stored in the
hidden .virtfs_metadata directory. Directories exported by this security model cannot
interact with other unix tools. "none" security model is same as
passthrough except the sever won't report failures if it fails to
set file attributes like ownership. Security model is mandatory
only for local fsdriver. Other fsdrivers (like handle, proxy) don't take
security model as a parameter.
@item writeout=@var{writeout}
This is an optional argument. The only supported value is "immediate".
This means that host page cache will be used to read and write data but
write notification will be sent to the guest only when the data has been
reported as written by the storage subsystem.
@item readonly
Enables exporting 9p share as a readonly mount for guests. By default
read-write access is given.
@item socket=@var{socket}
Enables proxy filesystem driver to use passed socket file for communicating
with virtfs-proxy-helper
@item sock_fd=@var{sock_fd}
Enables proxy filesystem driver to use passed socket descriptor for
communicating with virtfs-proxy-helper. Usually a helper like libvirt
will create socketpair and pass one of the fds as sock_fd
@end table

-fsdev option is used along with -device driver "virtio-9p-pci".
@item -device virtio-9p-pci,fsdev=@var{id},mount_tag=@var{mount_tag}
Options for virtio-9p-pci driver are:
@table @option
@item fsdev=@var{id}
Specifies the id value specified along with -fsdev option
@item mount_tag=@var{mount_tag}
Specifies the tag name to be used by the guest to mount this export point
@end table

ETEXI

DEFHEADING()

DEFHEADING(Virtual File system pass-through options:)

DEF("virtfs", HAS_ARG, QEMU_OPTION_virtfs,
    "-virtfs local,path=path,mount_tag=tag,security_model=[mapped-xattr|mapped-file|passthrough|none]\n"
    "        [,writeout=immediate][,readonly][,socket=socket|sock_fd=sock_fd]\n",
    QEMU_ARCH_ALL)

STEXI

@item -virtfs @var{fsdriver}[,path=@var{path}],mount_tag=@var{mount_tag}[,security_model=@var{security_model}][,writeout=@var{writeout}][,readonly][,socket=@var{socket}|sock_fd=@var{sock_fd}]
@findex -virtfs

The general form of a Virtual File system pass-through options are:
@table @option
@item @var{fsdriver}
This option specifies the fs driver backend to use.
Currently "local", "handle" and "proxy" file system drivers are supported.
@item id=@var{id}
Specifies identifier for this device
@item path=@var{path}
Specifies the export path for the file system device. Files under
this path will be available to the 9p client on the guest.
@item security_model=@var{security_model}
Specifies the security model to be used for this export path.
Supported security models are "passthrough", "mapped-xattr", "mapped-file" and "none".
In "passthrough" security model, files are stored using the same
credentials as they are created on the guest. This requires QEMU
to run as root. In "mapped-xattr" security model, some of the file
attributes like uid, gid, mode bits and link target are stored as
file attributes. For "mapped-file" these attributes are stored in the
hidden .virtfs_metadata directory. Directories exported by this security model cannot
interact with other unix tools. "none" security model is same as
passthrough except the sever won't report failures if it fails to
set file attributes like ownership. Security model is mandatory only
for local fsdriver. Other fsdrivers (like handle, proxy) don't take security
model as a parameter.
@item writeout=@var{writeout}
This is an optional argument. The only supported value is "immediate".
This means that host page cache will be used to read and write data but
write notification will be sent to the guest only when the data has been
reported as written by the storage subsystem.
@item readonly
Enables exporting 9p share as a readonly mount for guests. By default
read-write access is given.
@item socket=@var{socket}
Enables proxy filesystem driver to use passed socket file for
communicating with virtfs-proxy-helper. Usually a helper like libvirt
will create socketpair and pass one of the fds as sock_fd
@item sock_fd
Enables proxy filesystem driver to use passed 'sock_fd' as the socket
descriptor for interfacing with virtfs-proxy-helper
@end table
ETEXI

DEF("virtfs_synth", 0, QEMU_OPTION_virtfs_synth,
    "-virtfs_synth Create synthetic file system image\n",
    QEMU_ARCH_ALL)
STEXI
@item -virtfs_synth
@findex -virtfs_synth
Create synthetic file system image
ETEXI

DEFHEADING()

DEF("name", HAS_ARG, QEMU_OPTION_name,
    "-name string1[,process=string2]\n"
    "                set the name of the guest\n"
    "                string1 sets the window title and string2 the process name (on Linux)\n",
    QEMU_ARCH_ALL)
STEXI
@item -name @var{name}
@findex -name
Sets the @var{name} of the guest.
This name will be displayed in the SDL window caption.
The @var{name} will also be used for the VNC server.
Also optionally set the top visible process name in Linux.
ETEXI

DEF("uuid", HAS_ARG, QEMU_OPTION_uuid,
    "-uuid %08x-%04x-%04x-%04x-%012x\n"
    "                specify machine UUID\n", QEMU_ARCH_ALL)
STEXI
@item -uuid @var{uuid}
@findex -uuid
Set system UUID.
ETEXI

STEXI
@end table
ETEXI

DEFHEADING()

DEFHEADING(Display options:)

STEXI
@table @option
ETEXI

DEF("display", HAS_ARG, QEMU_OPTION_display,
    "-display sdl[,frame=on|off][,alt_grab=on|off][,ctrl_grab=on|off]\n"
    "            [,window_close=on|off]|curses|none|\n"
    "            vnc=<display>[,<optargs>]\n"
    "                select display type\n", QEMU_ARCH_ALL)
STEXI
@item -display @var{type}
@findex -display
Select type of display to use. This option is a replacement for the
old style -sdl/-curses/... options. Valid values for @var{type} are
@table @option
@item sdl
Display video output via SDL (usually in a separate graphics
window; see the SDL documentation for other possibilities).
@item curses
Display video output via curses. For graphics device models which
support a text mode, QEMU can display this output using a
curses/ncurses interface. Nothing is displayed when the graphics
device is in graphical mode or if the graphics device does not support
a text mode. Generally only the VGA device models support text mode.
@item none
Do not display video output. The guest will still see an emulated
graphics card, but its output will not be displayed to the QEMU
user. This option differs from the -nographic option in that it
only affects what is done with video output; -nographic also changes
the destination of the serial and parallel port data.
@item vnc
Start a VNC server on display <arg>
@end table
ETEXI

DEF("nographic", 0, QEMU_OPTION_nographic,
    "-nographic      disable graphical output and redirect serial I/Os to console\n",
    QEMU_ARCH_ALL)
STEXI
@item -nographic
@findex -nographic
Normally, QEMU uses SDL to display the VGA output. With this option,
you can totally disable graphical output so that QEMU is a simple
command line application. The emulated serial port is redirected on
the console. Therefore, you can still use QEMU to debug a Linux kernel
with a serial console.
ETEXI

DEF("curses", 0, QEMU_OPTION_curses,
    "-curses         use a curses/ncurses interface instead of SDL\n",
    QEMU_ARCH_ALL)
STEXI
@item -curses
@findex curses
Normally, QEMU uses SDL to display the VGA output.  With this option,
QEMU can display the VGA output when in text mode using a
curses/ncurses interface.  Nothing is displayed in graphical mode.
ETEXI

DEF("no-frame", 0, QEMU_OPTION_no_frame,
    "-no-frame       open SDL window without a frame and window decorations\n",
    QEMU_ARCH_ALL)
STEXI
@item -no-frame
@findex -no-frame
Do not use decorations for SDL windows and start them using the whole
available screen space. This makes the using QEMU in a dedicated desktop
workspace more convenient.
ETEXI

DEF("alt-grab", 0, QEMU_OPTION_alt_grab,
    "-alt-grab       use Ctrl-Alt-Shift to grab mouse (instead of Ctrl-Alt)\n",
    QEMU_ARCH_ALL)
STEXI
@item -alt-grab
@findex -alt-grab
Use Ctrl-Alt-Shift to grab mouse (instead of Ctrl-Alt). Note that this also
affects the special keys (for fullscreen, monitor-mode switching, etc).
ETEXI

DEF("ctrl-grab", 0, QEMU_OPTION_ctrl_grab,
    "-ctrl-grab      use Right-Ctrl to grab mouse (instead of Ctrl-Alt)\n",
    QEMU_ARCH_ALL)
STEXI
@item -ctrl-grab
@findex -ctrl-grab
Use Right-Ctrl to grab mouse (instead of Ctrl-Alt). Note that this also
affects the special keys (for fullscreen, monitor-mode switching, etc).
ETEXI

DEF("no-quit", 0, QEMU_OPTION_no_quit,
    "-no-quit        disable SDL window close capability\n", QEMU_ARCH_ALL)
STEXI
@item -no-quit
@findex -no-quit
Disable SDL window close capability.
ETEXI

DEF("sdl", 0, QEMU_OPTION_sdl,
    "-sdl            enable SDL\n", QEMU_ARCH_ALL)
STEXI
@item -sdl
@findex -sdl
Enable SDL.
ETEXI

DEF("spice", HAS_ARG, QEMU_OPTION_spice,
    "-spice <args>   enable spice\n", QEMU_ARCH_ALL)
STEXI
@item -spice @var{option}[,@var{option}[,...]]
@findex -spice
Enable the spice remote desktop protocol. Valid options are

@table @option

@item port=<nr>
Set the TCP port spice is listening on for plaintext channels.

@item addr=<addr>
Set the IP address spice is listening on.  Default is any address.

@item ipv4
@item ipv6
Force using the specified IP version.

@item password=<secret>
Set the password you need to authenticate.

@item sasl
Require that the client use SASL to authenticate with the spice.
The exact choice of authentication method used is controlled from the
system / user's SASL configuration file for the 'qemu' service. This
is typically found in /etc/sasl2/qemu.conf. If running QEMU as an
unprivileged user, an environment variable SASL_CONF_PATH can be used
to make it search alternate locations for the service config.
While some SASL auth methods can also provide data encryption (eg GSSAPI),
it is recommended that SASL always be combined with the 'tls' and
'x509' settings to enable use of SSL and server certificates. This
ensures a data encryption preventing compromise of authentication
credentials.

@item disable-ticketing
Allow client connects without authentication.

@item disable-copy-paste
Disable copy paste between the client and the guest.

@item tls-port=<nr>
Set the TCP port spice is listening on for encrypted channels.

@item x509-dir=<dir>
Set the x509 file directory. Expects same filenames as -vnc $display,x509=$dir

@item x509-key-file=<file>
@item x509-key-password=<file>
@item x509-cert-file=<file>
@item x509-cacert-file=<file>
@item x509-dh-key-file=<file>
The x509 file names can also be configured individually.

@item tls-ciphers=<list>
Specify which ciphers to use.

@item tls-channel=[main|display|cursor|inputs|record|playback]
@item plaintext-channel=[main|display|cursor|inputs|record|playback]
Force specific channel to be used with or without TLS encryption.  The
options can be specified multiple times to configure multiple
channels.  The special name "default" can be used to set the default
mode.  For channels which are not explicitly forced into one mode the
spice client is allowed to pick tls/plaintext as he pleases.

@item image-compression=[auto_glz|auto_lz|quic|glz|lz|off]
Configure image compression (lossless).
Default is auto_glz.

@item jpeg-wan-compression=[auto|never|always]
@item zlib-glz-wan-compression=[auto|never|always]
Configure wan image compression (lossy for slow links).
Default is auto.

@item streaming-video=[off|all|filter]
Configure video stream detection.  Default is filter.

@item agent-mouse=[on|off]
Enable/disable passing mouse events via vdagent.  Default is on.

@item playback-compression=[on|off]
Enable/disable audio stream compression (using celt 0.5.1).  Default is on.

@end table
ETEXI

DEF("portrait", 0, QEMU_OPTION_portrait,
    "-portrait       rotate graphical output 90 deg left (only PXA LCD)\n",
    QEMU_ARCH_ALL)
STEXI
@item -portrait
@findex -portrait
Rotate graphical output 90 deg left (only PXA LCD).
ETEXI

DEF("rotate", HAS_ARG, QEMU_OPTION_rotate,
    "-rotate <deg>   rotate graphical output some deg left (only PXA LCD)\n",
    QEMU_ARCH_ALL)
STEXI
@item -rotate
@findex -rotate
Rotate graphical output some deg left (only PXA LCD).
ETEXI

DEF("vga", HAS_ARG, QEMU_OPTION_vga,
    "-vga [std|cirrus|vmware|qxl|xenfb|none]\n"
    "                select video card type\n", QEMU_ARCH_ALL)
STEXI
@item -vga @var{type}
@findex -vga
Select type of VGA card to emulate. Valid values for @var{type} are
@table @option
@item cirrus
Cirrus Logic GD5446 Video card. All Windows versions starting from
Windows 95 should recognize and use this graphic card. For optimal
performances, use 16 bit color depth in the guest and the host OS.
(This one is the default)
@item std
Standard VGA card with Bochs VBE extensions.  If your guest OS
supports the VESA 2.0 VBE extensions (e.g. Windows XP) and if you want
to use high resolution modes (>= 1280x1024x16) then you should use
this option.
@item vmware
VMWare SVGA-II compatible adapter. Use it if you have sufficiently
recent XFree86/XOrg server or Windows guest with a driver for this
card.
@item qxl
QXL paravirtual graphic card.  It is VGA compatible (including VESA
2.0 VBE support).  Works best with qxl guest drivers installed though.
Recommended choice when using the spice protocol.
@item none
Disable VGA card.
@end table
ETEXI

DEF("full-screen", 0, QEMU_OPTION_full_screen,
    "-full-screen    start in full screen\n", QEMU_ARCH_ALL)
STEXI
@item -full-screen
@findex -full-screen
Start in full screen.
ETEXI

DEF("g", 1, QEMU_OPTION_g ,
    "-g WxH[xDEPTH]  Set the initial graphical resolution and depth\n",
    QEMU_ARCH_PPC | QEMU_ARCH_SPARC)
STEXI
@item -g @var{width}x@var{height}[x@var{depth}]
@findex -g
Set the initial graphical resolution and depth (PPC, SPARC only).
ETEXI

DEF("vnc", HAS_ARG, QEMU_OPTION_vnc ,
    "-vnc display    start a VNC server on display\n", QEMU_ARCH_ALL)
STEXI
@item -vnc @var{display}[,@var{option}[,@var{option}[,...]]]
@findex -vnc
Normally, QEMU uses SDL to display the VGA output.  With this option,
you can have QEMU listen on VNC display @var{display} and redirect the VGA
display over the VNC session.  It is very useful to enable the usb
tablet device when using this option (option @option{-usbdevice
tablet}). When using the VNC display, you must use the @option{-k}
parameter to set the keyboard layout if you are not using en-us. Valid
syntax for the @var{display} is

@table @option

@item @var{host}:@var{d}

TCP connections will only be allowed from @var{host} on display @var{d}.
By convention the TCP port is 5900+@var{d}. Optionally, @var{host} can
be omitted in which case the server will accept connections from any host.

@item unix:@var{path}

Connections will be allowed over UNIX domain sockets where @var{path} is the
location of a unix socket to listen for connections on.

@item none

VNC is initialized but not started. The monitor @code{change} command
can be used to later start the VNC server.

@end table

Following the @var{display} value there may be one or more @var{option} flags
separated by commas. Valid options are

@table @option

@item reverse

Connect to a listening VNC client via a ``reverse'' connection. The
client is specified by the @var{display}. For reverse network
connections (@var{host}:@var{d},@code{reverse}), the @var{d} argument
is a TCP port number, not a display number.

@item password

Require that password based authentication is used for client connections.

The password must be set separately using the @code{set_password} command in
the @ref{pcsys_monitor}. The syntax to change your password is:
@code{set_password <protocol> <password>} where <protocol> could be either
"vnc" or "spice".

If you would like to change <protocol> password expiration, you should use
@code{expire_password <protocol> <expiration-time>} where expiration time could
be one of the following options: now, never, +seconds or UNIX time of
expiration, e.g. +60 to make password expire in 60 seconds, or 1335196800
to make password expire on "Mon Apr 23 12:00:00 EDT 2012" (UNIX time for this
date and time).

You can also use keywords "now" or "never" for the expiration time to
allow <protocol> password to expire immediately or never expire.

@item tls

Require that client use TLS when communicating with the VNC server. This
uses anonymous TLS credentials so is susceptible to a man-in-the-middle
attack. It is recommended that this option be combined with either the
@option{x509} or @option{x509verify} options.

@item x509=@var{/path/to/certificate/dir}

Valid if @option{tls} is specified. Require that x509 credentials are used
for negotiating the TLS session. The server will send its x509 certificate
to the client. It is recommended that a password be set on the VNC server
to provide authentication of the client when this is used. The path following
this option specifies where the x509 certificates are to be loaded from.
See the @ref{vnc_security} section for details on generating certificates.

@item x509verify=@var{/path/to/certificate/dir}

Valid if @option{tls} is specified. Require that x509 credentials are used
for negotiating the TLS session. The server will send its x509 certificate
to the client, and request that the client send its own x509 certificate.
The server will validate the client's certificate against the CA certificate,
and reject clients when validation fails. If the certificate authority is
trusted, this is a sufficient authentication mechanism. You may still wish
to set a password on the VNC server as a second authentication layer. The
path following this option specifies where the x509 certificates are to
be loaded from. See the @ref{vnc_security} section for details on generating
certificates.

@item sasl

Require that the client use SASL to authenticate with the VNC server.
The exact choice of authentication method used is controlled from the
system / user's SASL configuration file for the 'qemu' service. This
is typically found in /etc/sasl2/qemu.conf. If running QEMU as an
unprivileged user, an environment variable SASL_CONF_PATH can be used
to make it search alternate locations for the service config.
While some SASL auth methods can also provide data encryption (eg GSSAPI),
it is recommended that SASL always be combined with the 'tls' and
'x509' settings to enable use of SSL and server certificates. This
ensures a data encryption preventing compromise of authentication
credentials. See the @ref{vnc_security} section for details on using
SASL authentication.

@item acl

Turn on access control lists for checking of the x509 client certificate
and SASL party. For x509 certs, the ACL check is made against the
certificate's distinguished name. This is something that looks like
@code{C=GB,O=ACME,L=Boston,CN=bob}. For SASL party, the ACL check is
made against the username, which depending on the SASL plugin, may
include a realm component, eg @code{bob} or @code{bob@@EXAMPLE.COM}.
When the @option{acl} flag is set, the initial access list will be
empty, with a @code{deny} policy. Thus no one will be allowed to
use the VNC server until the ACLs have been loaded. This can be
achieved using the @code{acl} monitor command.

@item lossy

Enable lossy compression methods (gradient, JPEG, ...). If this
option is set, VNC client may receive lossy framebuffer updates
depending on its encoding settings. Enabling this option can save
a lot of bandwidth at the expense of quality.

@item non-adaptive

Disable adaptive encodings. Adaptive encodings are enabled by default.
An adaptive encoding will try to detect frequently updated screen regions,
and send updates in these regions using a lossy encoding (like JPEG).
This can be really helpful to save bandwidth when playing videos. Disabling
adaptive encodings allows to restore the original static behavior of encodings
like Tight.

@item share=[allow-exclusive|force-shared|ignore]

Set display sharing policy.  'allow-exclusive' allows clients to ask
for exclusive access.  As suggested by the rfb spec this is
implemented by dropping other connections.  Connecting multiple
clients in parallel requires all clients asking for a shared session
(vncviewer: -shared switch).  This is the default.  'force-shared'
disables exclusive client access.  Useful for shared desktop sessions,
where you don't want someone forgetting specify -shared disconnect
everybody else.  'ignore' completely ignores the shared flag and
allows everybody connect unconditionally.  Doesn't conform to the rfb
spec but is traditional QEMU behavior.

@end table
ETEXI

STEXI
@end table
ETEXI

ARCHHEADING(, QEMU_ARCH_I386)

ARCHHEADING(i386 target only:, QEMU_ARCH_I386)
STEXI
@table @option
ETEXI

DEF("win2k-hack", 0, QEMU_OPTION_win2k_hack,
    "-win2k-hack     use it when installing Windows 2000 to avoid a disk full bug\n",
    QEMU_ARCH_I386)
STEXI
@item -win2k-hack
@findex -win2k-hack
Use it when installing Windows 2000 to avoid a disk full bug. After
Windows 2000 is installed, you no longer need this option (this option
slows down the IDE transfers).
ETEXI

HXCOMM Deprecated by -rtc
DEF("rtc-td-hack", 0, QEMU_OPTION_rtc_td_hack, "", QEMU_ARCH_I386)

DEF("no-fd-bootchk", 0, QEMU_OPTION_no_fd_bootchk,
    "-no-fd-bootchk  disable boot signature checking for floppy disks\n",
    QEMU_ARCH_I386)
STEXI
@item -no-fd-bootchk
@findex -no-fd-bootchk
Disable boot signature checking for floppy disks in Bochs BIOS. It may
be needed to boot from old floppy disks.
TODO: check reference to Bochs BIOS.
ETEXI

DEF("no-acpi", 0, QEMU_OPTION_no_acpi,
           "-no-acpi        disable ACPI\n", QEMU_ARCH_I386)
STEXI
@item -no-acpi
@findex -no-acpi
Disable ACPI (Advanced Configuration and Power Interface) support. Use
it if your guest OS complains about ACPI problems (PC target machine
only).
ETEXI

DEF("no-hpet", 0, QEMU_OPTION_no_hpet,
    "-no-hpet        disable HPET\n", QEMU_ARCH_I386)
STEXI
@item -no-hpet
@findex -no-hpet
Disable HPET support.
ETEXI

DEF("acpitable", HAS_ARG, QEMU_OPTION_acpitable,
    "-acpitable [sig=str][,rev=n][,oem_id=str][,oem_table_id=str][,oem_rev=n][,asl_compiler_id=str][,asl_compiler_rev=n][,{data|file}=file1[:file2]...]\n"
    "                ACPI table description\n", QEMU_ARCH_I386)
STEXI
@item -acpitable [sig=@var{str}][,rev=@var{n}][,oem_id=@var{str}][,oem_table_id=@var{str}][,oem_rev=@var{n}] [,asl_compiler_id=@var{str}][,asl_compiler_rev=@var{n}][,data=@var{file1}[:@var{file2}]...]
@findex -acpitable
Add ACPI table with specified header fields and context from specified files.
For file=, take whole ACPI table from the specified files, including all
ACPI headers (possible overridden by other options).
For data=, only data
portion of the table is used, all header information is specified in the
command line.
ETEXI

DEF("smbios", HAS_ARG, QEMU_OPTION_smbios,
    "-smbios file=binary\n"
    "                load SMBIOS entry from binary file\n"
    "-smbios type=0[,vendor=str][,version=str][,date=str][,release=%d.%d]\n"
    "                specify SMBIOS type 0 fields\n"
    "-smbios type=1[,manufacturer=str][,product=str][,version=str][,serial=str]\n"
    "              [,uuid=uuid][,sku=str][,family=str]\n"
    "                specify SMBIOS type 1 fields\n", QEMU_ARCH_I386)
STEXI
@item -smbios file=@var{binary}
@findex -smbios
Load SMBIOS entry from binary file.

@item -smbios type=0[,vendor=@var{str}][,version=@var{str}][,date=@var{str}][,release=@var{%d.%d}]
@findex -smbios
Specify SMBIOS type 0 fields

@item -smbios type=1[,manufacturer=@var{str}][,product=@var{str}] [,version=@var{str}][,serial=@var{str}][,uuid=@var{uuid}][,sku=@var{str}] [,family=@var{str}]
Specify SMBIOS type 1 fields
ETEXI

DEFHEADING()
STEXI
@end table
ETEXI

DEFHEADING(Network options:)
STEXI
@table @option
ETEXI

HXCOMM Legacy slirp options (now moved to -net user):
#ifdef CONFIG_SLIRP
DEF("tftp", HAS_ARG, QEMU_OPTION_tftp, "", QEMU_ARCH_ALL)
DEF("bootp", HAS_ARG, QEMU_OPTION_bootp, "", QEMU_ARCH_ALL)
DEF("redir", HAS_ARG, QEMU_OPTION_redir, "", QEMU_ARCH_ALL)
#ifndef _WIN32
DEF("smb", HAS_ARG, QEMU_OPTION_smb, "", QEMU_ARCH_ALL)
#endif
#endif

DEF("net", HAS_ARG, QEMU_OPTION_net,
    "-net nic[,vlan=n][,macaddr=mac][,model=type][,name=str][,addr=str][,vectors=v]\n"
    "                create a new Network Interface Card and connect it to VLAN 'n'\n"
#ifdef CONFIG_SLIRP
    "-net user[,vlan=n][,name=str][,net=addr[/mask]][,host=addr][,restrict=on|off]\n"
    "         [,hostname=host][,dhcpstart=addr][,dns=addr][,tftp=dir][,bootfile=f]\n"
    "         [,hostfwd=rule][,guestfwd=rule]"
#ifndef _WIN32
                                             "[,smb=dir[,smbserver=addr]]\n"
#endif
    "                connect the user mode network stack to VLAN 'n', configure its\n"
    "                DHCP server and enabled optional services\n"
#endif
#ifdef _WIN32
    "-net tap[,vlan=n][,name=str],ifname=name\n"
    "                connect the host TAP network interface to VLAN 'n'\n"
#else
    "-net tap[,vlan=n][,name=str][,fd=h][,ifname=name][,script=file][,downscript=dfile][,helper=helper][,sndbuf=nbytes][,vnet_hdr=on|off][,vhost=on|off][,vhostfd=h][,vhostforce=on|off]\n"
    "                connect the host TAP network interface to VLAN 'n' \n"
    "                use network scripts 'file' (default=" DEFAULT_NETWORK_SCRIPT ")\n"
    "                to configure it and 'dfile' (default=" DEFAULT_NETWORK_DOWN_SCRIPT ")\n"
    "                to deconfigure it\n"
    "                use '[down]script=no' to disable script execution\n"
    "                use network helper 'helper' (default=" DEFAULT_BRIDGE_HELPER ") to\n"
    "                configure it\n"
    "                use 'fd=h' to connect to an already opened TAP interface\n"
    "                use 'sndbuf=nbytes' to limit the size of the send buffer (the\n"
    "                default is disabled 'sndbuf=0' to enable flow control set 'sndbuf=1048576')\n"
    "                use vnet_hdr=off to avoid enabling the IFF_VNET_HDR tap flag\n"
    "                use vnet_hdr=on to make the lack of IFF_VNET_HDR support an error condition\n"
    "                use vhost=on to enable experimental in kernel accelerator\n"
    "                    (only has effect for virtio guests which use MSIX)\n"
    "                use vhostforce=on to force vhost on for non-MSIX virtio guests\n"
    "                use 'vhostfd=h' to connect to an already opened vhost net device\n"
    "-net bridge[,vlan=n][,name=str][,br=bridge][,helper=helper]\n"
    "                connects a host TAP network interface to a host bridge device 'br'\n"
    "                (default=" DEFAULT_BRIDGE_INTERFACE ") using the program 'helper'\n"
    "                (default=" DEFAULT_BRIDGE_HELPER ")\n"
#endif
    "-net socket[,vlan=n][,name=str][,fd=h][,listen=[host]:port][,connect=host:port]\n"
    "                connect the vlan 'n' to another VLAN using a socket connection\n"
    "-net socket[,vlan=n][,name=str][,fd=h][,mcast=maddr:port[,localaddr=addr]]\n"
    "                connect the vlan 'n' to multicast maddr and port\n"
    "                use 'localaddr=addr' to specify the host address to send packets from\n"
    "-net socket[,vlan=n][,name=str][,fd=h][,udp=host:port][,localaddr=host:port]\n"
    "                connect the vlan 'n' to another VLAN using an UDP tunnel\n"
#ifdef CONFIG_VDE
    "-net vde[,vlan=n][,name=str][,sock=socketpath][,port=n][,group=groupname][,mode=octalmode]\n"
    "                connect the vlan 'n' to port 'n' of a vde switch running\n"
    "                on host and listening for incoming connections on 'socketpath'.\n"
    "                Use group 'groupname' and mode 'octalmode' to change default\n"
    "                ownership and permissions for communication port.\n"
#endif
    "-net dump[,vlan=n][,file=f][,len=n]\n"
    "                dump traffic on vlan 'n' to file 'f' (max n bytes per packet)\n"
    "-net none       use it alone to have zero network devices. If no -net option\n"
    "                is provided, the default is '-net nic -net user'\n", QEMU_ARCH_ALL)
DEF("netdev", HAS_ARG, QEMU_OPTION_netdev,
    "-netdev ["
#ifdef CONFIG_SLIRP
    "user|"
#endif
    "tap|"
    "bridge|"
#ifdef CONFIG_VDE
    "vde|"
#endif
    "socket],id=str[,option][,option][,...]\n", QEMU_ARCH_ALL)
STEXI
@item -net nic[,vlan=@var{n}][,macaddr=@var{mac}][,model=@var{type}] [,name=@var{name}][,addr=@var{addr}][,vectors=@var{v}]
@findex -net
Create a new Network Interface Card and connect it to VLAN @var{n} (@var{n}
= 0 is the default). The NIC is an e1000 by default on the PC
target. Optionally, the MAC address can be changed to @var{mac}, the
device address set to @var{addr} (PCI cards only),
and a @var{name} can be assigned for use in monitor commands.
Optionally, for PCI cards, you can specify the number @var{v} of MSI-X vectors
that the card should have; this option currently only affects virtio cards; set
@var{v} = 0 to disable MSI-X. If no @option{-net} option is specified, a single
NIC is created.  QEMU can emulate several different models of network card.
Valid values for @var{type} are
@code{virtio}, @code{i82551}, @code{i82557b}, @code{i82559er},
@code{ne2k_pci}, @code{ne2k_isa}, @code{pcnet}, @code{rtl8139},
@code{e1000}, @code{smc91c111}, @code{lance} and @code{mcf_fec}.
Not all devices are supported on all targets.  Use -net nic,model=?
for a list of available devices for your target.

@item -net user[,@var{option}][,@var{option}][,...]
Use the user mode network stack which requires no administrator
privilege to run. Valid options are:

@table @option
@item vlan=@var{n}
Connect user mode stack to VLAN @var{n} (@var{n} = 0 is the default).

@item name=@var{name}
Assign symbolic name for use in monitor commands.

@item net=@var{addr}[/@var{mask}]
Set IP network address the guest will see. Optionally specify the netmask,
either in the form a.b.c.d or as number of valid top-most bits. Default is
10.0.2.0/24.

@item host=@var{addr}
Specify the guest-visible address of the host. Default is the 2nd IP in the
guest network, i.e. x.x.x.2.

@item restrict=on|off
If this option is enabled, the guest will be isolated, i.e. it will not be
able to contact the host and no guest IP packets will be routed over the host
to the outside. This option does not affect any explicitly set forwarding rules.

@item hostname=@var{name}
Specifies the client hostname reported by the builtin DHCP server.

@item dhcpstart=@var{addr}
Specify the first of the 16 IPs the built-in DHCP server can assign. Default
is the 15th to 31st IP in the guest network, i.e. x.x.x.15 to x.x.x.31.

@item dns=@var{addr}
Specify the guest-visible address of the virtual nameserver. The address must
be different from the host address. Default is the 3rd IP in the guest network,
i.e. x.x.x.3.

@item tftp=@var{dir}
When using the user mode network stack, activate a built-in TFTP
server. The files in @var{dir} will be exposed as the root of a TFTP server.
The TFTP client on the guest must be configured in binary mode (use the command
@code{bin} of the Unix TFTP client).

@item bootfile=@var{file}
When using the user mode network stack, broadcast @var{file} as the BOOTP
filename. In conjunction with @option{tftp}, this can be used to network boot
a guest from a local directory.

Example (using pxelinux):
@example
qemu-system-i386 -hda linux.img -boot n -net user,tftp=/path/to/tftp/files,bootfile=/pxelinux.0
@end example

@item smb=@var{dir}[,smbserver=@var{addr}]
When using the user mode network stack, activate a built-in SMB
server so that Windows OSes can access to the host files in @file{@var{dir}}
transparently. The IP address of the SMB server can be set to @var{addr}. By
default the 4th IP in the guest network is used, i.e. x.x.x.4.

In the guest Windows OS, the line:
@example
10.0.2.4 smbserver
@end example
must be added in the file @file{C:\WINDOWS\LMHOSTS} (for windows 9x/Me)
or @file{C:\WINNT\SYSTEM32\DRIVERS\ETC\LMHOSTS} (Windows NT/2000).

Then @file{@var{dir}} can be accessed in @file{\\smbserver\qemu}.

Note that a SAMBA server must be installed on the host OS.
QEMU was tested successfully with smbd versions from Red Hat 9,
Fedora Core 3 and OpenSUSE 11.x.

@item hostfwd=[tcp|udp]:[@var{hostaddr}]:@var{hostport}-[@var{guestaddr}]:@var{guestport}
Redirect incoming TCP or UDP connections to the host port @var{hostport} to
the guest IP address @var{guestaddr} on guest port @var{guestport}. If
@var{guestaddr} is not specified, its value is x.x.x.15 (default first address
given by the built-in DHCP server). By specifying @var{hostaddr}, the rule can
be bound to a specific host interface. If no connection type is set, TCP is
used. This option can be given multiple times.

For example, to redirect host X11 connection from screen 1 to guest
screen 0, use the following:

@example
# on the host
qemu-system-i386 -net user,hostfwd=tcp:127.0.0.1:6001-:6000 [...]
# this host xterm should open in the guest X11 server
xterm -display :1
@end example

To redirect telnet connections from host port 5555 to telnet port on
the guest, use the following:

@example
# on the host
qemu-system-i386 -net user,hostfwd=tcp::5555-:23 [...]
telnet localhost 5555
@end example

Then when you use on the host @code{telnet localhost 5555}, you
connect to the guest telnet server.

@item guestfwd=[tcp]:@var{server}:@var{port}-@var{dev}
@item guestfwd=[tcp]:@var{server}:@var{port}-@var{cmd:command}
Forward guest TCP connections to the IP address @var{server} on port @var{port}
to the character device @var{dev} or to a program executed by @var{cmd:command}
which gets spawned for each connection. This option can be given multiple times.

You can either use a chardev directly and have that one used throughout QEMU's
lifetime, like in the following example:

@example
# open 10.10.1.1:4321 on bootup, connect 10.0.2.100:1234 to it whenever
# the guest accesses it
qemu -net user,guestfwd=tcp:10.0.2.100:1234-tcp:10.10.1.1:4321 [...]
@end example

Or you can execute a command on every TCP connection established by the guest,
so that QEMU behaves similar to an inetd process for that virtual server:

@example
# call "netcat 10.10.1.1 4321" on every TCP connection to 10.0.2.100:1234
# and connect the TCP stream to its stdin/stdout
qemu -net 'user,guestfwd=tcp:10.0.2.100:1234-cmd:netcat 10.10.1.1 4321'
@end example

@end table

Note: Legacy stand-alone options -tftp, -bootp, -smb and -redir are still
processed and applied to -net user. Mixing them with the new configuration
syntax gives undefined results. Their use for new applications is discouraged
as they will be removed from future versions.

@item -net tap[,vlan=@var{n}][,name=@var{name}][,fd=@var{h}][,ifname=@var{name}][,script=@var{file}][,downscript=@var{dfile}][,helper=@var{helper}]
Connect the host TAP network interface @var{name} to VLAN @var{n}.

Use the network script @var{file} to configure it and the network script
@var{dfile} to deconfigure it. If @var{name} is not provided, the OS
automatically provides one. The default network configure script is
@file{/etc/qemu-ifup} and the default network deconfigure script is
@file{/etc/qemu-ifdown}. Use @option{script=no} or @option{downscript=no}
to disable script execution.

If running QEMU as an unprivileged user, use the network helper
@var{helper} to configure the TAP interface. The default network
helper executable is @file{/usr/local/libexec/qemu-bridge-helper}.

@option{fd}=@var{h} can be used to specify the handle of an already
opened host TAP interface.

Examples:

@example
#launch a QEMU instance with the default network script
qemu-system-i386 linux.img -net nic -net tap
@end example

@example
#launch a QEMU instance with two NICs, each one connected
#to a TAP device
qemu-system-i386 linux.img \
                 -net nic,vlan=0 -net tap,vlan=0,ifname=tap0 \
                 -net nic,vlan=1 -net tap,vlan=1,ifname=tap1
@end example

@example
#launch a QEMU instance with the default network helper to
#connect a TAP device to bridge br0
qemu-system-i386 linux.img \
                 -net nic -net tap,"helper=/usr/local/libexec/qemu-bridge-helper"
@end example

@item -net bridge[,vlan=@var{n}][,name=@var{name}][,br=@var{bridge}][,helper=@var{helper}]
Connect a host TAP network interface to a host bridge device.

Use the network helper @var{helper} to configure the TAP interface and
attach it to the bridge. The default network helper executable is
@file{/usr/local/libexec/qemu-bridge-helper} and the default bridge
device is @file{br0}.

Examples:

@example
#launch a QEMU instance with the default network helper to
#connect a TAP device to bridge br0
qemu-system-i386 linux.img -net bridge -net nic,model=virtio
@end example

@example
#launch a QEMU instance with the default network helper to
#connect a TAP device to bridge qemubr0
qemu-system-i386 linux.img -net bridge,br=qemubr0 -net nic,model=virtio
@end example

@item -net socket[,vlan=@var{n}][,name=@var{name}][,fd=@var{h}] [,listen=[@var{host}]:@var{port}][,connect=@var{host}:@var{port}]

Connect the VLAN @var{n} to a remote VLAN in another QEMU virtual
machine using a TCP socket connection. If @option{listen} is
specified, QEMU waits for incoming connections on @var{port}
(@var{host} is optional). @option{connect} is used to connect to
another QEMU instance using the @option{listen} option. @option{fd}=@var{h}
specifies an already opened TCP socket.

Example:
@example
# launch a first QEMU instance
qemu-system-i386 linux.img \
                 -net nic,macaddr=52:54:00:12:34:56 \
                 -net socket,listen=:1234
# connect the VLAN 0 of this instance to the VLAN 0
# of the first instance
qemu-system-i386 linux.img \
                 -net nic,macaddr=52:54:00:12:34:57 \
                 -net socket,connect=127.0.0.1:1234
@end example

@item -net socket[,vlan=@var{n}][,name=@var{name}][,fd=@var{h}][,mcast=@var{maddr}:@var{port}[,localaddr=@var{addr}]]

Create a VLAN @var{n} shared with another QEMU virtual
machines using a UDP multicast socket, effectively making a bus for
every QEMU with same multicast address @var{maddr} and @var{port}.
NOTES:
@enumerate
@item
Several QEMU can be running on different hosts and share same bus (assuming
correct multicast setup for these hosts).
@item
mcast support is compatible with User Mode Linux (argument @option{eth@var{N}=mcast}), see
@url{http://user-mode-linux.sf.net}.
@item
Use @option{fd=h} to specify an already opened UDP multicast socket.
@end enumerate

Example:
@example
# launch one QEMU instance
qemu-system-i386 linux.img \
                 -net nic,macaddr=52:54:00:12:34:56 \
                 -net socket,mcast=230.0.0.1:1234
# launch another QEMU instance on same "bus"
qemu-system-i386 linux.img \
                 -net nic,macaddr=52:54:00:12:34:57 \
                 -net socket,mcast=230.0.0.1:1234
# launch yet another QEMU instance on same "bus"
qemu-system-i386 linux.img \
                 -net nic,macaddr=52:54:00:12:34:58 \
                 -net socket,mcast=230.0.0.1:1234
@end example

Example (User Mode Linux compat.):
@example
# launch QEMU instance (note mcast address selected
# is UML's default)
qemu-system-i386 linux.img \
                 -net nic,macaddr=52:54:00:12:34:56 \
                 -net socket,mcast=239.192.168.1:1102
# launch UML
/path/to/linux ubd0=/path/to/root_fs eth0=mcast
@end example

Example (send packets from host's 1.2.3.4):
@example
qemu-system-i386 linux.img \
                 -net nic,macaddr=52:54:00:12:34:56 \
                 -net socket,mcast=239.192.168.1:1102,localaddr=1.2.3.4
@end example

@item -net vde[,vlan=@var{n}][,name=@var{name}][,sock=@var{socketpath}] [,port=@var{n}][,group=@var{groupname}][,mode=@var{octalmode}]
Connect VLAN @var{n} to PORT @var{n} of a vde switch running on host and
listening for incoming connections on @var{socketpath}. Use GROUP @var{groupname}
and MODE @var{octalmode} to change default ownership and permissions for
communication port. This option is only available if QEMU has been compiled
with vde support enabled.

Example:
@example
# launch vde switch
vde_switch -F -sock /tmp/myswitch
# launch QEMU instance
qemu-system-i386 linux.img -net nic -net vde,sock=/tmp/myswitch
@end example

@item -net dump[,vlan=@var{n}][,file=@var{file}][,len=@var{len}]
Dump network traffic on VLAN @var{n} to file @var{file} (@file{qemu-vlan0.pcap} by default).
At most @var{len} bytes (64k by default) per packet are stored. The file format is
libpcap, so it can be analyzed with tools such as tcpdump or Wireshark.

@item -net none
Indicate that no network devices should be configured. It is used to
override the default configuration (@option{-net nic -net user}) which
is activated if no @option{-net} options are provided.

@end table
ETEXI

DEFHEADING()

DEFHEADING(Character device options:)

DEF("chardev", HAS_ARG, QEMU_OPTION_chardev,
    "-chardev null,id=id[,mux=on|off]\n"
    "-chardev socket,id=id[,host=host],port=host[,to=to][,ipv4][,ipv6][,nodelay]\n"
    "         [,server][,nowait][,telnet][,mux=on|off] (tcp)\n"
    "-chardev socket,id=id,path=path[,server][,nowait][,telnet],[mux=on|off] (unix)\n"
    "-chardev udp,id=id[,host=host],port=port[,localaddr=localaddr]\n"
    "         [,localport=localport][,ipv4][,ipv6][,mux=on|off]\n"
    "-chardev msmouse,id=id[,mux=on|off]\n"
    "-chardev vc,id=id[[,width=width][,height=height]][[,cols=cols][,rows=rows]]\n"
    "         [,mux=on|off]\n"
    "-chardev file,id=id,path=path[,mux=on|off]\n"
    "-chardev pipe,id=id,path=path[,mux=on|off]\n"
#ifdef _WIN32
    "-chardev console,id=id[,mux=on|off]\n"
    "-chardev serial,id=id,path=path[,mux=on|off]\n"
#else
    "-chardev pty,id=id[,mux=on|off]\n"
    "-chardev stdio,id=id[,mux=on|off][,signal=on|off]\n"
#endif
#ifdef CONFIG_BRLAPI
    "-chardev braille,id=id[,mux=on|off]\n"
#endif
#if defined(__linux__) || defined(__sun__) || defined(__FreeBSD__) \
        || defined(__NetBSD__) || defined(__OpenBSD__) || defined(__DragonFly__)
    "-chardev tty,id=id,path=path[,mux=on|off]\n"
#endif
#if defined(__linux__) || defined(__FreeBSD__) || defined(__DragonFly__)
    "-chardev parport,id=id,path=path[,mux=on|off]\n"
#endif
#if defined(CONFIG_SPICE)
    "-chardev spicevmc,id=id,name=name[,debug=debug]\n"
#endif
    , QEMU_ARCH_ALL
)

STEXI

The general form of a character device option is:
@table @option

@item -chardev @var{backend} ,id=@var{id} [,mux=on|off] [,@var{options}]
@findex -chardev
Backend is one of:
@option{null},
@option{socket},
@option{udp},
@option{msmouse},
@option{vc},
@option{file},
@option{pipe},
@option{console},
@option{serial},
@option{pty},
@option{stdio},
@option{braille},
@option{tty},
@option{parport},
@option{spicevmc}.
The specific backend will determine the applicable options.

All devices must have an id, which can be any string up to 127 characters long.
It is used to uniquely identify this device in other command line directives.

A character device may be used in multiplexing mode by multiple front-ends.
The key sequence of @key{Control-a} and @key{c} will rotate the input focus
between attached front-ends. Specify @option{mux=on} to enable this mode.

Options to each backend are described below.

@item -chardev null ,id=@var{id}
A void device. This device will not emit any data, and will drop any data it
receives. The null backend does not take any options.

@item -chardev socket ,id=@var{id} [@var{TCP options} or @var{unix options}] [,server] [,nowait] [,telnet]

Create a two-way stream socket, which can be either a TCP or a unix socket. A
unix socket will be created if @option{path} is specified. Behaviour is
undefined if TCP options are specified for a unix socket.

@option{server} specifies that the socket shall be a listening socket.

@option{nowait} specifies that QEMU should not block waiting for a client to
connect to a listening socket.

@option{telnet} specifies that traffic on the socket should interpret telnet
escape sequences.

TCP and unix socket options are given below:

@table @option

@item TCP options: port=@var{port} [,host=@var{host}] [,to=@var{to}] [,ipv4] [,ipv6] [,nodelay]

@option{host} for a listening socket specifies the local address to be bound.
For a connecting socket species the remote host to connect to. @option{host} is
optional for listening sockets. If not specified it defaults to @code{0.0.0.0}.

@option{port} for a listening socket specifies the local port to be bound. For a
connecting socket specifies the port on the remote host to connect to.
@option{port} can be given as either a port number or a service name.
@option{port} is required.

@option{to} is only relevant to listening sockets. If it is specified, and
@option{port} cannot be bound, QEMU will attempt to bind to subsequent ports up
to and including @option{to} until it succeeds. @option{to} must be specified
as a port number.

@option{ipv4} and @option{ipv6} specify that either IPv4 or IPv6 must be used.
If neither is specified the socket may use either protocol.

@option{nodelay} disables the Nagle algorithm.

@item unix options: path=@var{path}

@option{path} specifies the local path of the unix socket. @option{path} is
required.

@end table

@item -chardev udp ,id=@var{id} [,host=@var{host}] ,port=@var{port} [,localaddr=@var{localaddr}] [,localport=@var{localport}] [,ipv4] [,ipv6]

Sends all traffic from the guest to a remote host over UDP.

@option{host} specifies the remote host to connect to. If not specified it
defaults to @code{localhost}.

@option{port} specifies the port on the remote host to connect to. @option{port}
is required.

@option{localaddr} specifies the local address to bind to. If not specified it
defaults to @code{0.0.0.0}.

@option{localport} specifies the local port to bind to. If not specified any
available local port will be used.

@option{ipv4} and @option{ipv6} specify that either IPv4 or IPv6 must be used.
If neither is specified the device may use either protocol.

@item -chardev msmouse ,id=@var{id}

Forward QEMU's emulated msmouse events to the guest. @option{msmouse} does not
take any options.

@item -chardev vc ,id=@var{id} [[,width=@var{width}] [,height=@var{height}]] [[,cols=@var{cols}] [,rows=@var{rows}]]

Connect to a QEMU text console. @option{vc} may optionally be given a specific
size.

@option{width} and @option{height} specify the width and height respectively of
the console, in pixels.

@option{cols} and @option{rows} specify that the console be sized to fit a text
console with the given dimensions.

@item -chardev file ,id=@var{id} ,path=@var{path}

Log all traffic received from the guest to a file.

@option{path} specifies the path of the file to be opened. This file will be
created if it does not already exist, and overwritten if it does. @option{path}
is required.

@item -chardev pipe ,id=@var{id} ,path=@var{path}

Create a two-way connection to the guest. The behaviour differs slightly between
Windows hosts and other hosts:

On Windows, a single duplex pipe will be created at
@file{\\.pipe\@option{path}}.

On other hosts, 2 pipes will be created called @file{@option{path}.in} and
@file{@option{path}.out}. Data written to @file{@option{path}.in} will be
received by the guest. Data written by the guest can be read from
@file{@option{path}.out}. QEMU will not create these fifos, and requires them to
be present.

@option{path} forms part of the pipe path as described above. @option{path} is
required.

@item -chardev console ,id=@var{id}

Send traffic from the guest to QEMU's standard output. @option{console} does not
take any options.

@option{console} is only available on Windows hosts.

@item -chardev serial ,id=@var{id} ,path=@option{path}

Send traffic from the guest to a serial device on the host.

@option{serial} is
only available on Windows hosts.

@option{path} specifies the name of the serial device to open.

@item -chardev pty ,id=@var{id}

Create a new pseudo-terminal on the host and connect to it. @option{pty} does
not take any options.

@option{pty} is not available on Windows hosts.

@item -chardev stdio ,id=@var{id} [,signal=on|off]
Connect to standard input and standard output of the QEMU process.

@option{signal} controls if signals are enabled on the terminal, that includes
exiting QEMU with the key sequence @key{Control-c}. This option is enabled by
default, use @option{signal=off} to disable it.

@option{stdio} is not available on Windows hosts.

@item -chardev braille ,id=@var{id}

Connect to a local BrlAPI server. @option{braille} does not take any options.

@item -chardev tty ,id=@var{id} ,path=@var{path}

Connect to a local tty device.

@option{tty} is only available on Linux, Sun, FreeBSD, NetBSD, OpenBSD and
DragonFlyBSD hosts.

@option{path} specifies the path to the tty. @option{path} is required.

@item -chardev parport ,id=@var{id} ,path=@var{path}

@option{parport} is only available on Linux, FreeBSD and DragonFlyBSD hosts.

Connect to a local parallel port.

@option{path} specifies the path to the parallel port device. @option{path} is
required.

@item -chardev spicevmc ,id=@var{id} ,debug=@var{debug}, name=@var{name}

@option{spicevmc} is only available when spice support is built in.

@option{debug} debug level for spicevmc

@option{name} name of spice channel to connect to

Connect to a spice virtual machine channel, such as vdiport.

@end table
ETEXI

DEFHEADING()

STEXI
DEFHEADING(Device URL Syntax:)

In addition to using normal file images for the emulated storage devices,
QEMU can also use networked resources such as iSCSI devices. These are
specified using a special URL syntax.

@table @option
@item iSCSI
iSCSI support allows QEMU to access iSCSI resources directly and use as
images for the guest storage. Both disk and cdrom images are supported.

Syntax for specifying iSCSI LUNs is
``iscsi://<target-ip>[:<port>]/<target-iqn>/<lun>''

Example (without authentication):
@example
qemu-system-i386 -iscsi initiator-name=iqn.2001-04.com.example:my-initiator \
                 -cdrom iscsi://192.0.2.1/iqn.2001-04.com.example/2 \
                 -drive file=iscsi://192.0.2.1/iqn.2001-04.com.example/1
@end example

Example (CHAP username/password via URL):
@example
qemu-system-i386 -drive file=iscsi://user%password@@192.0.2.1/iqn.2001-04.com.example/1
@end example

Example (CHAP username/password via environment variables):
@example
LIBISCSI_CHAP_USERNAME="user" \
LIBISCSI_CHAP_PASSWORD="password" \
qemu-system-i386 -drive file=iscsi://192.0.2.1/iqn.2001-04.com.example/1
@end example

iSCSI support is an optional feature of QEMU and only available when
compiled and linked against libiscsi.
ETEXI
DEF("iscsi", HAS_ARG, QEMU_OPTION_iscsi,
    "-iscsi [user=user][,password=password]\n"
    "       [,header-digest=CRC32C|CR32C-NONE|NONE-CRC32C|NONE\n"
    "       [,initiator-name=iqn]\n"
    "                iSCSI session parameters\n", QEMU_ARCH_ALL)
STEXI

@item NBD
QEMU supports NBD (Network Block Devices) both using TCP protocol as well
as Unix Domain Sockets.

Syntax for specifying a NBD device using TCP
``nbd:<server-ip>:<port>[:exportname=<export>]''

Syntax for specifying a NBD device using Unix Domain Sockets
``nbd:unix:<domain-socket>[:exportname=<export>]''


Example for TCP
@example
qemu-system-i386 --drive file=nbd:192.0.2.1:30000
@end example

Example for Unix Domain Sockets
@example
qemu-system-i386 --drive file=nbd:unix:/tmp/nbd-socket
@end example

@item Sheepdog
Sheepdog is a distributed storage system for QEMU.
QEMU supports using either local sheepdog devices or remote networked
devices.

Syntax for specifying a sheepdog device
@table @list
``sheepdog:<vdiname>''

``sheepdog:<vdiname>:<snapid>''

``sheepdog:<vdiname>:<tag>''

``sheepdog:<host>:<port>:<vdiname>''

``sheepdog:<host>:<port>:<vdiname>:<snapid>''

``sheepdog:<host>:<port>:<vdiname>:<tag>''
@end table

Example
@example
qemu-system-i386 --drive file=sheepdog:192.0.2.1:30000:MyVirtualMachine
@end example

See also @url{http://http://www.osrg.net/sheepdog/}.

@end table
ETEXI

DEFHEADING(Bluetooth(R) options:)

DEF("bt", HAS_ARG, QEMU_OPTION_bt, \
    "-bt hci,null    dumb bluetooth HCI - doesn't respond to commands\n" \
    "-bt hci,host[:id]\n" \
    "                use host's HCI with the given name\n" \
    "-bt hci[,vlan=n]\n" \
    "                emulate a standard HCI in virtual scatternet 'n'\n" \
    "-bt vhci[,vlan=n]\n" \
    "                add host computer to virtual scatternet 'n' using VHCI\n" \
    "-bt device:dev[,vlan=n]\n" \
    "                emulate a bluetooth device 'dev' in scatternet 'n'\n",
    QEMU_ARCH_ALL)
STEXI
@table @option

@item -bt hci[...]
@findex -bt
Defines the function of the corresponding Bluetooth HCI.  -bt options
are matched with the HCIs present in the chosen machine type.  For
example when emulating a machine with only one HCI built into it, only
the first @code{-bt hci[...]} option is valid and defines the HCI's
logic.  The Transport Layer is decided by the machine type.  Currently
the machines @code{n800} and @code{n810} have one HCI and all other
machines have none.

@anchor{bt-hcis}
The following three types are recognized:

@table @option
@item -bt hci,null
(default) The corresponding Bluetooth HCI assumes no internal logic
and will not respond to any HCI commands or emit events.

@item -bt hci,host[:@var{id}]
(@code{bluez} only) The corresponding HCI passes commands / events
to / from the physical HCI identified by the name @var{id} (default:
@code{hci0}) on the computer running QEMU.  Only available on @code{bluez}
capable systems like Linux.

@item -bt hci[,vlan=@var{n}]
Add a virtual, standard HCI that will participate in the Bluetooth
scatternet @var{n} (default @code{0}).  Similarly to @option{-net}
VLANs, devices inside a bluetooth network @var{n} can only communicate
with other devices in the same network (scatternet).
@end table

@item -bt vhci[,vlan=@var{n}]
(Linux-host only) Create a HCI in scatternet @var{n} (default 0) attached
to the host bluetooth stack instead of to the emulated target.  This
allows the host and target machines to participate in a common scatternet
and communicate.  Requires the Linux @code{vhci} driver installed.  Can
be used as following:

@example
qemu-system-i386 [...OPTIONS...] -bt hci,vlan=5 -bt vhci,vlan=5
@end example

@item -bt device:@var{dev}[,vlan=@var{n}]
Emulate a bluetooth device @var{dev} and place it in network @var{n}
(default @code{0}).  QEMU can only emulate one type of bluetooth devices
currently:

@table @option
@item keyboard
Virtual wireless keyboard implementing the HIDP bluetooth profile.
@end table
@end table
ETEXI

DEFHEADING()

DEFHEADING(Linux/Multiboot boot specific:)
STEXI

When using these options, you can use a given Linux or Multiboot
kernel without installing it in the disk image. It can be useful
for easier testing of various kernels.

@table @option
ETEXI

DEF("kernel", HAS_ARG, QEMU_OPTION_kernel, \
    "-kernel bzImage use 'bzImage' as kernel image\n", QEMU_ARCH_ALL)
STEXI
@item -kernel @var{bzImage}
@findex -kernel
Use @var{bzImage} as kernel image. The kernel can be either a Linux kernel
or in multiboot format.
ETEXI

DEF("append", HAS_ARG, QEMU_OPTION_append, \
    "-append cmdline use 'cmdline' as kernel command line\n", QEMU_ARCH_ALL)
STEXI
@item -append @var{cmdline}
@findex -append
Use @var{cmdline} as kernel command line
ETEXI

DEF("initrd", HAS_ARG, QEMU_OPTION_initrd, \
           "-initrd file    use 'file' as initial ram disk\n", QEMU_ARCH_ALL)
STEXI
@item -initrd @var{file}
@findex -initrd
Use @var{file} as initial ram disk.

@item -initrd "@var{file1} arg=foo,@var{file2}"

This syntax is only available with multiboot.

Use @var{file1} and @var{file2} as modules and pass arg=foo as parameter to the
first module.
ETEXI

DEF("dtb", HAS_ARG, QEMU_OPTION_dtb, \
    "-dtb    file    use 'file' as device tree image\n", QEMU_ARCH_ALL)
STEXI
@item -dtb @var{file}
@findex -dtb
Use @var{file} as a device tree binary (dtb) image and pass it to the kernel
on boot.
ETEXI

STEXI
@end table
ETEXI

DEFHEADING()

DEFHEADING(Debug/Expert options:)

STEXI
@table @option
ETEXI

DEF("serial", HAS_ARG, QEMU_OPTION_serial, \
    "-serial dev     redirect the serial port to char device 'dev'\n",
    QEMU_ARCH_ALL)
STEXI
@item -serial @var{dev}
@findex -serial
Redirect the virtual serial port to host character device
@var{dev}. The default device is @code{vc} in graphical mode and
@code{stdio} in non graphical mode.

This option can be used several times to simulate up to 4 serial
ports.

Use @code{-serial none} to disable all serial ports.

Available character devices are:
@table @option
@item vc[:@var{W}x@var{H}]
Virtual console. Optionally, a width and height can be given in pixel with
@example
vc:800x600
@end example
It is also possible to specify width or height in characters:
@example
vc:80Cx24C
@end example
@item pty
[Linux only] Pseudo TTY (a new PTY is automatically allocated)
@item none
No device is allocated.
@item null
void device
@item /dev/XXX
[Linux only] Use host tty, e.g. @file{/dev/ttyS0}. The host serial port
parameters are set according to the emulated ones.
@item /dev/parport@var{N}
[Linux only, parallel port only] Use host parallel port
@var{N}. Currently SPP and EPP parallel port features can be used.
@item file:@var{filename}
Write output to @var{filename}. No character can be read.
@item stdio
[Unix only] standard input/output
@item pipe:@var{filename}
name pipe @var{filename}
@item COM@var{n}
[Windows only] Use host serial port @var{n}
@item udp:[@var{remote_host}]:@var{remote_port}[@@[@var{src_ip}]:@var{src_port}]
This implements UDP Net Console.
When @var{remote_host} or @var{src_ip} are not specified
they default to @code{0.0.0.0}.
When not using a specified @var{src_port} a random port is automatically chosen.

If you just want a simple readonly console you can use @code{netcat} or
@code{nc}, by starting QEMU with: @code{-serial udp::4555} and nc as:
@code{nc -u -l -p 4555}. Any time QEMU writes something to that port it
will appear in the netconsole session.

If you plan to send characters back via netconsole or you want to stop
and start QEMU a lot of times, you should have QEMU use the same
source port each time by using something like @code{-serial
udp::4555@@:4556} to QEMU. Another approach is to use a patched
version of netcat which can listen to a TCP port and send and receive
characters via udp.  If you have a patched version of netcat which
activates telnet remote echo and single char transfer, then you can
use the following options to step up a netcat redirector to allow
telnet on port 5555 to access the QEMU port.
@table @code
@item QEMU Options:
-serial udp::4555@@:4556
@item netcat options:
-u -P 4555 -L 0.0.0.0:4556 -t -p 5555 -I -T
@item telnet options:
localhost 5555
@end table

@item tcp:[@var{host}]:@var{port}[,@var{server}][,nowait][,nodelay]
The TCP Net Console has two modes of operation.  It can send the serial
I/O to a location or wait for a connection from a location.  By default
the TCP Net Console is sent to @var{host} at the @var{port}.  If you use
the @var{server} option QEMU will wait for a client socket application
to connect to the port before continuing, unless the @code{nowait}
option was specified.  The @code{nodelay} option disables the Nagle buffering
algorithm.  If @var{host} is omitted, 0.0.0.0 is assumed. Only
one TCP connection at a time is accepted. You can use @code{telnet} to
connect to the corresponding character device.
@table @code
@item Example to send tcp console to 192.168.0.2 port 4444
-serial tcp:192.168.0.2:4444
@item Example to listen and wait on port 4444 for connection
-serial tcp::4444,server
@item Example to not wait and listen on ip 192.168.0.100 port 4444
-serial tcp:192.168.0.100:4444,server,nowait
@end table

@item telnet:@var{host}:@var{port}[,server][,nowait][,nodelay]
The telnet protocol is used instead of raw tcp sockets.  The options
work the same as if you had specified @code{-serial tcp}.  The
difference is that the port acts like a telnet server or client using
telnet option negotiation.  This will also allow you to send the
MAGIC_SYSRQ sequence if you use a telnet that supports sending the break
sequence.  Typically in unix telnet you do it with Control-] and then
type "send break" followed by pressing the enter key.

@item unix:@var{path}[,server][,nowait]
A unix domain socket is used instead of a tcp socket.  The option works the
same as if you had specified @code{-serial tcp} except the unix domain socket
@var{path} is used for connections.

@item mon:@var{dev_string}
This is a special option to allow the monitor to be multiplexed onto
another serial port.  The monitor is accessed with key sequence of
@key{Control-a} and then pressing @key{c}. See monitor access
@ref{pcsys_keys} in the -nographic section for more keys.
@var{dev_string} should be any one of the serial devices specified
above.  An example to multiplex the monitor onto a telnet server
listening on port 4444 would be:
@table @code
@item -serial mon:telnet::4444,server,nowait
@end table

@item braille
Braille device.  This will use BrlAPI to display the braille output on a real
or fake device.

@item msmouse
Three button serial mouse. Configure the guest to use Microsoft protocol.
@end table
ETEXI

DEF("parallel", HAS_ARG, QEMU_OPTION_parallel, \
    "-parallel dev   redirect the parallel port to char device 'dev'\n",
    QEMU_ARCH_ALL)
STEXI
@item -parallel @var{dev}
@findex -parallel
Redirect the virtual parallel port to host device @var{dev} (same
devices as the serial port). On Linux hosts, @file{/dev/parportN} can
be used to use hardware devices connected on the corresponding host
parallel port.

This option can be used several times to simulate up to 3 parallel
ports.

Use @code{-parallel none} to disable all parallel ports.
ETEXI

DEF("monitor", HAS_ARG, QEMU_OPTION_monitor, \
    "-monitor dev    redirect the monitor to char device 'dev'\n",
    QEMU_ARCH_ALL)
STEXI
@item -monitor @var{dev}
@findex -monitor
Redirect the monitor to host device @var{dev} (same devices as the
serial port).
The default device is @code{vc} in graphical mode and @code{stdio} in
non graphical mode.
ETEXI
DEF("qmp", HAS_ARG, QEMU_OPTION_qmp, \
    "-qmp dev        like -monitor but opens in 'control' mode\n",
    QEMU_ARCH_ALL)
STEXI
@item -qmp @var{dev}
@findex -qmp
Like -monitor but opens in 'control' mode.
ETEXI

DEF("mon", HAS_ARG, QEMU_OPTION_mon, \
    "-mon chardev=[name][,mode=readline|control][,default]\n", QEMU_ARCH_ALL)
STEXI
@item -mon chardev=[name][,mode=readline|control][,default]
@findex -mon
Setup monitor on chardev @var{name}.
ETEXI

DEF("debugcon", HAS_ARG, QEMU_OPTION_debugcon, \
    "-debugcon dev   redirect the debug console to char device 'dev'\n",
    QEMU_ARCH_ALL)
STEXI
@item -debugcon @var{dev}
@findex -debugcon
Redirect the debug console to host device @var{dev} (same devices as the
serial port).  The debug console is an I/O port which is typically port
0xe9; writing to that I/O port sends output to this device.
The default device is @code{vc} in graphical mode and @code{stdio} in
non graphical mode.
ETEXI

DEF("pidfile", HAS_ARG, QEMU_OPTION_pidfile, \
    "-pidfile file   write PID to 'file'\n", QEMU_ARCH_ALL)
STEXI
@item -pidfile @var{file}
@findex -pidfile
Store the QEMU process PID in @var{file}. It is useful if you launch QEMU
from a script.
ETEXI

DEF("singlestep", 0, QEMU_OPTION_singlestep, \
    "-singlestep     always run in singlestep mode\n", QEMU_ARCH_ALL)
STEXI
@item -singlestep
@findex -singlestep
Run the emulation in single step mode.
ETEXI

DEF("S", 0, QEMU_OPTION_S, \
    "-S              freeze CPU at startup (use 'c' to start execution)\n",
    QEMU_ARCH_ALL)
STEXI
@item -S
@findex -S
Do not start CPU at startup (you must type 'c' in the monitor).
ETEXI

DEF("gdb", HAS_ARG, QEMU_OPTION_gdb, \
    "-gdb dev        wait for gdb connection on 'dev'\n", QEMU_ARCH_ALL)
STEXI
@item -gdb @var{dev}
@findex -gdb
Wait for gdb connection on device @var{dev} (@pxref{gdb_usage}). Typical
connections will likely be TCP-based, but also UDP, pseudo TTY, or even
stdio are reasonable use case. The latter is allowing to start QEMU from
within gdb and establish the connection via a pipe:
@example
(gdb) target remote | exec qemu-system-i386 -gdb stdio ...
@end example
ETEXI

DEF("s", 0, QEMU_OPTION_s, \
    "-s              shorthand for -gdb tcp::" DEFAULT_GDBSTUB_PORT "\n",
    QEMU_ARCH_ALL)
STEXI
@item -s
@findex -s
Shorthand for -gdb tcp::1234, i.e. open a gdbserver on TCP port 1234
(@pxref{gdb_usage}).
ETEXI

DEF("d", HAS_ARG, QEMU_OPTION_d, \
    "-d item1,...    output log to /tmp/qemu.log (use -d ? for a list of log items)\n",
    QEMU_ARCH_ALL)
STEXI
@item -d
@findex -d
Output log in /tmp/qemu.log
ETEXI

DEF("D", HAS_ARG, QEMU_OPTION_D, \
    "-D logfile      output log to logfile (instead of the default /tmp/qemu.log)\n",
    QEMU_ARCH_ALL)
STEXI
@item -D @var{logfile}
@findex -D
Output log in @var{logfile} instead of /tmp/qemu.log
ETEXI

DEF("hdachs", HAS_ARG, QEMU_OPTION_hdachs, \
    "-hdachs c,h,s[,t]\n" \
    "                force hard disk 0 physical geometry and the optional BIOS\n" \
    "                translation (t=none or lba) (usually QEMU can guess them)\n",
    QEMU_ARCH_ALL)
STEXI
@item -hdachs @var{c},@var{h},@var{s},[,@var{t}]
@findex -hdachs
Force hard disk 0 physical geometry (1 <= @var{c} <= 16383, 1 <=
@var{h} <= 16, 1 <= @var{s} <= 63) and optionally force the BIOS
translation mode (@var{t}=none, lba or auto). Usually QEMU can guess
all those parameters. This option is useful for old MS-DOS disk
images.
ETEXI

DEF("L", HAS_ARG, QEMU_OPTION_L, \
    "-L path         set the directory for the BIOS, VGA BIOS and keymaps\n",
    QEMU_ARCH_ALL)
STEXI
@item -L  @var{path}
@findex -L
Set the directory for the BIOS, VGA BIOS and keymaps.
ETEXI

DEF("bios", HAS_ARG, QEMU_OPTION_bios, \
    "-bios file      set the filename for the BIOS\n", QEMU_ARCH_ALL)
STEXI
@item -bios @var{file}
@findex -bios
Set the filename for the BIOS.
ETEXI

DEF("enable-kvm", 0, QEMU_OPTION_enable_kvm, \
    "-enable-kvm     enable KVM full virtualization support\n", QEMU_ARCH_ALL)
STEXI
@item -enable-kvm
@findex -enable-kvm
Enable KVM full virtualization support. This option is only available
if KVM support is enabled when compiling.
ETEXI

DEF("xen-domid", HAS_ARG, QEMU_OPTION_xen_domid,
    "-xen-domid id   specify xen guest domain id\n", QEMU_ARCH_ALL)
DEF("xen-create", 0, QEMU_OPTION_xen_create,
    "-xen-create     create domain using xen hypercalls, bypassing xend\n"
    "                warning: should not be used when xend is in use\n",
    QEMU_ARCH_ALL)
DEF("xen-attach", 0, QEMU_OPTION_xen_attach,
    "-xen-attach     attach to existing xen domain\n"
    "                xend will use this when starting QEMU\n",
    QEMU_ARCH_ALL)
STEXI
@item -xen-domid @var{id}
@findex -xen-domid
Specify xen guest domain @var{id} (XEN only).
@item -xen-create
@findex -xen-create
Create domain using xen hypercalls, bypassing xend.
Warning: should not be used when xend is in use (XEN only).
@item -xen-attach
@findex -xen-attach
Attach to existing xen domain.
xend will use this when starting QEMU (XEN only).
ETEXI

DEF("no-reboot", 0, QEMU_OPTION_no_reboot, \
    "-no-reboot      exit instead of rebooting\n", QEMU_ARCH_ALL)
STEXI
@item -no-reboot
@findex -no-reboot
Exit instead of rebooting.
ETEXI

DEF("no-shutdown", 0, QEMU_OPTION_no_shutdown, \
    "-no-shutdown    stop before shutdown\n", QEMU_ARCH_ALL)
STEXI
@item -no-shutdown
@findex -no-shutdown
Don't exit QEMU on guest shutdown, but instead only stop the emulation.
This allows for instance switching to monitor to commit changes to the
disk image.
ETEXI

DEF("loadvm", HAS_ARG, QEMU_OPTION_loadvm, \
    "-loadvm [tag|id]\n" \
    "                start right away with a saved state (loadvm in monitor)\n",
    QEMU_ARCH_ALL)
STEXI
@item -loadvm @var{file}
@findex -loadvm
Start right away with a saved state (@code{loadvm} in monitor)
ETEXI

#ifndef _WIN32
DEF("daemonize", 0, QEMU_OPTION_daemonize, \
    "-daemonize      daemonize QEMU after initializing\n", QEMU_ARCH_ALL)
#endif
STEXI
@item -daemonize
@findex -daemonize
Daemonize the QEMU process after initialization.  QEMU will not detach from
standard IO until it is ready to receive connections on any of its devices.
This option is a useful way for external programs to launch QEMU without having
to cope with initialization race conditions.
ETEXI

DEF("option-rom", HAS_ARG, QEMU_OPTION_option_rom, \
    "-option-rom rom load a file, rom, into the option ROM space\n",
    QEMU_ARCH_ALL)
STEXI
@item -option-rom @var{file}
@findex -option-rom
Load the contents of @var{file} as an option ROM.
This option is useful to load things like EtherBoot.
ETEXI

DEF("clock", HAS_ARG, QEMU_OPTION_clock, \
    "-clock          force the use of the given methods for timer alarm.\n" \
    "                To see what timers are available use -clock ?\n",
    QEMU_ARCH_ALL)
STEXI
@item -clock @var{method}
@findex -clock
Force the use of the given methods for timer alarm. To see what timers
are available use -clock ?.
ETEXI

HXCOMM Options deprecated by -rtc
DEF("localtime", 0, QEMU_OPTION_localtime, "", QEMU_ARCH_ALL)
DEF("startdate", HAS_ARG, QEMU_OPTION_startdate, "", QEMU_ARCH_ALL)

DEF("rtc", HAS_ARG, QEMU_OPTION_rtc, \
    "-rtc [base=utc|localtime|date][,clock=host|rt|vm][,driftfix=none|slew]\n" \
    "                set the RTC base and clock, enable drift fix for clock ticks (x86 only)\n",
    QEMU_ARCH_ALL)

STEXI

@item -rtc [base=utc|localtime|@var{date}][,clock=host|vm][,driftfix=none|slew]
@findex -rtc
Specify @option{base} as @code{utc} or @code{localtime} to let the RTC start at the current
UTC or local time, respectively. @code{localtime} is required for correct date in
MS-DOS or Windows. To start at a specific point in time, provide @var{date} in the
format @code{2006-06-17T16:01:21} or @code{2006-06-17}. The default base is UTC.

By default the RTC is driven by the host system time. This allows to use the
RTC as accurate reference clock inside the guest, specifically if the host
time is smoothly following an accurate external reference clock, e.g. via NTP.
If you want to isolate the guest time from the host, you can set @option{clock}
to @code{rt} instead.  To even prevent it from progressing during suspension,
you can set it to @code{vm}.

Enable @option{driftfix} (i386 targets only) if you experience time drift problems,
specifically with Windows' ACPI HAL. This option will try to figure out how
many timer interrupts were not processed by the Windows guest and will
re-inject them.
ETEXI

DEF("icount", HAS_ARG, QEMU_OPTION_icount, \
    "-icount [N|auto]\n" \
    "                enable virtual instruction counter with 2^N clock ticks per\n" \
    "                instruction\n", QEMU_ARCH_ALL)
STEXI
@item -icount [@var{N}|auto]
@findex -icount
Enable virtual instruction counter.  The virtual cpu will execute one
instruction every 2^@var{N} ns of virtual time.  If @code{auto} is specified
then the virtual cpu speed will be automatically adjusted to keep virtual
time within a few seconds of real time.

Note that while this option can give deterministic behavior, it does not
provide cycle accurate emulation.  Modern CPUs contain superscalar out of
order cores with complex cache hierarchies.  The number of instructions
executed often has little or no correlation with actual performance.
ETEXI

DEF("watchdog", HAS_ARG, QEMU_OPTION_watchdog, \
    "-watchdog i6300esb|ib700\n" \
    "                enable virtual hardware watchdog [default=none]\n",
    QEMU_ARCH_ALL)
STEXI
@item -watchdog @var{model}
@findex -watchdog
Create a virtual hardware watchdog device.  Once enabled (by a guest
action), the watchdog must be periodically polled by an agent inside
the guest or else the guest will be restarted.

The @var{model} is the model of hardware watchdog to emulate.  Choices
for model are: @code{ib700} (iBASE 700) which is a very simple ISA
watchdog with a single timer, or @code{i6300esb} (Intel 6300ESB I/O
controller hub) which is a much more featureful PCI-based dual-timer
watchdog.  Choose a model for which your guest has drivers.

Use @code{-watchdog ?} to list available hardware models.  Only one
watchdog can be enabled for a guest.
ETEXI

DEF("watchdog-action", HAS_ARG, QEMU_OPTION_watchdog_action, \
    "-watchdog-action reset|shutdown|poweroff|pause|debug|none\n" \
    "                action when watchdog fires [default=reset]\n",
    QEMU_ARCH_ALL)
STEXI
@item -watchdog-action @var{action}

The @var{action} controls what QEMU will do when the watchdog timer
expires.
The default is
@code{reset} (forcefully reset the guest).
Other possible actions are:
@code{shutdown} (attempt to gracefully shutdown the guest),
@code{poweroff} (forcefully poweroff the guest),
@code{pause} (pause the guest),
@code{debug} (print a debug message and continue), or
@code{none} (do nothing).

Note that the @code{shutdown} action requires that the guest responds
to ACPI signals, which it may not be able to do in the sort of
situations where the watchdog would have expired, and thus
@code{-watchdog-action shutdown} is not recommended for production use.

Examples:

@table @code
@item -watchdog i6300esb -watchdog-action pause
@item -watchdog ib700
@end table
ETEXI

DEF("echr", HAS_ARG, QEMU_OPTION_echr, \
    "-echr chr       set terminal escape character instead of ctrl-a\n",
    QEMU_ARCH_ALL)
STEXI

@item -echr @var{numeric_ascii_value}
@findex -echr
Change the escape character used for switching to the monitor when using
monitor and serial sharing.  The default is @code{0x01} when using the
@code{-nographic} option.  @code{0x01} is equal to pressing
@code{Control-a}.  You can select a different character from the ascii
control keys where 1 through 26 map to Control-a through Control-z.  For
instance you could use the either of the following to change the escape
character to Control-t.
@table @code
@item -echr 0x14
@item -echr 20
@end table
ETEXI

DEF("virtioconsole", HAS_ARG, QEMU_OPTION_virtiocon, \
    "-virtioconsole c\n" \
    "                set virtio console\n", QEMU_ARCH_ALL)
STEXI
@item -virtioconsole @var{c}
@findex -virtioconsole
Set virtio console.

This option is maintained for backward compatibility.

Please use @code{-device virtconsole} for the new way of invocation.
ETEXI

DEF("show-cursor", 0, QEMU_OPTION_show_cursor, \
    "-show-cursor    show cursor\n", QEMU_ARCH_ALL)
STEXI
@item -show-cursor
@findex -show-cursor
Show cursor.
ETEXI

DEF("tb-size", HAS_ARG, QEMU_OPTION_tb_size, \
    "-tb-size n      set TB size\n", QEMU_ARCH_ALL)
STEXI
@item -tb-size @var{n}
@findex -tb-size
Set TB size.
ETEXI

DEF("incoming", HAS_ARG, QEMU_OPTION_incoming, \
    "-incoming p     prepare for incoming migration, listen on port p\n",
    QEMU_ARCH_ALL)
STEXI
@item -incoming @var{port}
@findex -incoming
Prepare for incoming migration, listen on @var{port}.
ETEXI

DEF("nodefaults", 0, QEMU_OPTION_nodefaults, \
    "-nodefaults     don't create default devices\n", QEMU_ARCH_ALL)
STEXI
@item -nodefaults
@findex -nodefaults
Don't create default devices. Normally, QEMU sets the default devices like serial
port, parallel port, virtual console, monitor device, VGA adapter, floppy and
CD-ROM drive and others. The @code{-nodefaults} option will disable all those
default devices.
ETEXI

#ifndef _WIN32
DEF("chroot", HAS_ARG, QEMU_OPTION_chroot, \
    "-chroot dir     chroot to dir just before starting the VM\n",
    QEMU_ARCH_ALL)
#endif
STEXI
@item -chroot @var{dir}
@findex -chroot
Immediately before starting guest execution, chroot to the specified
directory.  Especially useful in combination with -runas.
ETEXI

#ifndef _WIN32
DEF("runas", HAS_ARG, QEMU_OPTION_runas, \
    "-runas user     change to user id user just before starting the VM\n",
    QEMU_ARCH_ALL)
#endif
STEXI
@item -runas @var{user}
@findex -runas
Immediately before starting guest execution, drop root privileges, switching
to the specified user.
ETEXI

DEF("prom-env", HAS_ARG, QEMU_OPTION_prom_env,
    "-prom-env variable=value\n"
    "                set OpenBIOS nvram variables\n",
    QEMU_ARCH_PPC | QEMU_ARCH_SPARC)
STEXI
@item -prom-env @var{variable}=@var{value}
@findex -prom-env
Set OpenBIOS nvram @var{variable} to given @var{value} (PPC, SPARC only).
ETEXI
DEF("semihosting", 0, QEMU_OPTION_semihosting,
    "-semihosting    semihosting mode\n", QEMU_ARCH_ARM | QEMU_ARCH_M68K | QEMU_ARCH_XTENSA)
STEXI
@item -semihosting
@findex -semihosting
Semihosting mode (ARM, M68K, Xtensa only).
ETEXI
DEF("old-param", 0, QEMU_OPTION_old_param,
    "-old-param      old param mode\n", QEMU_ARCH_ARM)
STEXI
@item -old-param
@findex -old-param (ARM)
Old param mode (ARM only).
ETEXI

DEF("readconfig", HAS_ARG, QEMU_OPTION_readconfig,
    "-readconfig <file>\n", QEMU_ARCH_ALL)
STEXI
@item -readconfig @var{file}
@findex -readconfig
Read device configuration from @var{file}. This approach is useful when you want to spawn
QEMU process with many command line options but you don't want to exceed the command line
character limit.
ETEXI
DEF("writeconfig", HAS_ARG, QEMU_OPTION_writeconfig,
    "-writeconfig <file>\n"
    "                read/write config file\n", QEMU_ARCH_ALL)
STEXI
@item -writeconfig @var{file}
@findex -writeconfig
Write device configuration to @var{file}. The @var{file} can be either filename to save
command line and device configuration into file or dash @code{-}) character to print the
output to stdout. This can be later used as input file for @code{-readconfig} option.
ETEXI
DEF("nodefconfig", 0, QEMU_OPTION_nodefconfig,
    "-nodefconfig\n"
    "                do not load default config files at startup\n",
    QEMU_ARCH_ALL)
STEXI
@item -nodefconfig
@findex -nodefconfig
Normally QEMU loads configuration files from @var{sysconfdir} and @var{datadir} at startup.
The @code{-nodefconfig} option will prevent QEMU from loading any of those config files.
ETEXI
DEF("no-user-config", 0, QEMU_OPTION_nouserconfig,
    "-no-user-config\n"
    "                do not load user-provided config files at startup\n",
    QEMU_ARCH_ALL)
STEXI
@item -no-user-config
@findex -no-user-config
The @code{-no-user-config} option makes QEMU not load any of the user-provided
config files on @var{sysconfdir}, but won't make it skip the QEMU-provided config
files from @var{datadir}.
ETEXI
DEF("trace", HAS_ARG, QEMU_OPTION_trace,
    "-trace [events=<file>][,file=<file>]\n"
    "                specify tracing options\n",
    QEMU_ARCH_ALL)
STEXI
HXCOMM This line is not accurate, as some sub-options are backend-specific but
HXCOMM HX does not support conditional compilation of text.
@item -trace [events=@var{file}][,file=@var{file}]
@findex -trace

Specify tracing options.

@table @option
@item events=@var{file}
Immediately enable events listed in @var{file}.
The file must contain one event name (as listed in the @var{trace-events} file)
per line.
This option is only available if QEMU has been compiled with
either @var{simple} or @var{stderr} tracing backend.
@item file=@var{file}
Log output traces to @var{file}.

This option is only available if QEMU has been compiled with
the @var{simple} tracing backend.
@end table
ETEXI

DEF("qtest", HAS_ARG, QEMU_OPTION_qtest,
    "-qtest CHR      specify tracing options\n",
    QEMU_ARCH_ALL)

DEF("qtest-log", HAS_ARG, QEMU_OPTION_qtest_log,
    "-qtest-log LOG  specify tracing options\n",
    QEMU_ARCH_ALL)

<<<<<<< HEAD
DEF("no-kvm", 0, QEMU_OPTION_no_kvm,
    "-no-kvm         disable KVM hardware virtualization\n",
    QEMU_ARCH_ALL)
DEF("no-kvm-irqchip", 0, QEMU_OPTION_no_kvm_irqchip,
    "-no-kvm-irqchip disable KVM kernel mode PIC/IOAPIC/LAPIC\n",
    QEMU_ARCH_I386)
DEF("no-kvm-pit", 0, QEMU_OPTION_no_kvm_pit,
    "-no-kvm-pit     disable KVM kernel mode PIT\n",
    QEMU_ARCH_I386)
DEF("no-kvm-pit-reinjection", 0, QEMU_OPTION_no_kvm_pit_reinjection,
    "-no-kvm-pit-reinjection\n"
    "                disable KVM kernel mode PIT interrupt reinjection\n",
    QEMU_ARCH_I386)
HXCOMM -tdf is deprecated and ignored today
DEF("tdf", 0, QEMU_OPTION_tdf, "", QEMU_ARCH_ALL)
=======
#ifdef __linux__
DEF("enable-fips", 0, QEMU_OPTION_enablefips,
    "-enable-fips    enable FIPS 140-2 compliance\n",
    QEMU_ARCH_ALL)
#endif
STEXI
@item -enable-fips
@findex -enable-fips
Enable FIPS 140-2 compliance mode.
ETEXI
>>>>>>> 0f66998f

HXCOMM This is the last statement. Insert new options before this line!
STEXI
@end table
ETEXI<|MERGE_RESOLUTION|>--- conflicted
+++ resolved
@@ -2787,7 +2787,17 @@
     "-qtest-log LOG  specify tracing options\n",
     QEMU_ARCH_ALL)
 
-<<<<<<< HEAD
+#ifdef __linux__
+DEF("enable-fips", 0, QEMU_OPTION_enablefips,
+    "-enable-fips    enable FIPS 140-2 compliance\n",
+    QEMU_ARCH_ALL)
+#endif
+STEXI
+@item -enable-fips
+@findex -enable-fips
+Enable FIPS 140-2 compliance mode.
+ETEXI
+
 DEF("no-kvm", 0, QEMU_OPTION_no_kvm,
     "-no-kvm         disable KVM hardware virtualization\n",
     QEMU_ARCH_ALL)
@@ -2803,18 +2813,6 @@
     QEMU_ARCH_I386)
 HXCOMM -tdf is deprecated and ignored today
 DEF("tdf", 0, QEMU_OPTION_tdf, "", QEMU_ARCH_ALL)
-=======
-#ifdef __linux__
-DEF("enable-fips", 0, QEMU_OPTION_enablefips,
-    "-enable-fips    enable FIPS 140-2 compliance\n",
-    QEMU_ARCH_ALL)
-#endif
-STEXI
-@item -enable-fips
-@findex -enable-fips
-Enable FIPS 140-2 compliance mode.
-ETEXI
->>>>>>> 0f66998f
 
 HXCOMM This is the last statement. Insert new options before this line!
 STEXI
